#!/bin/bash

# Usage:
# ./test.sh                -- test without GIS support
# ./test.sh ENABLE_GIS     -- test with GIS support

testdir='/tmp/sqlite_fdw_test';
rm -rf "$testdir";
mkdir "$testdir";
cp -a sql/init_data/*.data "$testdir";

if [ -z "$SQLITE_FOR_TESTING_DIR" ]; then
  sqlite3=sqlite3;
else
  sqlite3="$SQLITE_FOR_TESTING_DIR/bin/sqlite3";
fi

<<<<<<< HEAD
"$sqlite3" "$testdir/post.db" < sql/init_data/init_post.sql;
"$sqlite3" "$testdir/core.db" < sql/init_data/init_core.sql;
"$sqlite3" "$testdir/common.db" < sql/init_data/init.sql;
"$sqlite3" "$testdir/selectfunc.db" < sql/init_data/init_selectfunc.sql;

# full test sequence,
# you can put your own test sequence here by following example
#export REGRESS="extra/sqlite_fdw_post extra/test2 test3 types/test4 .... ";
=======
# full composed test sequence, you can put your own test sequence here by example
#export REGRESS="extra/sqlite_fdw_post .... ";
>>>>>>> b82bc164

make clean $@;
make $@;
make check $@ | tee make_check.out;<|MERGE_RESOLUTION|>--- conflicted
+++ resolved
@@ -15,7 +15,6 @@
   sqlite3="$SQLITE_FOR_TESTING_DIR/bin/sqlite3";
 fi
 
-<<<<<<< HEAD
 "$sqlite3" "$testdir/post.db" < sql/init_data/init_post.sql;
 "$sqlite3" "$testdir/core.db" < sql/init_data/init_core.sql;
 "$sqlite3" "$testdir/common.db" < sql/init_data/init.sql;
@@ -23,11 +22,8 @@
 
 # full test sequence,
 # you can put your own test sequence here by following example
+# undefined REGRESS environment variable will cause full test sequence from Makefile
 #export REGRESS="extra/sqlite_fdw_post extra/test2 test3 types/test4 .... ";
-=======
-# full composed test sequence, you can put your own test sequence here by example
-#export REGRESS="extra/sqlite_fdw_post .... ";
->>>>>>> b82bc164
 
 make clean $@;
 make $@;
