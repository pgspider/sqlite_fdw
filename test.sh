--- conflicted
+++ resolved
@@ -6,16 +6,10 @@
 sqlite3 /tmp/sqlitefdw_test_post.db < sql/extra/init_post.sql
 sqlite3 /tmp/sqlitefdw_test_core.db < sql/extra/init_core.sql
 sqlite3 /tmp/sqlitefdw_test.db < sql/init.sql
-<<<<<<< HEAD
-export USE_PGXS=1
-sed -i 's/REGRESS =.*/REGRESS = aggregate sqlite_fdw type /' Makefile
-make clean && make && make install && make installcheck
-=======
 
-sed -i 's/REGRESS =.*/REGRESS = extra\/sqlite_fdw_post extra\/float4 extra\/float8 extra\/int4 extra\/int8 extra\/numeric extra\/join extra\/limit extra\/aggregates extra\/prepare extra\/select_having extra\/select extra\/insert extra\/update sqlite_fdw type aggregate /' Makefile
+sed -i 's/REGRESS =.*/REGRESS = extra\/sqlite_fdw_post extra\/float4 extra\/float8 extra\/int4 extra\/int8 extra\/numeric extra\/join extra\/limit extra\/aggregates extra\/prepare extra\/select_having extra\/select extra\/insert extra\/update extra\/timestamp sqlite_fdw type aggregate /' Makefile
 
 make clean
 make
 mkdir -p results/extra || true
-make check | tee make_check.out
->>>>>>> 3996426b
+make check | tee make_check.out