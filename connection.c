--- conflicted
+++ resolved
@@ -256,7 +256,6 @@
 			entry->updatable = defGetBoolean(def);
 	}
 
-<<<<<<< HEAD
 	flags = flags | (entry->updatable ? SQLITE_OPEN_READWRITE : SQLITE_OPEN_READONLY);
 	rc = sqlite3_open_v2(dbpath, &entry->conn, flags, zVfs);
 	if (rc != SQLITE_OK)
@@ -277,11 +276,6 @@
 				(errcode(ERRCODE_FDW_UNABLE_TO_ESTABLISH_CONNECTION),
 				 errmsg("failed to open SQLite DB. err=%s rc=%d", perr, rc)));
 	}
-
-=======
-	/* Try to make the connection */
-	entry->conn = sqlite_open_db(dbpath);
->>>>>>> 54781c07
 }
 
 /*
