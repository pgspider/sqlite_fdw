--- conflicted
+++ resolved
@@ -26,12 +26,7 @@
 cd ./workdir/postgresql-${VERSION}/contrib/sqlite_fdw
 
 if [ "$MODE" == "postgis" ]; then
-<<<<<<< HEAD
 	export ENABLE_GIS=1
-=======
-	MAKEFILE_OPT="ENABLE_GIS=1"
-	echo "$MODE mode, makefile option = $MAKEFILE_OPT"
->>>>>>> 0db18ef5
 
 	# Start postgres server
 	POSTGRES_HOME=/usr/local/pgsql
