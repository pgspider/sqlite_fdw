--SET log_min_messages  TO DEBUG1;
--SET client_min_messages  TO DEBUG1;
--Testcase 44:
CREATE EXTENSION sqlite_fdw;
--Testcase 45:
CREATE SERVER sqlite_svr FOREIGN DATA WRAPPER sqlite_fdw
OPTIONS (database '/tmp/sqlitefdw_test.db');
--Testcase 46:
CREATE SERVER sqlite2 FOREIGN DATA WRAPPER sqlite_fdw;
IMPORT FOREIGN SCHEMA public FROM SERVER sqlite_svr INTO public;
--Testcase 1:
INSERT INTO "type_STRING"(col) VALUES ('string');
--Testcase 2:
INSERT INTO "type_BOOLEAN"(col) VALUES (TRUE);
--Testcase 3:
INSERT INTO "type_BOOLEAN"(col) VALUES (FALSE);
--Testcase 4:
INSERT INTO "type_BYTE"(col) VALUES ('c');
--Testcase 5:
INSERT INTO "type_SINT"(col) VALUES (32767);
--Testcase 6:
INSERT INTO "type_SINT"(col) VALUES (-32768);
--Testcase 7:
INSERT INTO "type_BINT"(col) VALUES (9223372036854775807);
--Testcase 8:
INSERT INTO "type_BINT"(col) VALUES (-9223372036854775808);
--Testcase 9:
INSERT INTO "type_INTEGER"(col) VALUES (9223372036854775807);
--Testcase 10:
INSERT INTO "type_FLOAT"(col) VALUES (3.1415);
--Testcase 11:
INSERT INTO "type_DOUBLE"(col) VALUES (3.14159265);
--Testcase 12:
INSERT INTO "type_TIMESTAMP" VALUES ('2017.11.06 12:34:56.789', '2017.11.06');
--Testcase 13:
INSERT INTO "type_TIMESTAMP" VALUES ('2017.11.06 1:3:0', '2017.11.07');
--Testcase 14:
INSERT INTO "type_BLOB"(col) VALUES (bytea('\xDEADBEEF'));
--Testcase 15:
INSERT INTO typetest VALUES(1,'a', 'b', 'c','2017.11.06 12:34:56.789', '2017.11.06 12:34:56.789' ) ;
--Testcase 16:
SELECT * FROM "type_STRING";
  col   
--------
 string
(1 row)

--Testcase 17:
SELECT * FROM "type_BOOLEAN";
 col 
-----
 t
 f
(2 rows)

--Testcase 18:
SELECT * FROM "type_BYTE";
 col 
-----
 c
(1 row)

--Testcase 19:
SELECT * FROM "type_SINT";
  col   
--------
  32767
 -32768
(2 rows)

--Testcase 20:
SELECT * FROM "type_BINT";
         col          
----------------------
  9223372036854775807
 -9223372036854775808
(2 rows)

--Testcase 21:
SELECT * FROM "type_INTEGER";
         col         
---------------------
 9223372036854775807
(1 row)

--Testcase 22:
SELECT * FROM "type_FLOAT";
  col   
--------
 3.1415
(1 row)

--Testcase 23:
SELECT * FROM "type_DOUBLE";
    col     
------------
 3.14159265
(1 row)

set datestyle=ISO;
--Testcase 24:
SELECT * FROM "type_TIMESTAMP";
           col           |          b          
-------------------------+---------------------
 2017-11-06 12:34:56.789 | 2017-11-06 00:00:00
 2017-11-06 01:03:00     | 2017-11-07 00:00:00
(2 rows)

--Testcase 25:
SELECT * FROM "type_BLOB";
    col     
------------
 \xdeadbeef
(1 row)

--Testcase 26:
SELECT * FROM typetest;
 i | v |     c      | t |            d            |           ti            
---+---+------------+---+-------------------------+-------------------------
 1 | a | b          | c | 2017-11-06 12:34:56.789 | 2017-11-06 12:34:56.789
(1 row)

--Testcase 27:
insert into "type_STRING" values('TYPE');
--Testcase 28:
insert into "type_STRING" values('type');
-- not pushdown
--Testcase 29:
SELECT  *FROM "type_STRING" WHERE col like 'TYP%';
 col  
------
 TYPE
(1 row)

--Testcase 30:
EXPLAIN SELECT  *FROM "type_STRING" WHERE col like 'TYP%';
                            QUERY PLAN                             
-------------------------------------------------------------------
 Foreign Scan on "type_STRING"  (cost=10.00..7.00 rows=7 width=32)
(1 row)

-- pushdown
--Testcase 31:
SELECT  *FROM "type_STRING" WHERE col ilike 'typ%';
 col  
------
 TYPE
 type
(2 rows)

--Testcase 32:
EXPLAIN SELECT  *FROM "type_STRING" WHERE col ilike 'typ%';
                             QUERY PLAN                              
---------------------------------------------------------------------
 Foreign Scan on "type_STRING"  (cost=10.00..58.00 rows=58 width=32)
   Filter: (col ~~* 'typ%'::text)
(2 rows)

--Testcase 33:
SELECT  *FROM "type_STRING" WHERE col ilike 'typ%' and col like 'TYPE';
 col  
------
 TYPE
(1 row)

--Testcase 34:
EXPLAIN SELECT  *FROM "type_STRING" WHERE col ilike 'typ%' and col like 'TYPE';
                            QUERY PLAN                             
-------------------------------------------------------------------
 Foreign Scan on "type_STRING"  (cost=10.00..1.00 rows=1 width=32)
   Filter: (col ~~* 'typ%'::text)
(2 rows)

--Testcase 35:
SELECT * FROM "type_TIMESTAMP";
           col           |          b          
-------------------------+---------------------
 2017-11-06 12:34:56.789 | 2017-11-06 00:00:00
 2017-11-06 01:03:00     | 2017-11-07 00:00:00
(2 rows)

--Testcase 36:
EXPLAIN (VERBOSE, COSTS OFF) SELECT * FROM  "type_TIMESTAMP" WHERE col > date ('2017.11.06 12:34:56.789') ;
                                         QUERY PLAN                                          
---------------------------------------------------------------------------------------------
 Foreign Scan on public."type_TIMESTAMP"
   Output: col, b
   SQLite query: SELECT `col`, `b` FROM main."type_TIMESTAMP" WHERE ((`col` > '2017-11-06'))
(3 rows)

--Testcase 37:
SELECT * FROM  "type_TIMESTAMP" WHERE col > date ('2017.11.06 12:34:56.789') ;
           col           |          b          
-------------------------+---------------------
 2017-11-06 01:03:00     | 2017-11-07 00:00:00
 2017-11-06 12:34:56.789 | 2017-11-06 00:00:00
(2 rows)

--Testcase 38:
EXPLAIN (VERBOSE, COSTS OFF) SELECT * FROM  "type_TIMESTAMP" WHERE col::text > date ('2017.11.06 12:34:56.789')::text ;
                              QUERY PLAN                               
-----------------------------------------------------------------------
 Foreign Scan on public."type_TIMESTAMP"
   Output: col, b
   Filter: (("type_TIMESTAMP".col)::text > ('2017-11-06'::date)::text)
   SQLite query: SELECT `col`, `b` FROM main."type_TIMESTAMP"
(4 rows)

--Testcase 39:
SELECT * FROM  "type_TIMESTAMP" WHERE col::text > date ('2017.11.06 12:34:56.789')::text ;
           col           |          b          
-------------------------+---------------------
 2017-11-06 12:34:56.789 | 2017-11-06 00:00:00
 2017-11-06 01:03:00     | 2017-11-07 00:00:00
(2 rows)

--Testcase 40:
EXPLAIN  (VERBOSE, COSTS OFF) SELECT * FROM  "type_TIMESTAMP" WHERE col > b - interval '1 hour'; 
                                   QUERY PLAN                                   
--------------------------------------------------------------------------------
 Foreign Scan on public."type_TIMESTAMP"
   Output: col, b
   Filter: ("type_TIMESTAMP".col > ("type_TIMESTAMP".b - '@ 1 hour'::interval))
   SQLite query: SELECT `col`, `b` FROM main."type_TIMESTAMP"
(4 rows)

--Testcase 41:
SELECT * FROM  "type_TIMESTAMP" WHERE col > b - interval '1 hour';
           col           |          b          
-------------------------+---------------------
 2017-11-06 12:34:56.789 | 2017-11-06 00:00:00
(1 row)

--Testcase 42:
EXPLAIN (VERBOSE, COSTS OFF) SELECT * FROM  "type_TIMESTAMP" WHERE col > b;
                                     QUERY PLAN                                     
------------------------------------------------------------------------------------
 Foreign Scan on public."type_TIMESTAMP"
   Output: col, b
   SQLite query: SELECT `col`, `b` FROM main."type_TIMESTAMP" WHERE ((`col` > `b`))
(3 rows)

--Testcase 43:
SELECT * FROM  "type_TIMESTAMP" WHERE col > b;
           col           |          b          
-------------------------+---------------------
 2017-11-06 12:34:56.789 | 2017-11-06 00:00:00
(1 row)

--Testcase 48:
INSERT INTO "type_DATE"(col) VALUES ('2021.02.23');
--Testcase 49:
INSERT INTO "type_DATE"(col) VALUES ('2021/03/08');
--Testcase 50:
INSERT INTO "type_DATE"(col) VALUES ('9999-12-30');
--Testcase 58:
SELECT * FROM "type_DATE";
    col     
------------
 2021-02-23
 2021-03-08
 9999-12-30
(3 rows)

--Testcase 51:
INSERT INTO "type_TIME"(col) VALUES ('01:23:45');
--Testcase 52:
INSERT INTO "type_TIME"(col) VALUES ('01:23:45.6789');
--Testcase 59:
SELECT * FROM "type_TIME";
      col      
---------------
 01:23:45
 01:23:45.6789
(2 rows)

--Testcase 60:
EXPLAIN VERBOSE
SELECT c1, c2, c3, c4, c5, c6, c7, c8, c9, c10, c11, c12, c13, c14, c15, c17, c18, c19, c2, c21, c22, c23, c24 FROM alltypetest;
                                                                                           QUERY PLAN                                                                                           
------------------------------------------------------------------------------------------------------------------------------------------------------------------------------------------------
 Foreign Scan on public.alltypetest  (cost=10.00..57.00 rows=57 width=1400)
   Output: c1, c2, c3, c4, c5, c6, c7, c8, c9, c10, c11, c12, c13, c14, c15, c17, c18, c19, c2, c21, c22, c23, c24
   SQLite query: SELECT `c1`, `c2`, `c3`, `c4`, `c5`, `c6`, `c7`, `c8`, `c9`, `c10`, `c11`, `c12`, `c13`, `c14`, `c15`, `c17`, `c18`, `c19`, `c21`, `c22`, `c23`, `c24` FROM main."alltypetest"
(3 rows)

--Testcase 61:
SELECT c1, c2, c3, c4, c5, c6, c7, c8, c9, c10, c11, c12, c13, c14, c15,  c17, c18, c19, c2, c21, c22, c23, c24 FROM alltypetest;
   c1   | c2  |  c3   |   c4   |      c5       |      c6      |      c7       |     c8     |          c9          |          c10           |         c11         |       c12        |                    c13                    |             c14             |           c15            |   c17   |     c18      |     c19     | c2  | c21  |     c22     |    c23     |         c24         
--------+-----+-------+--------+---------------+--------------+---------------+------------+----------------------+------------------------+---------------------+------------------+-------------------------------------------+-----------------------------+--------------------------+---------+--------------+-------------+-----+------+-------------+------------+---------------------
 583647 | 127 | 12767 | 388607 | 2036854775807 | 573709551615 | 2036854775807 | abcdefghij | abcdefghijjhgfjfuafh | Côte dIvoire Fijifoxju | Hôm nay tôi rất vui | I am happy today | 今日はとても幸せです 今日はとても幸せです | The quick brown fox jumps o | ABCDEFGHIJKLMNOPQRSTUVWX | 3.4e+18 | 1.79769e+108 | 1.79769e+88 | 127 | 1234 | 99999.99999 | 9999-12-31 | 9999-12-31 23:59:59
(1 row)

--Testcase 53:
CREATE FOREIGN TABLE type_JSON(col JSON OPTIONS (key 'true')) SERVER sqlite_svr OPTIONS (table 'type_TEXT');
--Testcase 54:
INSERT INTO type_JSON(col) VALUES ('[1, 2, "foo", null]');
--Testcase 55:
INSERT INTO type_JSON(col) VALUES ('{"bar": "baz", "balance": 7.77, "active": false}'::json);
--Testcase 56
SELECT * FROM type_JSON;
                       col                        
--------------------------------------------------
 [1, 2, "foo", null]
 {"bar": "baz", "balance": 7.77, "active": false}
(2 rows)

--Testcase 57
DELETE FROM type_JSON;
-- drop column
--Testcase 62:
DROP FOREIGN TABLE "type_BOOLEAN";
--Testcase 63:
CREATE FOREIGN TABLE "type_BOOLEAN" (colx int, col boolean) SERVER sqlite_svr;
--Testcase 64:
ALTER FOREIGN TABLE "type_BOOLEAN" DROP COLUMN colx;
--Testcase 65:
SELECT * FROM "type_BOOLEAN"; -- OK
 col 
-----
 t
 f
(2 rows)

-- define INTEGER as TEXT column
--Testcase 67:
ALTER FOREIGN TABLE "type_INTEGER" ALTER COLUMN col TYPE text;
--Testcase 68:
SELECT * FROM "type_INTEGER"; -- OK
         col         
---------------------
 9223372036854775807
(1 row)

-- define INTEGER as bpchar
--Testcase 69:
ALTER FOREIGN TABLE "type_INTEGER" ALTER COLUMN col TYPE char(30);
--Testcase 70:
SELECT * FROM "type_INTEGER"; -- OK
              col               
--------------------------------
 9223372036854775807           
(1 row)

-- define INTEGER as varchar
--Testcase 71:
ALTER FOREIGN TABLE "type_INTEGER" ALTER COLUMN col TYPE varchar(30);
--Testcase 72:
SELECT * FROM "type_INTEGER"; -- OK
         col         
---------------------
 9223372036854775807
(1 row)

-- define INTEGER as name
--Testcase 73:
ALTER FOREIGN TABLE "type_INTEGER" ALTER COLUMN col TYPE name;
--Testcase 74:
SELECT * FROM "type_INTEGER"; -- OK
         col         
---------------------
 9223372036854775807
(1 row)

-- define INTEGER as json
--Testcase 75:
ALTER FOREIGN TABLE "type_INTEGER" ALTER COLUMN col TYPE json;
--Testcase 76:
SELECT * FROM "type_INTEGER"; -- OK
         col         
---------------------
 9223372036854775807
(1 row)

-- define INTEGER as time
--Testcase 77:
DELETE FROM "type_INTEGER";
--Testcase 78:
ALTER FOREIGN TABLE "type_INTEGER" ALTER COLUMN col TYPE int;
--Testcase 79:
INSERT INTO "type_INTEGER" VALUES (120506);
--Testcase 80:
ALTER FOREIGN TABLE "type_INTEGER" ALTER COLUMN col TYPE time;
--Testcase 81:
SELECT * FROM "type_INTEGER"; -- OK
   col    
----------
 12:05:06
(1 row)

-- define INTEGER as date
--Testcase 82:
ALTER FOREIGN TABLE "type_INTEGER" ALTER COLUMN col TYPE date;
--Testcase 83:
SELECT * FROM "type_INTEGER"; -- OK
    col     
------------
 2012-05-06
(1 row)

--Testcase 84:
ALTER FOREIGN TABLE "type_INTEGER" ALTER COLUMN col TYPE int;
--Testcase 85:
INSERT INTO "type_DOUBLE" VALUES (1.3e-5);
--Testcase 86:
SELECT * FROM "type_DOUBLE";
    col     
------------
 3.14159265
    1.3e-05
(2 rows)

-- define DOUBLE as TEXT column
--Testcase 87:
ALTER FOREIGN TABLE "type_DOUBLE" ALTER COLUMN col TYPE text;
--Testcase 88:
SELECT * FROM "type_DOUBLE"; -- OK
    col     
------------
 3.14159265
 1.3e-05
(2 rows)

-- define DOUBLE as bpchar
--Testcase 89:
ALTER FOREIGN TABLE "type_DOUBLE" ALTER COLUMN col TYPE char(30);
--Testcase 90:
SELECT * FROM "type_DOUBLE"; -- OK
              col               
--------------------------------
 3.14159265                    
 1.3e-05                       
(2 rows)

-- define DOUBLE as varchar
--Testcase 91:
ALTER FOREIGN TABLE "type_DOUBLE" ALTER COLUMN col TYPE varchar(30);
--Testcase 92:
SELECT * FROM "type_DOUBLE"; -- OK
    col     
------------
 3.14159265
 1.3e-05
(2 rows)

-- define DOUBLE as name
--Testcase 93:
ALTER FOREIGN TABLE "type_DOUBLE" ALTER COLUMN col TYPE name;
--Testcase 94:
SELECT * FROM "type_DOUBLE"; -- OK
    col     
------------
 3.14159265
 1.3e-05
(2 rows)

-- define DOUBLE as json
--Testcase 95:
ALTER FOREIGN TABLE "type_DOUBLE" ALTER COLUMN col TYPE json;
--Testcase 96:
SELECT * FROM "type_DOUBLE"; -- OK
    col     
------------
 3.14159265
 1.3e-05
(2 rows)

--Testcase 97:
DELETE FROM "type_DOUBLE";
--Testcase 98:
ALTER FOREIGN TABLE "type_DOUBLE" ALTER COLUMN col TYPE float8;
--Testcase 99:
INSERT INTO "type_DOUBLE" VALUES (120506.12);
-- define DOUBLE as time
--Testcase 100:
ALTER FOREIGN TABLE "type_DOUBLE" ALTER COLUMN col TYPE time;
--Testcase 101:
SELECT * FROM "type_DOUBLE"; -- OK
     col     
-------------
 12:05:06.12
(1 row)

--Testcase 102:
DELETE FROM "type_DOUBLE";
--Testcase 103:
ALTER FOREIGN TABLE "type_DOUBLE" ALTER COLUMN col TYPE float8;
--Testcase 104:
INSERT INTO "type_DOUBLE" VALUES (1999.012);
-- define DOUBLE as date
--Testcase 105:
ALTER FOREIGN TABLE "type_DOUBLE" ALTER COLUMN col TYPE date;
--Testcase 106:
SELECT * FROM "type_DOUBLE"; -- OK
    col     
------------
 1999-01-12
(1 row)

--Testcase 107:
ALTER FOREIGN TABLE "type_DOUBLE" ALTER COLUMN col TYPE float8;
--Testcase 178:
DROP FOREIGN TABLE "type_BIT";
--Testcase 179:
CREATE FOREIGN TABLE "type_BIT"( "i" int OPTIONS (key 'true'), "b" bit(6)) SERVER sqlite_svr OPTIONS (table 'type_BIT');
--Testcase 180:
DROP FOREIGN TABLE "type_BIT+";
ERROR:  foreign table "type_BIT+" does not exist
--Testcase 181:
CREATE FOREIGN TABLE "type_BIT+"( "i" int OPTIONS (key 'true'), "b" bit(6), "t" text, "l" smallint, "bi" bigint OPTIONS (column_name 'b')) SERVER sqlite_svr OPTIONS (table 'type_BIT+');
--Testcase 182:
INSERT INTO "type_BIT" ("i", "b") VALUES (1, 1);
ERROR:  column "b" is of type bit but expression is of type integer
LINE 1: INSERT INTO "type_BIT" ("i", "b") VALUES (1, 1);
                                                     ^
HINT:  You will need to rewrite or cast the expression.
--Testcase 183:
INSERT INTO "type_BIT" ("i", "b") VALUES (2, 2);
ERROR:  column "b" is of type bit but expression is of type integer
LINE 1: INSERT INTO "type_BIT" ("i", "b") VALUES (2, 2);
                                                     ^
HINT:  You will need to rewrite or cast the expression.
--Testcase 184:
INSERT INTO "type_BIT" ("i", "b") VALUES (3, '1');
ERROR:  bit string length 1 does not match type bit(6)
--Testcase 185:
INSERT INTO "type_BIT" ("i", "b") VALUES (4, '10');
ERROR:  bit string length 2 does not match type bit(6)
--Testcase 186:
INSERT INTO "type_BIT" ("i", "b") VALUES (5, '101');
ERROR:  bit string length 3 does not match type bit(6)
--Testcase 187:
INSERT INTO "type_BIT" ("i", "b") VALUES (6, '110110');
--Testcase 188:
INSERT INTO "type_BIT" ("i", "b") VALUES (7, '111001');
--Testcase 189:
INSERT INTO "type_BIT" ("i", "b") VALUES (8, '110000');
--Testcase 190:
INSERT INTO "type_BIT" ("i", "b") VALUES (9, '100001');
--Testcase 191:
INSERT INTO "type_BIT" ("i", "b") VALUES (10, 53);
ERROR:  column "b" is of type bit but expression is of type integer
LINE 1: INSERT INTO "type_BIT" ("i", "b") VALUES (10, 53);
                                                      ^
HINT:  You will need to rewrite or cast the expression.
--Testcase 192:
SELECT * FROM "type_BIT+";
 i |   b    |    t    | l | bi 
---+--------+---------+---+----
 6 | 110110 | integer | 2 | 54
 7 | 111001 | integer | 2 | 57
 8 | 110000 | integer | 2 | 48
 9 | 100001 | integer | 2 | 33
(4 rows)

--Testcase 193:
SELECT * FROM "type_BIT" WHERE b < '110110';
 i |   b    
---+--------
 8 | 110000
 9 | 100001
(2 rows)

--Testcase 194:
SELECT * FROM "type_BIT" WHERE b > '110110';
 i |   b    
---+--------
 7 | 111001
(1 row)

--Testcase 195:
SELECT * FROM "type_BIT" WHERE b = '110110';
 i |   b    
---+--------
 6 | 110110
(1 row)

--Testcase 196:
DROP FOREIGN TABLE "type_VARBIT";
--Testcase 197:
CREATE FOREIGN TABLE "type_VARBIT"( "i" int OPTIONS (key 'true'), "b" varbit(70)) SERVER sqlite_svr OPTIONS (table 'type_VARBIT');
--Testcase 199:
DROP FOREIGN TABLE "type_VARBIT+";
ERROR:  foreign table "type_VARBIT+" does not exist
--Testcase 200:
CREATE FOREIGN TABLE "type_VARBIT+"( "i" int OPTIONS (key 'true'), "b" varbit(70), "t" text, "l" smallint) SERVER sqlite_svr OPTIONS (table 'type_VARBIT+');
--Testcase 201:
INSERT INTO "type_VARBIT" ("i", "b") VALUES (1, '1');
--Testcase 202:
INSERT INTO "type_VARBIT" ("i", "b") VALUES (2, '10');
--Testcase 203:
INSERT INTO "type_VARBIT" ("i", "b") VALUES (3, '11');
--Testcase 204:
INSERT INTO "type_VARBIT" ("i", "b") VALUES (4, '100');
--Testcase 205:
INSERT INTO "type_VARBIT" ("i", "b") VALUES (5, '101');
--Testcase 206:
INSERT INTO "type_VARBIT" ("i", "b") VALUES (6, '110110');
--Testcase 207:
INSERT INTO "type_VARBIT" ("i", "b") VALUES (7, '111001');
--Testcase 208:
INSERT INTO "type_VARBIT" ("i", "b") VALUES (8, '110000');
--Testcase 209:
INSERT INTO "type_VARBIT" ("i", "b") VALUES (9, '100001');
--Testcase 210:
INSERT INTO "type_VARBIT" ("i", "b") VALUES (10, '0100100101011001010010101000111110110101101101111011000101010');
--Testcase 211:
INSERT INTO "type_VARBIT" ("i", "b") VALUES (11, '01001001010110010100101010001111101101011011011110110001010101');
--Testcase 212
SELECT * FROM "type_VARBIT+";
 i  |                               b                               |    t    | l  
----+---------------------------------------------------------------+---------+----
  1 | 1                                                             | integer |  1
  2 | 10                                                            | integer |  1
  3 | 11                                                            | integer |  1
  4 | 100                                                           | integer |  1
  5 | 101                                                           | integer |  1
  6 | 110110                                                        | integer |  2
  7 | 111001                                                        | integer |  2
  8 | 110000                                                        | integer |  2
  9 | 100001                                                        | integer |  2
 10 | 100100101011001010010101000111110110101101101111011000101010  | integer | 18
 11 | 1001001010110010100101010001111101101011011011110110001010101 | integer | 19
(11 rows)

--Testcase 213:
SELECT * FROM "type_VARBIT+" WHERE b < '110110';
 i |   b    |    t    | l 
---+--------+---------+---
 1 | 1      | integer | 1
 2 | 10     | integer | 1
 3 | 11     | integer | 1
 4 | 100    | integer | 1
 5 | 101    | integer | 1
 8 | 110000 | integer | 2
 9 | 100001 | integer | 2
(7 rows)

--Testcase 214:
SELECT * FROM "type_VARBIT+" WHERE b > '110110';
 i  |                               b                               |    t    | l  
----+---------------------------------------------------------------+---------+----
  7 | 111001                                                        | integer |  2
 10 | 100100101011001010010101000111110110101101101111011000101010  | integer | 18
 11 | 1001001010110010100101010001111101101011011011110110001010101 | integer | 19
(3 rows)

--Testcase 215:
SELECT * FROM "type_VARBIT+" WHERE b = '110110';
 i |   b    |    t    | l 
---+--------+---------+---
 6 | 110110 | integer | 2
(1 row)

--Testcase 216:
INSERT INTO "type_VARBIT" ("i", "b") VALUES (12, '010010010101100101001010100011111011010110110111101100010101010');
--Testcase 217:
INSERT INTO "type_VARBIT" ("i", "b") VALUES (13, '0100100101011001010010101000111110110101101101111011000101010101');
--Testcase 218: 65 b
INSERT INTO "type_VARBIT" ("i", "b") VALUES (14, '01001001010110010100101010001111101101011011011110110001010101010');
ERROR:  SQLite FDW dosens't support very long bit/varbit data
HINT:  bit length 65, maxmum 64
--Testcase 219:
SELECT * FROM "type_VARBIT+" WHERE "i" > 10;
 i  |                                b                                |    t    | l  
----+-----------------------------------------------------------------+---------+----
 11 | 1001001010110010100101010001111101101011011011110110001010101   | integer | 19
 12 | 10010010101100101001010100011111011010110110111101100010101010  | integer | 19
 13 | 100100101011001010010101000111110110101101101111011000101010101 | integer | 19
(3 rows)

--Testcase 47:
DROP EXTENSION sqlite_fdw CASCADE;
<<<<<<< HEAD
NOTICE:  drop cascades to 45 other objects
=======
NOTICE:  drop cascades to 43 other objects
>>>>>>> d6387a8e
DETAIL:  drop cascades to server sqlite_svr
drop cascades to foreign table department
drop cascades to foreign table employee
drop cascades to foreign table empdata
drop cascades to foreign table numbers
drop cascades to foreign table t
drop cascades to foreign table multiprimary
drop cascades to foreign table columntest
drop cascades to foreign table noprimary
drop cascades to foreign table limittest
drop cascades to foreign table grem1_1
drop cascades to foreign table grem1_2
drop cascades to foreign table case_exp
drop cascades to foreign table "type_STRING"
drop cascades to foreign table "type_BYTE"
drop cascades to foreign table "type_SINT"
drop cascades to foreign table "type_BINT"
drop cascades to foreign table "type_INTEGER"
drop cascades to foreign table "type_FLOAT"
drop cascades to foreign table "type_DOUBLE"
drop cascades to foreign table "type_TIMESTAMP"
drop cascades to foreign table "type_BLOB"
drop cascades to foreign table "type_DATE"
drop cascades to foreign table "type_TIME"
<<<<<<< HEAD
=======
drop cascades to foreign table "type_UUID"
drop cascades to foreign table "BitT"
>>>>>>> d6387a8e
drop cascades to foreign table notype
drop cascades to foreign table typetest
drop cascades to foreign table "type_TEXT"
drop cascades to foreign table alltypetest
drop cascades to foreign table shorty
drop cascades to foreign table "A a"
drop cascades to foreign table fts_table
drop cascades to foreign table fts_table_data
drop cascades to foreign table fts_table_idx
drop cascades to foreign table fts_table_content
drop cascades to foreign table fts_table_docsize
drop cascades to foreign table fts_table_config
drop cascades to foreign table "RO_RW_test"
drop cascades to foreign table "Unicode data"
drop cascades to foreign table type_json
drop cascades to foreign table "type_BOOLEAN"
drop cascades to foreign table "type_BIT"
drop cascades to foreign table "type_BIT+"
drop cascades to foreign table "type_VARBIT"
drop cascades to foreign table "type_VARBIT+"
drop cascades to server sqlite2<|MERGE_RESOLUTION|>--- conflicted
+++ resolved
@@ -671,11 +671,7 @@
 
 --Testcase 47:
 DROP EXTENSION sqlite_fdw CASCADE;
-<<<<<<< HEAD
 NOTICE:  drop cascades to 45 other objects
-=======
-NOTICE:  drop cascades to 43 other objects
->>>>>>> d6387a8e
 DETAIL:  drop cascades to server sqlite_svr
 drop cascades to foreign table department
 drop cascades to foreign table employee
@@ -700,11 +696,8 @@
 drop cascades to foreign table "type_BLOB"
 drop cascades to foreign table "type_DATE"
 drop cascades to foreign table "type_TIME"
-<<<<<<< HEAD
-=======
 drop cascades to foreign table "type_UUID"
 drop cascades to foreign table "BitT"
->>>>>>> d6387a8e
 drop cascades to foreign table notype
 drop cascades to foreign table typetest
 drop cascades to foreign table "type_TEXT"
