--- conflicted
+++ resolved
@@ -7,33 +7,9 @@
 -- test for aggregate pushdown
 --Testcase 8:
 DROP SERVER IF EXISTS sqlite_svr CASCADE;
-NOTICE:  drop cascades to 23 other objects
-DETAIL:  drop cascades to foreign table department
-drop cascades to foreign table employee
-drop cascades to foreign table empdata
-drop cascades to foreign table numbers
-drop cascades to foreign table t
-drop cascades to foreign table multiprimary
-drop cascades to foreign table columntest
-drop cascades to foreign table noprimary
-drop cascades to foreign table "type_STRING"
-drop cascades to foreign table "type_BOOLEAN"
-drop cascades to foreign table "type_BYTE"
-drop cascades to foreign table "type_SINT"
-drop cascades to foreign table "type_BINT"
-drop cascades to foreign table "type_INTEGER"
-drop cascades to foreign table "type_FLOAT"
-drop cascades to foreign table "type_DOUBLE"
-drop cascades to foreign table "type_TIMESTAMP"
-drop cascades to foreign table "type_BLOB"
-drop cascades to foreign table "BitT"
-drop cascades to foreign table notype
-drop cascades to foreign table typetest
-drop cascades to foreign table shorty
-drop cascades to foreign table "A a"
+NOTICE:  drop cascades to foreign table multiprimary
 --Testcase 9:
 DROP EXTENSION IF EXISTS sqlite_fdw CASCADE;
-NOTICE:  drop cascades to server sqlite2
 --Testcase 10:
 CREATE EXTENSION sqlite_fdw;
 --Testcase 11:
@@ -61,24 +37,12 @@
 
 --Testcase 3:
 explain (costs off, verbose) select sum(b+5)+2 from multiprimary group by b/2 order by b/2;
-<<<<<<< HEAD
                                                           QUERY PLAN                                                          
 ------------------------------------------------------------------------------------------------------------------------------
  Foreign Scan
    Output: ((sum((b + 5)) + 2)), ((b / 2))
    SQLite query: SELECT (sum((`b` + 5)) + 2), (`b` / 2) FROM main."multiprimary" GROUP BY 2 ORDER BY (`b` / 2) ASC NULLS LAST
 (3 rows)
-=======
-                                            QUERY PLAN                                            
---------------------------------------------------------------------------------------------------
- Sort
-   Output: ((sum((b + 5)) + 2)), ((b / 2))
-   Sort Key: ((multiprimary.b / 2))
-   ->  Foreign Scan
-         Output: ((sum((b + 5)) + 2)), ((b / 2))
-         SQLite query: SELECT (sum((`b` + 5)) + 2), (`b` / 2) FROM main."multiprimary" GROUP BY 2
-(6 rows)
->>>>>>> 3996426b
 
 --Testcase 4:
 explain (costs off, verbose) select sum(a) from multiprimary group by b having sum(a) > 0;
@@ -93,22 +57,13 @@
 explain (costs off, verbose) select sum(a) from multiprimary group by b having avg(a^2) > 0 and sum(a) > 0;
                                                               QUERY PLAN                                                               
 ---------------------------------------------------------------------------------------------------------------------------------------
-<<<<<<< HEAD
  GroupAggregate
-=======
- HashAggregate
->>>>>>> 3996426b
    Output: sum(a), b
    Group Key: multiprimary.b
    Filter: ((avg(((multiprimary.a)::double precision ^ '2'::double precision)) > '0'::double precision) AND (sum(multiprimary.a) > 0))
    ->  Foreign Scan on public.multiprimary
-<<<<<<< HEAD
          Output: a, b, c
          SQLite query: SELECT `a`, `b` FROM main."multiprimary" ORDER BY `b` ASC NULLS LAST
-=======
-         Output: b, a
-         SQLite query: SELECT `a`, `b` FROM main."multiprimary"
->>>>>>> 3996426b
 (7 rows)
 
 -- stddev and variance are not pushed down
@@ -132,16 +87,8 @@
    Group Key: multiprimary.b
    Filter: (variance(multiprimary.a) > '0'::numeric)
    ->  Foreign Scan on public.multiprimary
-<<<<<<< HEAD
          Output: a, b, c
          SQLite query: SELECT `a`, `b` FROM main."multiprimary" ORDER BY `b` ASC NULLS LAST
-(7 rows)
-
-DROP FOREIGN TABLE multiprimary;
-DROP SERVER sqlite_svr;
-=======
-         Output: b, a
-         SQLite query: SELECT `a`, `b` FROM main."multiprimary"
 (7 rows)
 
 --Testcase 13:
@@ -149,5 +96,4 @@
 --Testcase 14:
 DROP SERVER sqlite_svr;
 --Testcase 15:
->>>>>>> 3996426b
 DROP EXTENSION sqlite_fdw CASCADE;