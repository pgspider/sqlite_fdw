--
-- NUMERIC
--
--Testcase 567:
CREATE EXTENSION sqlite_fdw;
--Testcase 568:
CREATE SERVER sqlite_svr FOREIGN DATA WRAPPER sqlite_fdw
OPTIONS (database '/tmp/sqlitefdw_test_core.db');
--Testcase 569:
CREATE FOREIGN TABLE num_data (id int4 OPTIONS (key 'true'), val numeric(210,10)) SERVER sqlite_svr;
--Testcase 570:
CREATE FOREIGN TABLE num_exp_add (id1 int4 OPTIONS (key 'true'), id2 int4 OPTIONS (key 'true'), expected numeric(210,10)) SERVER sqlite_svr;
--Testcase 571:
CREATE FOREIGN TABLE num_exp_sub (id1 int4 OPTIONS (key 'true'), id2 int4 OPTIONS (key 'true'), expected numeric(210,10)) SERVER sqlite_svr;
--Testcase 572:
CREATE FOREIGN TABLE num_exp_div (id1 int4 OPTIONS (key 'true'), id2 int4 OPTIONS (key 'true'), expected numeric(210,10)) SERVER sqlite_svr;
--Testcase 573:
CREATE FOREIGN TABLE num_exp_mul (id1 int4 OPTIONS (key 'true'), id2 int4 OPTIONS (key 'true'), expected numeric(210,10)) SERVER sqlite_svr;
--Testcase 574:
CREATE FOREIGN TABLE num_exp_sqrt (id int4 OPTIONS (key 'true'), expected numeric(210,10)) SERVER sqlite_svr;
--Testcase 575:
CREATE FOREIGN TABLE num_exp_ln (id int4 OPTIONS (key 'true'), expected numeric(210,10)) SERVER sqlite_svr;
--Testcase 576:
CREATE FOREIGN TABLE num_exp_log10 (id int4 OPTIONS (key 'true'), expected numeric(210,10)) SERVER sqlite_svr;
--Testcase 577:
CREATE FOREIGN TABLE num_exp_power_10_ln (id int4 OPTIONS (key 'true'), expected numeric(210,10)) SERVER sqlite_svr;
--Testcase 578:
CREATE FOREIGN TABLE num_result (id1 int4 OPTIONS (key 'true'), id2 int4 OPTIONS (key 'true'), result numeric(210,10)) SERVER sqlite_svr;
-- ******************************
-- * The following EXPECTED results are computed by bc(1)
-- * with a scale of 200
-- ******************************
BEGIN TRANSACTION;
--Testcase 1:
INSERT INTO num_exp_add VALUES (0,0,'0');
--Testcase 2:
INSERT INTO num_exp_sub VALUES (0,0,'0');
--Testcase 3:
INSERT INTO num_exp_mul VALUES (0,0,'0');
--Testcase 4:
INSERT INTO num_exp_div VALUES (0,0,'NaN');
--Testcase 5:
INSERT INTO num_exp_add VALUES (0,1,'0');
--Testcase 6:
INSERT INTO num_exp_sub VALUES (0,1,'0');
--Testcase 7:
INSERT INTO num_exp_mul VALUES (0,1,'0');
--Testcase 8:
INSERT INTO num_exp_div VALUES (0,1,'NaN');
--Testcase 9:
INSERT INTO num_exp_add VALUES (0,2,'-34338492.215397047');
--Testcase 10:
INSERT INTO num_exp_sub VALUES (0,2,'34338492.215397047');
--Testcase 11:
INSERT INTO num_exp_mul VALUES (0,2,'0');
--Testcase 12:
INSERT INTO num_exp_div VALUES (0,2,'0');
--Testcase 13:
INSERT INTO num_exp_add VALUES (0,3,'4.31');
--Testcase 14:
INSERT INTO num_exp_sub VALUES (0,3,'-4.31');
--Testcase 15:
INSERT INTO num_exp_mul VALUES (0,3,'0');
--Testcase 16:
INSERT INTO num_exp_div VALUES (0,3,'0');
--Testcase 17:
INSERT INTO num_exp_add VALUES (0,4,'7799461.4119');
--Testcase 18:
INSERT INTO num_exp_sub VALUES (0,4,'-7799461.4119');
--Testcase 19:
INSERT INTO num_exp_mul VALUES (0,4,'0');
--Testcase 20:
INSERT INTO num_exp_div VALUES (0,4,'0');
--Testcase 21:
INSERT INTO num_exp_add VALUES (0,5,'16397.038491');
--Testcase 22:
INSERT INTO num_exp_sub VALUES (0,5,'-16397.038491');
--Testcase 23:
INSERT INTO num_exp_mul VALUES (0,5,'0');
--Testcase 24:
INSERT INTO num_exp_div VALUES (0,5,'0');
--Testcase 25:
INSERT INTO num_exp_add VALUES (0,6,'93901.57763026');
--Testcase 26:
INSERT INTO num_exp_sub VALUES (0,6,'-93901.57763026');
--Testcase 27:
INSERT INTO num_exp_mul VALUES (0,6,'0');
--Testcase 28:
INSERT INTO num_exp_div VALUES (0,6,'0');
--Testcase 29:
INSERT INTO num_exp_add VALUES (0,7,'-83028485');
--Testcase 30:
INSERT INTO num_exp_sub VALUES (0,7,'83028485');
--Testcase 31:
INSERT INTO num_exp_mul VALUES (0,7,'0');
--Testcase 32:
INSERT INTO num_exp_div VALUES (0,7,'0');
--Testcase 33:
INSERT INTO num_exp_add VALUES (0,8,'74881');
--Testcase 34:
INSERT INTO num_exp_sub VALUES (0,8,'-74881');
--Testcase 35:
INSERT INTO num_exp_mul VALUES (0,8,'0');
--Testcase 36:
INSERT INTO num_exp_div VALUES (0,8,'0');
--Testcase 37:
INSERT INTO num_exp_add VALUES (0,9,'-24926804.045047420');
--Testcase 38:
INSERT INTO num_exp_sub VALUES (0,9,'24926804.045047420');
--Testcase 39:
INSERT INTO num_exp_mul VALUES (0,9,'0');
--Testcase 40:
INSERT INTO num_exp_div VALUES (0,9,'0');
--Testcase 41:
INSERT INTO num_exp_add VALUES (1,0,'0');
--Testcase 42:
INSERT INTO num_exp_sub VALUES (1,0,'0');
--Testcase 43:
INSERT INTO num_exp_mul VALUES (1,0,'0');
--Testcase 44:
INSERT INTO num_exp_div VALUES (1,0,'NaN');
--Testcase 45:
INSERT INTO num_exp_add VALUES (1,1,'0');
--Testcase 46:
INSERT INTO num_exp_sub VALUES (1,1,'0');
--Testcase 47:
INSERT INTO num_exp_mul VALUES (1,1,'0');
--Testcase 48:
INSERT INTO num_exp_div VALUES (1,1,'NaN');
--Testcase 49:
INSERT INTO num_exp_add VALUES (1,2,'-34338492.215397047');
--Testcase 50:
INSERT INTO num_exp_sub VALUES (1,2,'34338492.215397047');
--Testcase 51:
INSERT INTO num_exp_mul VALUES (1,2,'0');
--Testcase 52:
INSERT INTO num_exp_div VALUES (1,2,'0');
--Testcase 53:
INSERT INTO num_exp_add VALUES (1,3,'4.31');
--Testcase 54:
INSERT INTO num_exp_sub VALUES (1,3,'-4.31');
--Testcase 55:
INSERT INTO num_exp_mul VALUES (1,3,'0');
--Testcase 56:
INSERT INTO num_exp_div VALUES (1,3,'0');
--Testcase 57:
INSERT INTO num_exp_add VALUES (1,4,'7799461.4119');
--Testcase 58:
INSERT INTO num_exp_sub VALUES (1,4,'-7799461.4119');
--Testcase 59:
INSERT INTO num_exp_mul VALUES (1,4,'0');
--Testcase 60:
INSERT INTO num_exp_div VALUES (1,4,'0');
--Testcase 61:
INSERT INTO num_exp_add VALUES (1,5,'16397.038491');
--Testcase 62:
INSERT INTO num_exp_sub VALUES (1,5,'-16397.038491');
--Testcase 63:
INSERT INTO num_exp_mul VALUES (1,5,'0');
--Testcase 64:
INSERT INTO num_exp_div VALUES (1,5,'0');
--Testcase 65:
INSERT INTO num_exp_add VALUES (1,6,'93901.57763026');
--Testcase 66:
INSERT INTO num_exp_sub VALUES (1,6,'-93901.57763026');
--Testcase 67:
INSERT INTO num_exp_mul VALUES (1,6,'0');
--Testcase 68:
INSERT INTO num_exp_div VALUES (1,6,'0');
--Testcase 69:
INSERT INTO num_exp_add VALUES (1,7,'-83028485');
--Testcase 70:
INSERT INTO num_exp_sub VALUES (1,7,'83028485');
--Testcase 71:
INSERT INTO num_exp_mul VALUES (1,7,'0');
--Testcase 72:
INSERT INTO num_exp_div VALUES (1,7,'0');
--Testcase 73:
INSERT INTO num_exp_add VALUES (1,8,'74881');
--Testcase 74:
INSERT INTO num_exp_sub VALUES (1,8,'-74881');
--Testcase 75:
INSERT INTO num_exp_mul VALUES (1,8,'0');
--Testcase 76:
INSERT INTO num_exp_div VALUES (1,8,'0');
--Testcase 77:
INSERT INTO num_exp_add VALUES (1,9,'-24926804.045047420');
--Testcase 78:
INSERT INTO num_exp_sub VALUES (1,9,'24926804.045047420');
--Testcase 79:
INSERT INTO num_exp_mul VALUES (1,9,'0');
--Testcase 80:
INSERT INTO num_exp_div VALUES (1,9,'0');
--Testcase 81:
INSERT INTO num_exp_add VALUES (2,0,'-34338492.215397047');
--Testcase 82:
INSERT INTO num_exp_sub VALUES (2,0,'-34338492.215397047');
--Testcase 83:
INSERT INTO num_exp_mul VALUES (2,0,'0');
--Testcase 84:
INSERT INTO num_exp_div VALUES (2,0,'NaN');
--Testcase 85:
INSERT INTO num_exp_add VALUES (2,1,'-34338492.215397047');
--Testcase 86:
INSERT INTO num_exp_sub VALUES (2,1,'-34338492.215397047');
--Testcase 87:
INSERT INTO num_exp_mul VALUES (2,1,'0');
--Testcase 88:
INSERT INTO num_exp_div VALUES (2,1,'NaN');
--Testcase 89:
INSERT INTO num_exp_add VALUES (2,2,'-68676984.430794094');
--Testcase 90:
INSERT INTO num_exp_sub VALUES (2,2,'0');
--Testcase 91:
INSERT INTO num_exp_mul VALUES (2,2,'1179132047626883.596862135856320209');
--Testcase 92:
INSERT INTO num_exp_div VALUES (2,2,'1.00000000000000000000');
--Testcase 93:
INSERT INTO num_exp_add VALUES (2,3,'-34338487.905397047');
--Testcase 94:
INSERT INTO num_exp_sub VALUES (2,3,'-34338496.525397047');
--Testcase 95:
INSERT INTO num_exp_mul VALUES (2,3,'-147998901.44836127257');
--Testcase 96:
INSERT INTO num_exp_div VALUES (2,3,'-7967167.56737750510440835266');
--Testcase 97:
INSERT INTO num_exp_add VALUES (2,4,'-26539030.803497047');
--Testcase 98:
INSERT INTO num_exp_sub VALUES (2,4,'-42137953.627297047');
--Testcase 99:
INSERT INTO num_exp_mul VALUES (2,4,'-267821744976817.8111137106593');
--Testcase 100:
INSERT INTO num_exp_div VALUES (2,4,'-4.40267480046830116685');
--Testcase 101:
INSERT INTO num_exp_add VALUES (2,5,'-34322095.176906047');
--Testcase 102:
INSERT INTO num_exp_sub VALUES (2,5,'-34354889.253888047');
--Testcase 103:
INSERT INTO num_exp_mul VALUES (2,5,'-563049578578.769242506736077');
--Testcase 104:
INSERT INTO num_exp_div VALUES (2,5,'-2094.18866914563535496429');
--Testcase 105:
INSERT INTO num_exp_add VALUES (2,6,'-34244590.637766787');
--Testcase 106:
INSERT INTO num_exp_sub VALUES (2,6,'-34432393.793027307');
--Testcase 107:
INSERT INTO num_exp_mul VALUES (2,6,'-3224438592470.18449811926184222');
--Testcase 108:
INSERT INTO num_exp_div VALUES (2,6,'-365.68599891479766440940');
--Testcase 109:
INSERT INTO num_exp_add VALUES (2,7,'-117366977.215397047');
--Testcase 110:
INSERT INTO num_exp_sub VALUES (2,7,'48689992.784602953');
--Testcase 111:
INSERT INTO num_exp_mul VALUES (2,7,'2851072985828710.485883795');
--Testcase 112:
INSERT INTO num_exp_div VALUES (2,7,'.41357483778485235518');
--Testcase 113:
INSERT INTO num_exp_add VALUES (2,8,'-34263611.215397047');
--Testcase 114:
INSERT INTO num_exp_sub VALUES (2,8,'-34413373.215397047');
--Testcase 115:
INSERT INTO num_exp_mul VALUES (2,8,'-2571300635581.146276407');
--Testcase 116:
INSERT INTO num_exp_div VALUES (2,8,'-458.57416721727870888476');
--Testcase 117:
INSERT INTO num_exp_add VALUES (2,9,'-59265296.260444467');
--Testcase 118:
INSERT INTO num_exp_sub VALUES (2,9,'-9411688.170349627');
--Testcase 119:
INSERT INTO num_exp_mul VALUES (2,9,'855948866655588.453741509242968740');
--Testcase 120:
INSERT INTO num_exp_div VALUES (2,9,'1.37757299946438931811');
--Testcase 121:
INSERT INTO num_exp_add VALUES (3,0,'4.31');
--Testcase 122:
INSERT INTO num_exp_sub VALUES (3,0,'4.31');
--Testcase 123:
INSERT INTO num_exp_mul VALUES (3,0,'0');
--Testcase 124:
INSERT INTO num_exp_div VALUES (3,0,'NaN');
--Testcase 125:
INSERT INTO num_exp_add VALUES (3,1,'4.31');
--Testcase 126:
INSERT INTO num_exp_sub VALUES (3,1,'4.31');
--Testcase 127:
INSERT INTO num_exp_mul VALUES (3,1,'0');
--Testcase 128:
INSERT INTO num_exp_div VALUES (3,1,'NaN');
--Testcase 129:
INSERT INTO num_exp_add VALUES (3,2,'-34338487.905397047');
--Testcase 130:
INSERT INTO num_exp_sub VALUES (3,2,'34338496.525397047');
--Testcase 131:
INSERT INTO num_exp_mul VALUES (3,2,'-147998901.44836127257');
--Testcase 132:
INSERT INTO num_exp_div VALUES (3,2,'-.00000012551512084352');
--Testcase 133:
INSERT INTO num_exp_add VALUES (3,3,'8.62');
--Testcase 134:
INSERT INTO num_exp_sub VALUES (3,3,'0');
--Testcase 135:
INSERT INTO num_exp_mul VALUES (3,3,'18.5761');
--Testcase 136:
INSERT INTO num_exp_div VALUES (3,3,'1.00000000000000000000');
--Testcase 137:
INSERT INTO num_exp_add VALUES (3,4,'7799465.7219');
--Testcase 138:
INSERT INTO num_exp_sub VALUES (3,4,'-7799457.1019');
--Testcase 139:
INSERT INTO num_exp_mul VALUES (3,4,'33615678.685289');
--Testcase 140:
INSERT INTO num_exp_div VALUES (3,4,'.00000055260225961552');
--Testcase 141:
INSERT INTO num_exp_add VALUES (3,5,'16401.348491');
--Testcase 142:
INSERT INTO num_exp_sub VALUES (3,5,'-16392.728491');
--Testcase 143:
INSERT INTO num_exp_mul VALUES (3,5,'70671.23589621');
--Testcase 144:
INSERT INTO num_exp_div VALUES (3,5,'.00026285234387695504');
--Testcase 145:
INSERT INTO num_exp_add VALUES (3,6,'93905.88763026');
--Testcase 146:
INSERT INTO num_exp_sub VALUES (3,6,'-93897.26763026');
--Testcase 147:
INSERT INTO num_exp_mul VALUES (3,6,'404715.7995864206');
--Testcase 148:
INSERT INTO num_exp_div VALUES (3,6,'.00004589912234457595');
--Testcase 149:
INSERT INTO num_exp_add VALUES (3,7,'-83028480.69');
--Testcase 150:
INSERT INTO num_exp_sub VALUES (3,7,'83028489.31');
--Testcase 151:
INSERT INTO num_exp_mul VALUES (3,7,'-357852770.35');
--Testcase 152:
INSERT INTO num_exp_div VALUES (3,7,'-.00000005190989574240');
--Testcase 153:
INSERT INTO num_exp_add VALUES (3,8,'74885.31');
--Testcase 154:
INSERT INTO num_exp_sub VALUES (3,8,'-74876.69');
--Testcase 155:
INSERT INTO num_exp_mul VALUES (3,8,'322737.11');
--Testcase 156:
INSERT INTO num_exp_div VALUES (3,8,'.00005755799201399553');
--Testcase 157:
INSERT INTO num_exp_add VALUES (3,9,'-24926799.735047420');
--Testcase 158:
INSERT INTO num_exp_sub VALUES (3,9,'24926808.355047420');
--Testcase 159:
INSERT INTO num_exp_mul VALUES (3,9,'-107434525.43415438020');
--Testcase 160:
INSERT INTO num_exp_div VALUES (3,9,'-.00000017290624149854');
--Testcase 161:
INSERT INTO num_exp_add VALUES (4,0,'7799461.4119');
--Testcase 162:
INSERT INTO num_exp_sub VALUES (4,0,'7799461.4119');
--Testcase 163:
INSERT INTO num_exp_mul VALUES (4,0,'0');
--Testcase 164:
INSERT INTO num_exp_div VALUES (4,0,'NaN');
--Testcase 165:
INSERT INTO num_exp_add VALUES (4,1,'7799461.4119');
--Testcase 166:
INSERT INTO num_exp_sub VALUES (4,1,'7799461.4119');
--Testcase 167:
INSERT INTO num_exp_mul VALUES (4,1,'0');
--Testcase 168:
INSERT INTO num_exp_div VALUES (4,1,'NaN');
--Testcase 169:
INSERT INTO num_exp_add VALUES (4,2,'-26539030.803497047');
--Testcase 170:
INSERT INTO num_exp_sub VALUES (4,2,'42137953.627297047');
--Testcase 171:
INSERT INTO num_exp_mul VALUES (4,2,'-267821744976817.8111137106593');
--Testcase 172:
INSERT INTO num_exp_div VALUES (4,2,'-.22713465002993920385');
--Testcase 173:
INSERT INTO num_exp_add VALUES (4,3,'7799465.7219');
--Testcase 174:
INSERT INTO num_exp_sub VALUES (4,3,'7799457.1019');
--Testcase 175:
INSERT INTO num_exp_mul VALUES (4,3,'33615678.685289');
--Testcase 176:
INSERT INTO num_exp_div VALUES (4,3,'1809619.81714617169373549883');
--Testcase 177:
INSERT INTO num_exp_add VALUES (4,4,'15598922.8238');
--Testcase 178:
INSERT INTO num_exp_sub VALUES (4,4,'0');
--Testcase 179:
INSERT INTO num_exp_mul VALUES (4,4,'60831598315717.14146161');
--Testcase 180:
INSERT INTO num_exp_div VALUES (4,4,'1.00000000000000000000');
--Testcase 181:
INSERT INTO num_exp_add VALUES (4,5,'7815858.450391');
--Testcase 182:
INSERT INTO num_exp_sub VALUES (4,5,'7783064.373409');
--Testcase 183:
INSERT INTO num_exp_mul VALUES (4,5,'127888068979.9935054429');
--Testcase 184:
INSERT INTO num_exp_div VALUES (4,5,'475.66281046305802686061');
--Testcase 185:
INSERT INTO num_exp_add VALUES (4,6,'7893362.98953026');
--Testcase 186:
INSERT INTO num_exp_sub VALUES (4,6,'7705559.83426974');
--Testcase 187:
INSERT INTO num_exp_mul VALUES (4,6,'732381731243.745115764094');
--Testcase 188:
INSERT INTO num_exp_div VALUES (4,6,'83.05996138436129499606');
--Testcase 189:
INSERT INTO num_exp_add VALUES (4,7,'-75229023.5881');
--Testcase 190:
INSERT INTO num_exp_sub VALUES (4,7,'90827946.4119');
--Testcase 191:
INSERT INTO num_exp_mul VALUES (4,7,'-647577464846017.9715');
--Testcase 192:
INSERT INTO num_exp_div VALUES (4,7,'-.09393717604145131637');
--Testcase 193:
INSERT INTO num_exp_add VALUES (4,8,'7874342.4119');
--Testcase 194:
INSERT INTO num_exp_sub VALUES (4,8,'7724580.4119');
--Testcase 195:
INSERT INTO num_exp_mul VALUES (4,8,'584031469984.4839');
--Testcase 196:
INSERT INTO num_exp_div VALUES (4,8,'104.15808298366741897143');
--Testcase 197:
INSERT INTO num_exp_add VALUES (4,9,'-17127342.633147420');
--Testcase 198:
INSERT INTO num_exp_sub VALUES (4,9,'32726265.456947420');
--Testcase 199:
INSERT INTO num_exp_mul VALUES (4,9,'-194415646271340.1815956522980');
--Testcase 200:
INSERT INTO num_exp_div VALUES (4,9,'-.31289456112403769409');
--Testcase 201:
INSERT INTO num_exp_add VALUES (5,0,'16397.038491');
--Testcase 202:
INSERT INTO num_exp_sub VALUES (5,0,'16397.038491');
--Testcase 203:
INSERT INTO num_exp_mul VALUES (5,0,'0');
--Testcase 204:
INSERT INTO num_exp_div VALUES (5,0,'NaN');
--Testcase 205:
INSERT INTO num_exp_add VALUES (5,1,'16397.038491');
--Testcase 206:
INSERT INTO num_exp_sub VALUES (5,1,'16397.038491');
--Testcase 207:
INSERT INTO num_exp_mul VALUES (5,1,'0');
--Testcase 208:
INSERT INTO num_exp_div VALUES (5,1,'NaN');
--Testcase 209:
INSERT INTO num_exp_add VALUES (5,2,'-34322095.176906047');
--Testcase 210:
INSERT INTO num_exp_sub VALUES (5,2,'34354889.253888047');
--Testcase 211:
INSERT INTO num_exp_mul VALUES (5,2,'-563049578578.769242506736077');
--Testcase 212:
INSERT INTO num_exp_div VALUES (5,2,'-.00047751189505192446');
--Testcase 213:
INSERT INTO num_exp_add VALUES (5,3,'16401.348491');
--Testcase 214:
INSERT INTO num_exp_sub VALUES (5,3,'16392.728491');
--Testcase 215:
INSERT INTO num_exp_mul VALUES (5,3,'70671.23589621');
--Testcase 216:
INSERT INTO num_exp_div VALUES (5,3,'3804.41728329466357308584');
--Testcase 217:
INSERT INTO num_exp_add VALUES (5,4,'7815858.450391');
--Testcase 218:
INSERT INTO num_exp_sub VALUES (5,4,'-7783064.373409');
--Testcase 219:
INSERT INTO num_exp_mul VALUES (5,4,'127888068979.9935054429');
--Testcase 220:
INSERT INTO num_exp_div VALUES (5,4,'.00210232958726897192');
--Testcase 221:
INSERT INTO num_exp_add VALUES (5,5,'32794.076982');
--Testcase 222:
INSERT INTO num_exp_sub VALUES (5,5,'0');
--Testcase 223:
INSERT INTO num_exp_mul VALUES (5,5,'268862871.275335557081');
--Testcase 224:
INSERT INTO num_exp_div VALUES (5,5,'1.00000000000000000000');
--Testcase 225:
INSERT INTO num_exp_add VALUES (5,6,'110298.61612126');
--Testcase 226:
INSERT INTO num_exp_sub VALUES (5,6,'-77504.53913926');
--Testcase 227:
INSERT INTO num_exp_mul VALUES (5,6,'1539707782.76899778633766');
--Testcase 228:
INSERT INTO num_exp_div VALUES (5,6,'.17461941433576102689');
--Testcase 229:
INSERT INTO num_exp_add VALUES (5,7,'-83012087.961509');
--Testcase 230:
INSERT INTO num_exp_sub VALUES (5,7,'83044882.038491');
--Testcase 231:
INSERT INTO num_exp_mul VALUES (5,7,'-1361421264394.416135');
--Testcase 232:
INSERT INTO num_exp_div VALUES (5,7,'-.00019748690453643710');
--Testcase 233:
INSERT INTO num_exp_add VALUES (5,8,'91278.038491');
--Testcase 234:
INSERT INTO num_exp_sub VALUES (5,8,'-58483.961509');
--Testcase 235:
INSERT INTO num_exp_mul VALUES (5,8,'1227826639.244571');
--Testcase 236:
INSERT INTO num_exp_div VALUES (5,8,'.21897461960978085228');
--Testcase 237:
INSERT INTO num_exp_add VALUES (5,9,'-24910407.006556420');
--Testcase 238:
INSERT INTO num_exp_sub VALUES (5,9,'24943201.083538420');
--Testcase 239:
INSERT INTO num_exp_mul VALUES (5,9,'-408725765384.257043660243220');
--Testcase 240:
INSERT INTO num_exp_div VALUES (5,9,'-.00065780749354660427');
--Testcase 241:
INSERT INTO num_exp_add VALUES (6,0,'93901.57763026');
--Testcase 242:
INSERT INTO num_exp_sub VALUES (6,0,'93901.57763026');
--Testcase 243:
INSERT INTO num_exp_mul VALUES (6,0,'0');
--Testcase 244:
INSERT INTO num_exp_div VALUES (6,0,'NaN');
--Testcase 245:
INSERT INTO num_exp_add VALUES (6,1,'93901.57763026');
--Testcase 246:
INSERT INTO num_exp_sub VALUES (6,1,'93901.57763026');
--Testcase 247:
INSERT INTO num_exp_mul VALUES (6,1,'0');
--Testcase 248:
INSERT INTO num_exp_div VALUES (6,1,'NaN');
--Testcase 249:
INSERT INTO num_exp_add VALUES (6,2,'-34244590.637766787');
--Testcase 250:
INSERT INTO num_exp_sub VALUES (6,2,'34432393.793027307');
--Testcase 251:
INSERT INTO num_exp_mul VALUES (6,2,'-3224438592470.18449811926184222');
--Testcase 252:
INSERT INTO num_exp_div VALUES (6,2,'-.00273458651128995823');
--Testcase 253:
INSERT INTO num_exp_add VALUES (6,3,'93905.88763026');
--Testcase 254:
INSERT INTO num_exp_sub VALUES (6,3,'93897.26763026');
--Testcase 255:
INSERT INTO num_exp_mul VALUES (6,3,'404715.7995864206');
--Testcase 256:
INSERT INTO num_exp_div VALUES (6,3,'21786.90896293735498839907');
--Testcase 257:
INSERT INTO num_exp_add VALUES (6,4,'7893362.98953026');
--Testcase 258:
INSERT INTO num_exp_sub VALUES (6,4,'-7705559.83426974');
--Testcase 259:
INSERT INTO num_exp_mul VALUES (6,4,'732381731243.745115764094');
--Testcase 260:
INSERT INTO num_exp_div VALUES (6,4,'.01203949512295682469');
--Testcase 261:
INSERT INTO num_exp_add VALUES (6,5,'110298.61612126');
--Testcase 262:
INSERT INTO num_exp_sub VALUES (6,5,'77504.53913926');
--Testcase 263:
INSERT INTO num_exp_mul VALUES (6,5,'1539707782.76899778633766');
--Testcase 264:
INSERT INTO num_exp_div VALUES (6,5,'5.72674008674192359679');
--Testcase 265:
INSERT INTO num_exp_add VALUES (6,6,'187803.15526052');
--Testcase 266:
INSERT INTO num_exp_sub VALUES (6,6,'0');
--Testcase 267:
INSERT INTO num_exp_mul VALUES (6,6,'8817506281.4517452372676676');
--Testcase 268:
INSERT INTO num_exp_div VALUES (6,6,'1.00000000000000000000');
--Testcase 269:
INSERT INTO num_exp_add VALUES (6,7,'-82934583.42236974');
--Testcase 270:
INSERT INTO num_exp_sub VALUES (6,7,'83122386.57763026');
--Testcase 271:
INSERT INTO num_exp_mul VALUES (6,7,'-7796505729750.37795610');
--Testcase 272:
INSERT INTO num_exp_div VALUES (6,7,'-.00113095617281538980');
--Testcase 273:
INSERT INTO num_exp_add VALUES (6,8,'168782.57763026');
--Testcase 274:
INSERT INTO num_exp_sub VALUES (6,8,'19020.57763026');
--Testcase 275:
INSERT INTO num_exp_mul VALUES (6,8,'7031444034.53149906');
--Testcase 276:
INSERT INTO num_exp_div VALUES (6,8,'1.25401073209839612184');
--Testcase 277:
INSERT INTO num_exp_add VALUES (6,9,'-24832902.467417160');
--Testcase 278:
INSERT INTO num_exp_sub VALUES (6,9,'25020705.622677680');
--Testcase 279:
INSERT INTO num_exp_mul VALUES (6,9,'-2340666225110.29929521292692920');
--Testcase 280:
INSERT INTO num_exp_div VALUES (6,9,'-.00376709254265256789');
--Testcase 281:
INSERT INTO num_exp_add VALUES (7,0,'-83028485');
--Testcase 282:
INSERT INTO num_exp_sub VALUES (7,0,'-83028485');
--Testcase 283:
INSERT INTO num_exp_mul VALUES (7,0,'0');
--Testcase 284:
INSERT INTO num_exp_div VALUES (7,0,'NaN');
--Testcase 285:
INSERT INTO num_exp_add VALUES (7,1,'-83028485');
--Testcase 286:
INSERT INTO num_exp_sub VALUES (7,1,'-83028485');
--Testcase 287:
INSERT INTO num_exp_mul VALUES (7,1,'0');
--Testcase 288:
INSERT INTO num_exp_div VALUES (7,1,'NaN');
--Testcase 289:
INSERT INTO num_exp_add VALUES (7,2,'-117366977.215397047');
--Testcase 290:
INSERT INTO num_exp_sub VALUES (7,2,'-48689992.784602953');
--Testcase 291:
INSERT INTO num_exp_mul VALUES (7,2,'2851072985828710.485883795');
--Testcase 292:
INSERT INTO num_exp_div VALUES (7,2,'2.41794207151503385700');
--Testcase 293:
INSERT INTO num_exp_add VALUES (7,3,'-83028480.69');
--Testcase 294:
INSERT INTO num_exp_sub VALUES (7,3,'-83028489.31');
--Testcase 295:
INSERT INTO num_exp_mul VALUES (7,3,'-357852770.35');
--Testcase 296:
INSERT INTO num_exp_div VALUES (7,3,'-19264149.65197215777262180974');
--Testcase 297:
INSERT INTO num_exp_add VALUES (7,4,'-75229023.5881');
--Testcase 298:
INSERT INTO num_exp_sub VALUES (7,4,'-90827946.4119');
--Testcase 299:
INSERT INTO num_exp_mul VALUES (7,4,'-647577464846017.9715');
--Testcase 300:
INSERT INTO num_exp_div VALUES (7,4,'-10.64541262725136247686');
--Testcase 301:
INSERT INTO num_exp_add VALUES (7,5,'-83012087.961509');
--Testcase 302:
INSERT INTO num_exp_sub VALUES (7,5,'-83044882.038491');
--Testcase 303:
INSERT INTO num_exp_mul VALUES (7,5,'-1361421264394.416135');
--Testcase 304:
INSERT INTO num_exp_div VALUES (7,5,'-5063.62688881730941836574');
--Testcase 305:
INSERT INTO num_exp_add VALUES (7,6,'-82934583.42236974');
--Testcase 306:
INSERT INTO num_exp_sub VALUES (7,6,'-83122386.57763026');
--Testcase 307:
INSERT INTO num_exp_mul VALUES (7,6,'-7796505729750.37795610');
--Testcase 308:
INSERT INTO num_exp_div VALUES (7,6,'-884.20756174009028770294');
--Testcase 309:
INSERT INTO num_exp_add VALUES (7,7,'-166056970');
--Testcase 310:
INSERT INTO num_exp_sub VALUES (7,7,'0');
--Testcase 311:
INSERT INTO num_exp_mul VALUES (7,7,'6893729321395225');
--Testcase 312:
INSERT INTO num_exp_div VALUES (7,7,'1.00000000000000000000');
--Testcase 313:
INSERT INTO num_exp_add VALUES (7,8,'-82953604');
--Testcase 314:
INSERT INTO num_exp_sub VALUES (7,8,'-83103366');
--Testcase 315:
INSERT INTO num_exp_mul VALUES (7,8,'-6217255985285');
--Testcase 316:
INSERT INTO num_exp_div VALUES (7,8,'-1108.80577182462841041118');
--Testcase 317:
INSERT INTO num_exp_add VALUES (7,9,'-107955289.045047420');
--Testcase 318:
INSERT INTO num_exp_sub VALUES (7,9,'-58101680.954952580');
--Testcase 319:
INSERT INTO num_exp_mul VALUES (7,9,'2069634775752159.035758700');
--Testcase 320:
INSERT INTO num_exp_div VALUES (7,9,'3.33089171198810413382');
--Testcase 321:
INSERT INTO num_exp_add VALUES (8,0,'74881');
--Testcase 322:
INSERT INTO num_exp_sub VALUES (8,0,'74881');
--Testcase 323:
INSERT INTO num_exp_mul VALUES (8,0,'0');
--Testcase 324:
INSERT INTO num_exp_div VALUES (8,0,'NaN');
--Testcase 325:
INSERT INTO num_exp_add VALUES (8,1,'74881');
--Testcase 326:
INSERT INTO num_exp_sub VALUES (8,1,'74881');
--Testcase 327:
INSERT INTO num_exp_mul VALUES (8,1,'0');
--Testcase 328:
INSERT INTO num_exp_div VALUES (8,1,'NaN');
--Testcase 329:
INSERT INTO num_exp_add VALUES (8,2,'-34263611.215397047');
--Testcase 330:
INSERT INTO num_exp_sub VALUES (8,2,'34413373.215397047');
--Testcase 331:
INSERT INTO num_exp_mul VALUES (8,2,'-2571300635581.146276407');
--Testcase 332:
INSERT INTO num_exp_div VALUES (8,2,'-.00218067233500788615');
--Testcase 333:
INSERT INTO num_exp_add VALUES (8,3,'74885.31');
--Testcase 334:
INSERT INTO num_exp_sub VALUES (8,3,'74876.69');
--Testcase 335:
INSERT INTO num_exp_mul VALUES (8,3,'322737.11');
--Testcase 336:
INSERT INTO num_exp_div VALUES (8,3,'17373.78190255220417633410');
--Testcase 337:
INSERT INTO num_exp_add VALUES (8,4,'7874342.4119');
--Testcase 338:
INSERT INTO num_exp_sub VALUES (8,4,'-7724580.4119');
--Testcase 339:
INSERT INTO num_exp_mul VALUES (8,4,'584031469984.4839');
--Testcase 340:
INSERT INTO num_exp_div VALUES (8,4,'.00960079113741758956');
--Testcase 341:
INSERT INTO num_exp_add VALUES (8,5,'91278.038491');
--Testcase 342:
INSERT INTO num_exp_sub VALUES (8,5,'58483.961509');
--Testcase 343:
INSERT INTO num_exp_mul VALUES (8,5,'1227826639.244571');
--Testcase 344:
INSERT INTO num_exp_div VALUES (8,5,'4.56673929509287019456');
--Testcase 345:
INSERT INTO num_exp_add VALUES (8,6,'168782.57763026');
--Testcase 346:
INSERT INTO num_exp_sub VALUES (8,6,'-19020.57763026');
--Testcase 347:
INSERT INTO num_exp_mul VALUES (8,6,'7031444034.53149906');
--Testcase 348:
INSERT INTO num_exp_div VALUES (8,6,'.79744134113322314424');
--Testcase 349:
INSERT INTO num_exp_add VALUES (8,7,'-82953604');
--Testcase 350:
INSERT INTO num_exp_sub VALUES (8,7,'83103366');
--Testcase 351:
INSERT INTO num_exp_mul VALUES (8,7,'-6217255985285');
--Testcase 352:
INSERT INTO num_exp_div VALUES (8,7,'-.00090187120721280172');
--Testcase 353:
INSERT INTO num_exp_add VALUES (8,8,'149762');
--Testcase 354:
INSERT INTO num_exp_sub VALUES (8,8,'0');
--Testcase 355:
INSERT INTO num_exp_mul VALUES (8,8,'5607164161');
--Testcase 356:
INSERT INTO num_exp_div VALUES (8,8,'1.00000000000000000000');
--Testcase 357:
INSERT INTO num_exp_add VALUES (8,9,'-24851923.045047420');
--Testcase 358:
INSERT INTO num_exp_sub VALUES (8,9,'25001685.045047420');
--Testcase 359:
INSERT INTO num_exp_mul VALUES (8,9,'-1866544013697.195857020');
--Testcase 360:
INSERT INTO num_exp_div VALUES (8,9,'-.00300403532938582735');
--Testcase 361:
INSERT INTO num_exp_add VALUES (9,0,'-24926804.045047420');
--Testcase 362:
INSERT INTO num_exp_sub VALUES (9,0,'-24926804.045047420');
--Testcase 363:
INSERT INTO num_exp_mul VALUES (9,0,'0');
--Testcase 364:
INSERT INTO num_exp_div VALUES (9,0,'NaN');
--Testcase 365:
INSERT INTO num_exp_add VALUES (9,1,'-24926804.045047420');
--Testcase 366:
INSERT INTO num_exp_sub VALUES (9,1,'-24926804.045047420');
--Testcase 367:
INSERT INTO num_exp_mul VALUES (9,1,'0');
--Testcase 368:
INSERT INTO num_exp_div VALUES (9,1,'NaN');
--Testcase 369:
INSERT INTO num_exp_add VALUES (9,2,'-59265296.260444467');
--Testcase 370:
INSERT INTO num_exp_sub VALUES (9,2,'9411688.170349627');
--Testcase 371:
INSERT INTO num_exp_mul VALUES (9,2,'855948866655588.453741509242968740');
--Testcase 372:
INSERT INTO num_exp_div VALUES (9,2,'.72591434384152961526');
--Testcase 373:
INSERT INTO num_exp_add VALUES (9,3,'-24926799.735047420');
--Testcase 374:
INSERT INTO num_exp_sub VALUES (9,3,'-24926808.355047420');
--Testcase 375:
INSERT INTO num_exp_mul VALUES (9,3,'-107434525.43415438020');
--Testcase 376:
INSERT INTO num_exp_div VALUES (9,3,'-5783481.21694835730858468677');
--Testcase 377:
INSERT INTO num_exp_add VALUES (9,4,'-17127342.633147420');
--Testcase 378:
INSERT INTO num_exp_sub VALUES (9,4,'-32726265.456947420');
--Testcase 379:
INSERT INTO num_exp_mul VALUES (9,4,'-194415646271340.1815956522980');
--Testcase 380:
INSERT INTO num_exp_div VALUES (9,4,'-3.19596478892958416484');
--Testcase 381:
INSERT INTO num_exp_add VALUES (9,5,'-24910407.006556420');
--Testcase 382:
INSERT INTO num_exp_sub VALUES (9,5,'-24943201.083538420');
--Testcase 383:
INSERT INTO num_exp_mul VALUES (9,5,'-408725765384.257043660243220');
--Testcase 384:
INSERT INTO num_exp_div VALUES (9,5,'-1520.20159364322004505807');
--Testcase 385:
INSERT INTO num_exp_add VALUES (9,6,'-24832902.467417160');
--Testcase 386:
INSERT INTO num_exp_sub VALUES (9,6,'-25020705.622677680');
--Testcase 387:
INSERT INTO num_exp_mul VALUES (9,6,'-2340666225110.29929521292692920');
--Testcase 388:
INSERT INTO num_exp_div VALUES (9,6,'-265.45671195426965751280');
--Testcase 389:
INSERT INTO num_exp_add VALUES (9,7,'-107955289.045047420');
--Testcase 390:
INSERT INTO num_exp_sub VALUES (9,7,'58101680.954952580');
--Testcase 391:
INSERT INTO num_exp_mul VALUES (9,7,'2069634775752159.035758700');
--Testcase 392:
INSERT INTO num_exp_div VALUES (9,7,'.30021990699995814689');
--Testcase 393:
INSERT INTO num_exp_add VALUES (9,8,'-24851923.045047420');
--Testcase 394:
INSERT INTO num_exp_sub VALUES (9,8,'-25001685.045047420');
--Testcase 395:
INSERT INTO num_exp_mul VALUES (9,8,'-1866544013697.195857020');
--Testcase 396:
INSERT INTO num_exp_div VALUES (9,8,'-332.88556569820675471748');
--Testcase 397:
INSERT INTO num_exp_add VALUES (9,9,'-49853608.090094840');
--Testcase 398:
INSERT INTO num_exp_sub VALUES (9,9,'0');
--Testcase 399:
INSERT INTO num_exp_mul VALUES (9,9,'621345559900192.420120630048656400');
--Testcase 400:
INSERT INTO num_exp_div VALUES (9,9,'1.00000000000000000000');
COMMIT TRANSACTION;
BEGIN TRANSACTION;
--Testcase 401:
INSERT INTO num_exp_sqrt VALUES (0,'0');
--Testcase 402:
INSERT INTO num_exp_sqrt VALUES (1,'0');
--Testcase 403:
INSERT INTO num_exp_sqrt VALUES (2,'5859.90547836712524903505');
--Testcase 404:
INSERT INTO num_exp_sqrt VALUES (3,'2.07605394920266944396');
--Testcase 405:
INSERT INTO num_exp_sqrt VALUES (4,'2792.75158435189147418923');
--Testcase 406:
INSERT INTO num_exp_sqrt VALUES (5,'128.05092147657509145473');
--Testcase 407:
INSERT INTO num_exp_sqrt VALUES (6,'306.43364311096782703406');
--Testcase 408:
INSERT INTO num_exp_sqrt VALUES (7,'9111.99676251039939975230');
--Testcase 409:
INSERT INTO num_exp_sqrt VALUES (8,'273.64392922189960397542');
--Testcase 410:
INSERT INTO num_exp_sqrt VALUES (9,'4992.67503899937593364766');
COMMIT TRANSACTION;
BEGIN TRANSACTION;
--Testcase 411:
INSERT INTO num_exp_ln VALUES (0,'NaN');
--Testcase 412:
INSERT INTO num_exp_ln VALUES (1,'NaN');
--Testcase 413:
INSERT INTO num_exp_ln VALUES (2,'17.35177750493897715514');
--Testcase 414:
INSERT INTO num_exp_ln VALUES (3,'1.46093790411565641971');
--Testcase 415:
INSERT INTO num_exp_ln VALUES (4,'15.86956523951936572464');
--Testcase 416:
INSERT INTO num_exp_ln VALUES (5,'9.70485601768871834038');
--Testcase 417:
INSERT INTO num_exp_ln VALUES (6,'11.45000246622944403127');
--Testcase 418:
INSERT INTO num_exp_ln VALUES (7,'18.23469429965478772991');
--Testcase 419:
INSERT INTO num_exp_ln VALUES (8,'11.22365546576315513668');
--Testcase 420:
INSERT INTO num_exp_ln VALUES (9,'17.03145425013166006962');
COMMIT TRANSACTION;
BEGIN TRANSACTION;
--Testcase 421:
INSERT INTO num_exp_log10 VALUES (0,'NaN');
--Testcase 422:
INSERT INTO num_exp_log10 VALUES (1,'NaN');
--Testcase 423:
INSERT INTO num_exp_log10 VALUES (2,'7.53578122160797276459');
--Testcase 424:
INSERT INTO num_exp_log10 VALUES (3,'.63447727016073160075');
--Testcase 425:
INSERT INTO num_exp_log10 VALUES (4,'6.89206461372691743345');
--Testcase 426:
INSERT INTO num_exp_log10 VALUES (5,'4.21476541614777768626');
--Testcase 427:
INSERT INTO num_exp_log10 VALUES (6,'4.97267288886207207671');
--Testcase 428:
INSERT INTO num_exp_log10 VALUES (7,'7.91922711353275546914');
--Testcase 429:
INSERT INTO num_exp_log10 VALUES (8,'4.87437163556421004138');
--Testcase 430:
INSERT INTO num_exp_log10 VALUES (9,'7.39666659961986567059');
COMMIT TRANSACTION;
BEGIN TRANSACTION;
--Testcase 431:
INSERT INTO num_exp_power_10_ln VALUES (0,'NaN');
--Testcase 432:
INSERT INTO num_exp_power_10_ln VALUES (1,'NaN');
--Testcase 433:
INSERT INTO num_exp_power_10_ln VALUES (2,'224790267919917955.13261618583642653184');
--Testcase 434:
INSERT INTO num_exp_power_10_ln VALUES (3,'28.90266599445155957393');
--Testcase 435:
INSERT INTO num_exp_power_10_ln VALUES (4,'7405685069594999.07733999469386277636');
--Testcase 436:
INSERT INTO num_exp_power_10_ln VALUES (5,'5068226527.32127265408584640098');
--Testcase 437:
INSERT INTO num_exp_power_10_ln VALUES (6,'281839893606.99372343357047819067');
--Testcase 438:
INSERT INTO num_exp_power_10_ln VALUES (7,'1716699575118597095.42330819910640247627');
--Testcase 439:
INSERT INTO num_exp_power_10_ln VALUES (8,'167361463828.07491320069016125952');
--Testcase 440:
INSERT INTO num_exp_power_10_ln VALUES (9,'107511333880052007.04141124673540337457');
COMMIT TRANSACTION;
BEGIN TRANSACTION;
--Testcase 441:
INSERT INTO num_data VALUES (0, '0');
--Testcase 442:
INSERT INTO num_data VALUES (1, '0');
--Testcase 443:
INSERT INTO num_data VALUES (2, '-34338492.215397047');
--Testcase 444:
INSERT INTO num_data VALUES (3, '4.31');
--Testcase 445:
INSERT INTO num_data VALUES (4, '7799461.4119');
--Testcase 446:
INSERT INTO num_data VALUES (5, '16397.038491');
--Testcase 447:
INSERT INTO num_data VALUES (6, '93901.57763026');
--Testcase 448:
INSERT INTO num_data VALUES (7, '-83028485');
--Testcase 449:
INSERT INTO num_data VALUES (8, '74881');
--Testcase 450:
INSERT INTO num_data VALUES (9, '-24926804.045047420');
COMMIT TRANSACTION;
-- ******************************
-- * Create indices for faster checks
-- ******************************
-- Skip these setting, creating foreign table with primary key already covered.
--CREATE UNIQUE INDEX num_exp_add_idx ON num_exp_add (id1, id2);
--CREATE UNIQUE INDEX num_exp_sub_idx ON num_exp_sub (id1, id2);
--CREATE UNIQUE INDEX num_exp_div_idx ON num_exp_div (id1, id2);
--CREATE UNIQUE INDEX num_exp_mul_idx ON num_exp_mul (id1, id2);
--CREATE UNIQUE INDEX num_exp_sqrt_idx ON num_exp_sqrt (id);
--CREATE UNIQUE INDEX num_exp_ln_idx ON num_exp_ln (id);
--CREATE UNIQUE INDEX num_exp_log10_idx ON num_exp_log10 (id);
--CREATE UNIQUE INDEX num_exp_power_10_ln_idx ON num_exp_power_10_ln (id);
--VACUUM ANALYZE num_exp_add;
--VACUUM ANALYZE num_exp_sub;
--VACUUM ANALYZE num_exp_div;
--VACUUM ANALYZE num_exp_mul;
--VACUUM ANALYZE num_exp_sqrt;
--VACUUM ANALYZE num_exp_ln;
--VACUUM ANALYZE num_exp_log10;
--VACUUM ANALYZE num_exp_power_10_ln;
-- ******************************
-- * Now check the behaviour of the NUMERIC type
-- ******************************
-- ******************************
-- * Addition check
-- ******************************
--Testcase 451:
DELETE FROM num_result;
--Testcase 452:
INSERT INTO num_result SELECT t1.id, t2.id, t1.val + t2.val
    FROM num_data t1, num_data t2;
--Testcase 453:
SELECT t1.id1, t1.id2, t1.result, t2.expected
    FROM num_result t1, num_exp_add t2
    WHERE t1.id1 = t2.id1 AND t1.id2 = t2.id2
    AND t1.result != t2.expected;
 id1 | id2 |      result       |     expected      
-----+-----+-------------------+-------------------
   2 |   2 |  -68676984.430794 | -68676984.4307941
   2 |   3 |  -34338487.905397 | -34338487.9053971
   2 |   6 | -34244590.6377667 | -34244590.6377668
   2 |   9 | -59265296.2604444 | -59265296.2604445
   3 |   2 |  -34338487.905397 | -34338487.9053971
   6 |   2 | -34244590.6377667 | -34244590.6377668
   6 |   9 | -24832902.4674171 | -24832902.4674172
   9 |   2 | -59265296.2604444 | -59265296.2604445
   9 |   6 | -24832902.4674171 | -24832902.4674172
(9 rows)

--Testcase 454:
DELETE FROM num_result;
--Testcase 455:
INSERT INTO num_result SELECT t1.id, t2.id, round(t1.val + t2.val, 10)
    FROM num_data t1, num_data t2;
--Testcase 456:
SELECT t1.id1, t1.id2, t1.result, round(t2.expected, 10) as expected
    FROM num_result t1, num_exp_add t2
    WHERE t1.id1 = t2.id1 AND t1.id2 = t2.id2
    AND t1.result != round(t2.expected, 10);
 id1 | id2 |      result       |       expected       
-----+-----+-------------------+----------------------
   2 |   2 |  -68676984.430794 | -68676984.4307941000
   2 |   3 |  -34338487.905397 | -34338487.9053971000
   2 |   6 | -34244590.6377667 | -34244590.6377668000
   2 |   9 | -59265296.2604444 | -59265296.2604445000
   3 |   2 |  -34338487.905397 | -34338487.9053971000
   6 |   2 | -34244590.6377667 | -34244590.6377668000
   6 |   9 | -24832902.4674171 | -24832902.4674172000
   9 |   2 | -59265296.2604444 | -59265296.2604445000
   9 |   6 | -24832902.4674171 | -24832902.4674172000
(9 rows)

-- ******************************
-- * Subtraction check
-- ******************************
--Testcase 457:
DELETE FROM num_result;
--Testcase 458:
INSERT INTO num_result SELECT t1.id, t2.id, t1.val - t2.val
    FROM num_data t1, num_data t2;
--Testcase 459:
SELECT t1.id1, t1.id2, t1.result, t2.expected
    FROM num_result t1, num_exp_sub t2
    WHERE t1.id1 = t2.id1 AND t1.id2 = t2.id2
    AND t1.result != t2.expected;
 id1 | id2 |      result      |     expected      
-----+-----+------------------+-------------------
   2 |   9 | -9411688.1703496 | -9411688.17034963
   9 |   2 |  9411688.1703496 |  9411688.17034963
(2 rows)

--Testcase 460:
DELETE FROM num_result;
--Testcase 461:
INSERT INTO num_result SELECT t1.id, t2.id, round(t1.val - t2.val, 40)
    FROM num_data t1, num_data t2;
--Testcase 462:
SELECT t1.id1, t1.id2, t1.result, round(t2.expected, 40)
    FROM num_result t1, num_exp_sub t2
    WHERE t1.id1 = t2.id1 AND t1.id2 = t2.id2
    AND t1.result != round(t2.expected, 40);
 id1 | id2 |      result      |                       round                       
-----+-----+------------------+---------------------------------------------------
   2 |   9 | -9411688.1703496 | -9411688.1703496300000000000000000000000000000000
   9 |   2 |  9411688.1703496 |  9411688.1703496300000000000000000000000000000000
(2 rows)

-- ******************************
-- * Multiply check
-- ******************************
--Testcase 463:
DELETE FROM num_result;
--Testcase 464:
INSERT INTO num_result SELECT t1.id, t2.id, t1.val * t2.val
    FROM num_data t1, num_data t2;
--Testcase 465:
SELECT t1.id1, t1.id2, t1.result, t2.expected
    FROM num_result t1, num_exp_mul t2
    WHERE t1.id1 = t2.id1 AND t1.id2 = t2.id2
    AND t1.result != t2.expected;
 id1 | id2 |       result       |      expected      
-----+-----+--------------------+--------------------
   2 |   4 | -267821744976817.0 | -267821744976818.0
   2 |   5 |  -563049578578.768 |  -563049578578.769
   2 |   8 |  -2571300635581.14 |  -2571300635581.15
   2 |   9 |  855948866655587.0 |  855948866655589.0
   4 |   2 | -267821744976817.0 | -267821744976818.0
   5 |   2 |  -563049578578.768 |  -563049578578.769
   7 |   9 |   2069634775752160 |   2069634775752159
   8 |   2 |  -2571300635581.14 |  -2571300635581.15
   8 |   9 |  -1866544013697.19 |   -1866544013697.2
   9 |   2 |  855948866655587.0 |  855948866655589.0
   9 |   7 |   2069634775752160 |   2069634775752159
   9 |   8 |  -1866544013697.19 |   -1866544013697.2
   9 |   9 |  621345559900191.0 |  621345559900192.0
(13 rows)

--Testcase 466:
DELETE FROM num_result;
--Testcase 467:
INSERT INTO num_result SELECT t1.id, t2.id, round(t1.val * t2.val, 30)
    FROM num_data t1, num_data t2;
--Testcase 468:
SELECT t1.id1, t1.id2, t1.result, round(t2.expected, 30) as expected
    FROM num_result t1, num_exp_mul t2
    WHERE t1.id1 = t2.id1 AND t1.id2 = t2.id2
    AND t1.result != round(t2.expected, 30);
 id1 | id2 |       result       |                    expected                     
-----+-----+--------------------+-------------------------------------------------
   2 |   4 | -267821744976817.0 | -267821744976818.000000000000000000000000000000
   2 |   5 |  -563049578578.768 |    -563049578578.769000000000000000000000000000
   2 |   8 |  -2571300635581.14 |   -2571300635581.150000000000000000000000000000
   2 |   9 |  855948866655587.0 |  855948866655589.000000000000000000000000000000
   4 |   2 | -267821744976817.0 | -267821744976818.000000000000000000000000000000
   5 |   2 |  -563049578578.768 |    -563049578578.769000000000000000000000000000
   7 |   9 |   2069634775752160 | 2069634775752159.000000000000000000000000000000
   8 |   2 |  -2571300635581.14 |   -2571300635581.150000000000000000000000000000
   8 |   9 |  -1866544013697.19 |   -1866544013697.200000000000000000000000000000
   9 |   2 |  855948866655587.0 |  855948866655589.000000000000000000000000000000
   9 |   7 |   2069634775752160 | 2069634775752159.000000000000000000000000000000
   9 |   8 |  -1866544013697.19 |   -1866544013697.200000000000000000000000000000
   9 |   9 |  621345559900191.0 |  621345559900192.000000000000000000000000000000
(13 rows)

-- ******************************
-- * Division check
-- ******************************
--Testcase 469:
DELETE FROM num_result;
--Testcase 470:
INSERT INTO num_result SELECT t1.id, t2.id, t1.val / t2.val
    FROM num_data t1, num_data t2
    WHERE t2.val != '0.0';
--Testcase 471:
SELECT t1.id1, t1.id2, t1.result, t2.expected
    FROM num_result t1, num_exp_div t2
    WHERE t1.id1 = t2.id1 AND t1.id2 = t2.id2
    AND t1.result != t2.expected;
 id1 | id2 |      result       |     expected      
-----+-----+-------------------+-------------------
   2 |   3 | -7967167.56737749 |  -7967167.5673775
   9 |   3 | -5783481.21694835 | -5783481.21694836
(2 rows)

--Testcase 472:
DELETE FROM num_result;
--Testcase 473:
INSERT INTO num_result SELECT t1.id, t2.id, round(t1.val / t2.val, 80)
    FROM num_data t1, num_data t2
    WHERE t2.val != '0.0';
--Testcase 474:
SELECT t1.id1, t1.id2, t1.result, round(t2.expected, 80) as expected
    FROM num_result t1, num_exp_div t2
    WHERE t1.id1 = t2.id1 AND t1.id2 = t2.id2
    AND t1.result != round(t2.expected, 80);
 id1 | id2 |      result       |                                         expected                                          
-----+-----+-------------------+-------------------------------------------------------------------------------------------
   2 |   3 | -7967167.56737749 | -7967167.56737750000000000000000000000000000000000000000000000000000000000000000000000000
   9 |   3 | -5783481.21694835 | -5783481.21694836000000000000000000000000000000000000000000000000000000000000000000000000
(2 rows)

-- ******************************
-- * Square root check
-- ******************************
--Testcase 475:
DELETE FROM num_result;
--Testcase 476:
INSERT INTO num_result SELECT id, 0, SQRT(ABS(val))
    FROM num_data;
--Testcase 477:
SELECT t1.id1, t1.result, t2.expected
    FROM num_result t1, num_exp_sqrt t2
    WHERE t1.id1 = t2.id
    AND t1.result != t2.expected;
 id1 | result | expected 
-----+--------+----------
(0 rows)

-- ******************************
-- * Natural logarithm check
-- ******************************
--Testcase 478:
DELETE FROM num_result;
--Testcase 479:
INSERT INTO num_result SELECT id, 0, LN(ABS(val))
    FROM num_data
    WHERE val != '0.0';
--Testcase 480:
SELECT t1.id1, t1.result, t2.expected
    FROM num_result t1, num_exp_ln t2
    WHERE t1.id1 = t2.id
    AND t1.result != t2.expected;
 id1 | result | expected 
-----+--------+----------
(0 rows)

-- ******************************
-- * Logarithm base 10 check
-- ******************************
--Testcase 481:
DELETE FROM num_result;
--Testcase 482:
INSERT INTO num_result SELECT id, 0, LOG(numeric '10', ABS(val))
    FROM num_data
    WHERE val != '0.0';
--Testcase 483:
SELECT t1.id1, t1.result, t2.expected
    FROM num_result t1, num_exp_log10 t2
    WHERE t1.id1 = t2.id
    AND t1.result != t2.expected;
 id1 | result | expected 
-----+--------+----------
(0 rows)

-- ******************************
-- * POWER(10, LN(value)) check
-- ******************************
--Testcase 484:
DELETE FROM num_result;
--Testcase 485:
INSERT INTO num_result SELECT id, 0, POWER(numeric '10', LN(ABS(round(val,200))))
    FROM num_data
    WHERE val != '0.0';
--Testcase 486:
SELECT t1.id1, t1.result, t2.expected
    FROM num_result t1, num_exp_power_10_ln t2
    WHERE t1.id1 = t2.id
    AND t1.result != t2.expected;
 id1 |       result       |      expected      
-----+--------------------+--------------------
   2 | 224790267919917248 | 224790267919917952
   9 | 107511333880051808 | 107511333880052000
(2 rows)

-- ******************************
-- * miscellaneous checks for things that have been broken in the past...
-- ******************************
-- numeric AVG used to fail on some platforms
--Testcase 487:
SELECT AVG(val) FROM num_data;
        avg        
-------------------
 -13430913.5922423
(1 row)

--Testcase 488:
SELECT STDDEV(val) FROM num_data;
          stddev           
---------------------------
 27791203.2875883484501033
(1 row)

--Testcase 489:
SELECT VARIANCE(val) FROM num_data;
             variance             
----------------------------------
 772350980172061.4271301683648535
(1 row)

-- Check for appropriate rounding and overflow
--Testcase 579:
CREATE FOREIGN TABLE fract_only (id int, val numeric(4,4)) SERVER sqlite_svr;
--Testcase 490:
INSERT INTO fract_only VALUES (1, '0.0');
--Testcase 491:
INSERT INTO fract_only VALUES (2, '0.1');
--Testcase 492:
INSERT INTO fract_only VALUES (3, '1.0');	-- should fail
ERROR:  numeric field overflow
DETAIL:  A field with precision 4, scale 4 must round to an absolute value less than 1.
--Testcase 493:
INSERT INTO fract_only VALUES (4, '-0.9999');
--Testcase 494:
INSERT INTO fract_only VALUES (5, '0.99994');
--Testcase 495:
INSERT INTO fract_only VALUES (6, '0.99995');  -- should fail
ERROR:  numeric field overflow
DETAIL:  A field with precision 4, scale 4 must round to an absolute value less than 1.
--Testcase 496:
INSERT INTO fract_only VALUES (7, '0.00001');
--Testcase 497:
INSERT INTO fract_only VALUES (8, '0.00017');
--Testcase 498:
SELECT * FROM fract_only;
 id |   val   
----+---------
  1 |       0
  2 |     0.1
  4 | -0.9999
  5 |  0.9999
  7 |       0
  8 |  0.0002
(6 rows)

--Testcase 580:
DROP FOREIGN TABLE fract_only;
-- Check inf/nan conversion behavior
--Testcase 581:
CREATE FOREIGN TABLE FLOAT8_TMP(f1 float8, f2 float8, id int OPTIONS (key 'true')) SERVER sqlite_svr;
--Testcase 582:
DELETE FROM FLOAT8_TMP;
--Testcase 583:
INSERT INTO FLOAT8_TMP VALUES ('NaN');
--Testcase 584:
SELECT f1::numeric FROM FLOAT8_TMP;
 f1 
----
   
(1 row)

--Testcase 585:
DELETE FROM FLOAT8_TMP;
--Testcase 586:
INSERT INTO FLOAT8_TMP VALUES ('Infinity');
--Testcase 587:
SELECT f1::numeric FROM FLOAT8_TMP;
ERROR:  cannot convert infinity to numeric
--Testcase 588:
DELETE FROM FLOAT8_TMP;
--Testcase 589:
INSERT INTO FLOAT8_TMP VALUES ('-Infinity');
--Testcase 590:
SELECT f1::numeric FROM FLOAT8_TMP;
ERROR:  cannot convert infinity to numeric
--Testcase 591:
CREATE FOREIGN TABLE FLOAT4_TMP(f1 float4, id int OPTIONS (key 'true')) SERVER sqlite_svr;
--Testcase 592:
DELETE FROM FLOAT4_TMP;
--Testcase 593:
INSERT INTO FLOAT4_TMP VALUES ('NaN');
--Testcase 594:
SELECT f1::numeric FROM FLOAT4_TMP;
 f1 
----
   
(1 row)

--Testcase 595:
DELETE FROM FLOAT4_TMP;
--Testcase 596:
INSERT INTO FLOAT4_TMP VALUES ('Infinity');
--Testcase 597:
SELECT f1::numeric FROM FLOAT4_TMP;
ERROR:  cannot convert infinity to numeric
--Testcase 598:
DELETE FROM FLOAT4_TMP;
--Testcase 599:
INSERT INTO FLOAT4_TMP VALUES ('-Infinity');
--Testcase 600:
SELECT f1::numeric FROM FLOAT4_TMP;
ERROR:  cannot convert infinity to numeric
-- Simple check that ceil(), floor(), and round() work correctly
--Testcase 601:
CREATE FOREIGN TABLE ceil_floor_round (a numeric OPTIONS (key 'true')) SERVER sqlite_svr;
--Testcase 499:
INSERT INTO ceil_floor_round VALUES ('-5.5');
--Testcase 500:
INSERT INTO ceil_floor_round VALUES ('-5.499999');
--Testcase 501:
INSERT INTO ceil_floor_round VALUES ('9.5');
--Testcase 502:
INSERT INTO ceil_floor_round VALUES ('9.4999999');
--Testcase 503:
INSERT INTO ceil_floor_round VALUES ('0.0');
--Testcase 504:
INSERT INTO ceil_floor_round VALUES ('0.0000001');
--Testcase 505:
INSERT INTO ceil_floor_round VALUES ('-0.000001');
<<<<<<< HEAD
SELECT a, ceil(a), ceiling(a), floor(a), round(a) FROM ceil_floor_round ORDER BY a;
=======
--Testcase 506:
SELECT a, ceil(a), ceiling(a), floor(a), round(a) FROM ceil_floor_round;
>>>>>>> 3996426b
     a      | ceil | ceiling | floor | round 
------------+------+---------+-------+-------
       -5.5 |   -5 |      -5 |    -6 |    -6
  -5.499999 |   -5 |      -5 |    -6 |    -5
        9.5 |   10 |      10 |     9 |    10
  9.4999999 |   10 |      10 |     9 |     9
          0 |    0 |       0 |     0 |     0
 0.00000010 |    1 |       1 |     0 |     0
 -0.0000010 |    0 |       0 |    -1 |     0
(7 rows)

-- Check rounding, it should round ties away from zero.
--Testcase 602:
CREATE FOREIGN TABLE INT4_TMP(f1 int4, f2 int4, id int OPTIONS (key 'true')) SERVER sqlite_svr;
--Testcase 603:
DELETE FROM INT4_TMP;
--Testcase 604:
INSERT INTO INT4_TMP SELECT a FROM generate_series(-5,5) a;
--Testcase 605:
SELECT f1 as pow,
	round((-2.5 * 10 ^ f1)::numeric, -f1),
	round((-1.5 * 10 ^ f1)::numeric, -f1),
	round((-0.5 * 10 ^ f1)::numeric, -f1),
	round((0.5 * 10 ^ f1)::numeric, -f1),
	round((1.5 * 10 ^ f1)::numeric, -f1),
	round((2.5 * 10 ^ f1)::numeric, -f1)
FROM INT4_TMP;
 pow |  round   |  round   |  round   |  round  |  round  |  round  
-----+----------+----------+----------+---------+---------+---------
  -5 | -0.00003 | -0.00002 | -0.00001 | 0.00001 | 0.00002 | 0.00003
  -4 |  -0.0003 |  -0.0002 |  -0.0001 |  0.0001 |  0.0002 |  0.0003
  -3 |   -0.003 |   -0.002 |   -0.001 |   0.001 |   0.002 |   0.003
  -2 |    -0.03 |    -0.02 |    -0.01 |    0.01 |    0.02 |    0.03
  -1 |     -0.3 |     -0.2 |     -0.1 |     0.1 |     0.2 |     0.3
   0 |       -3 |       -2 |       -1 |       1 |       2 |       3
   1 |      -30 |      -20 |      -10 |      10 |      20 |      30
   2 |     -300 |     -200 |     -100 |     100 |     200 |     300
   3 |    -3000 |    -2000 |    -1000 |    1000 |    2000 |    3000
   4 |   -30000 |   -20000 |   -10000 |   10000 |   20000 |   30000
   5 |  -300000 |  -200000 |  -100000 |  100000 |  200000 |  300000
(11 rows)

-- Testing for width_bucket(). For convenience, we test both the
-- numeric and float8 versions of the function in this file.
-- errors
--Testcase 606:
CREATE FOREIGN TABLE width_bucket_tbl (
	id1 numeric,
	id2 numeric,
	id3 numeric,
	id4 int,
	id int OPTIONS (key 'true')
) SERVER sqlite_svr;
--Testcase 607:
DELETE FROM width_bucket_tbl;
--Testcase 608:
INSERT INTO width_bucket_tbl VALUES (5.0, 3.0, 4.0, 0);
--Testcase 609:
SELECT width_bucket(id1, id2, id3, id4) FROM width_bucket_tbl;
ERROR:  count must be greater than zero
--Testcase 610:
DELETE FROM width_bucket_tbl;
--Testcase 611:
INSERT INTO width_bucket_tbl VALUES (5.0, 3.0, 4.0, -5);
--Testcase 612:
SELECT width_bucket(id1, id2, id3, id4) FROM width_bucket_tbl;
ERROR:  count must be greater than zero
--Testcase 613:
DELETE FROM width_bucket_tbl;
--Testcase 614:
INSERT INTO width_bucket_tbl VALUES (3.5, 3.0, 3.0, 888);
--Testcase 615:
SELECT width_bucket(id1, id2, id3, id4) FROM width_bucket_tbl;
ERROR:  lower bound cannot equal upper bound
--Testcase 616:
DELETE FROM width_bucket_tbl;
--Testcase 617:
INSERT INTO width_bucket_tbl VALUES (5.0, 3.0, 4.0, 0);
--Testcase 618:
SELECT width_bucket(id1::float8, id2::float8, id3::float8, id4) FROM width_bucket_tbl;
ERROR:  count must be greater than zero
--Testcase 619:
DELETE FROM width_bucket_tbl;
--Testcase 620:
INSERT INTO width_bucket_tbl VALUES (5.0, 3.0, 4.0, -5);
--Testcase 621:
SELECT width_bucket(id1::float8, id2::float8, id3::float8, id4) FROM width_bucket_tbl;
ERROR:  count must be greater than zero
--Testcase 622:
DELETE FROM width_bucket_tbl;
--Testcase 623:
INSERT INTO width_bucket_tbl VALUES (3.5, 3.0, 3.0, 888);
--Testcase 624:
SELECT width_bucket(id1::float8, id2::float8, id3::float8, id4) FROM width_bucket_tbl;
ERROR:  lower bound cannot equal upper bound
--Testcase 625:
DELETE FROM width_bucket_tbl;
--Testcase 626:
INSERT INTO width_bucket_tbl VALUES ('NaN'::numeric, 3.0, 4.0, 888);
--Testcase 627:
SELECT width_bucket(id1, id2, id3, id4) FROM width_bucket_tbl;
 width_bucket 
--------------
             
(1 row)

--Testcase 628:
DELETE FROM width_bucket_tbl;
--Testcase 629:
INSERT INTO width_bucket_tbl VALUES (0, 'NaN'::numeric, 4.0, 888);
--Testcase 630:
SELECT width_bucket(id1::float8, id2, id3::float8, id4) FROM width_bucket_tbl;
 width_bucket 
--------------
             
(1 row)

-- normal operation
--Testcase 631:
CREATE FOREIGN TABLE width_bucket_test (
	operand_num numeric OPTIONS (key 'true'),
	operand_f8 float8
) SERVER sqlite_svr;
--COPY width_bucket_test (operand_num) FROM stdin;
--Testcase 507:
INSERT INTO width_bucket_test (operand_num) VALUES
(-5.2),
(-0.0000000001),
(0.000000000001),
(1),
(1.99999999999999),
(2),
(2.00000000000001),
(3),
(4),
(4.5),
(5),
(5.5),
(6),
(7),
(8),
(9),
(9.99999999999999),
(10),
(10.0000000000001);
--Testcase 508:
UPDATE width_bucket_test SET operand_f8 = operand_num::float8;
--Testcase 509:
SELECT
    operand_num,
    width_bucket(operand_num, 0, 10, 5) AS wb_1,
    width_bucket(operand_f8, 0, 10, 5) AS wb_1f,
    width_bucket(operand_num, 10, 0, 5) AS wb_2,
    width_bucket(operand_f8, 10, 0, 5) AS wb_2f,
    width_bucket(operand_num, 2, 8, 4) AS wb_3,
    width_bucket(operand_f8, 2, 8, 4) AS wb_3f,
    width_bucket(operand_num, 5.0, 5.5, 20) AS wb_4,
    width_bucket(operand_f8, 5.0, 5.5, 20) AS wb_4f,
    width_bucket(operand_num, -25, 25, 10) AS wb_5,
    width_bucket(operand_f8, -25, 25, 10) AS wb_5f
    FROM width_bucket_test;
   operand_num    | wb_1 | wb_1f | wb_2 | wb_2f | wb_3 | wb_3f | wb_4 | wb_4f | wb_5 | wb_5f 
------------------+------+-------+------+-------+------+-------+------+-------+------+-------
             -5.2 |    0 |     0 |    6 |     6 |    0 |     0 |    0 |     0 |    4 |     4
   -0.00000000010 |    0 |     0 |    6 |     6 |    0 |     0 |    0 |     0 |    5 |     5
  0.0000000000010 |    1 |     1 |    5 |     5 |    0 |     0 |    0 |     0 |    6 |     6
                1 |    1 |     1 |    5 |     5 |    0 |     0 |    0 |     0 |    6 |     6
 1.99999999999999 |    1 |     1 |    5 |     5 |    0 |     0 |    0 |     0 |    6 |     6
                2 |    2 |     2 |    5 |     5 |    1 |     1 |    0 |     0 |    6 |     6
 2.00000000000001 |    2 |     2 |    4 |     4 |    1 |     1 |    0 |     0 |    6 |     6
                3 |    2 |     2 |    4 |     4 |    1 |     1 |    0 |     0 |    6 |     6
                4 |    3 |     3 |    4 |     4 |    2 |     2 |    0 |     0 |    6 |     6
              4.5 |    3 |     3 |    3 |     3 |    2 |     2 |    0 |     0 |    6 |     6
                5 |    3 |     3 |    3 |     3 |    3 |     3 |    1 |     1 |    7 |     7
              5.5 |    3 |     3 |    3 |     3 |    3 |     3 |   21 |    21 |    7 |     7
                6 |    4 |     4 |    3 |     3 |    3 |     3 |   21 |    21 |    7 |     7
                7 |    4 |     4 |    2 |     2 |    4 |     4 |   21 |    21 |    7 |     7
                8 |    5 |     5 |    2 |     2 |    5 |     5 |   21 |    21 |    7 |     7
                9 |    5 |     5 |    1 |     1 |    5 |     5 |   21 |    21 |    7 |     7
 9.99999999999999 |    5 |     5 |    1 |     1 |    5 |     5 |   21 |    21 |    7 |     7
               10 |    6 |     6 |    1 |     1 |    5 |     5 |   21 |    21 |    8 |     8
 10.0000000000001 |    6 |     6 |    0 |     0 |    5 |     5 |   21 |    21 |    8 |     8
(19 rows)

-- for float8 only, check positive and negative infinity: we require
-- finite bucket bounds, but allow an infinite operand
--Testcase 510:
DELETE FROM width_bucket_tbl;
-- postgres does not support insert 'Infinity' and '-Infinity' as numeric.
--Testcase 632:
INSERT INTO width_bucket_tbl VALUES (0.0, 0.0, 5, 10);
--Testcase 633:
SELECT width_bucket(id1::float8, 'Infinity'::float8, id3, id4) FROM width_bucket_tbl;  -- error
ERROR:  lower and upper bounds must be finite
--Testcase 511:
DELETE FROM width_bucket_tbl;
--Testcase 634:
INSERT INTO width_bucket_tbl VALUES (0.0, 5, 0.0, 20);
--Testcase 635:
SELECT width_bucket(id1::float8, id2, 'Infinity'::float8, id4) FROM width_bucket_tbl; -- error
ERROR:  lower and upper bounds must be finite
--Testcase 512:
DELETE FROM width_bucket_tbl;
--Testcase 636:
INSERT INTO width_bucket_tbl VALUES (0.0, 1, 10, 10);
--Testcase 637:
SELECT width_bucket('Infinity'::float8, id2, id3, id4), width_bucket('-Infinity'::float8, id2, id3, id4) FROM width_bucket_tbl;
 width_bucket | width_bucket 
--------------+--------------
           11 |            0
(1 row)

--Testcase 638:
DROP FOREIGN TABLE width_bucket_test;
-- TO_CHAR()
--
--Testcase 513:
SELECT '' AS to_char_1, to_char(val, '9G999G999G999G999G999')
	FROM num_data;
 to_char_1 |        to_char         
-----------+------------------------
           |                      0
           |                      0
           |            -34,338,492
           |                      4
           |              7,799,461
           |                 16,397
           |                 93,902
           |            -83,028,485
           |                 74,881
           |            -24,926,804
(10 rows)

--Testcase 514:
SELECT '' AS to_char_2, to_char(val, '9G999G999G999G999G999D999G999G999G999G999')
	FROM num_data;
 to_char_2 |                  to_char                   
-----------+--------------------------------------------
           |                       .000,000,000,000,000
           |                       .000,000,000,000,000
           |            -34,338,492.215,397,000,000,000
           |                      4.310,000,000,000,000
           |              7,799,461.411,900,000,000,000
           |                 16,397.038,491,000,000,000
           |                 93,901.577,630,260,000,000
           |            -83,028,485.000,000,000,000,000
           |                 74,881.000,000,000,000,000
           |            -24,926,804.045,047,400,000,000
(10 rows)

--Testcase 515:
SELECT '' AS to_char_3, to_char(val, '9999999999999999.999999999999999PR')
	FROM num_data;
 to_char_3 |              to_char               
-----------+------------------------------------
           |                  .000000000000000 
           |                  .000000000000000 
           |         <34338492.215397000000000>
           |                 4.310000000000000 
           |           7799461.411900000000000 
           |             16397.038491000000000 
           |             93901.577630260000000 
           |         <83028485.000000000000000>
           |             74881.000000000000000 
           |         <24926804.045047400000000>
(10 rows)

--Testcase 516:
SELECT '' AS to_char_4, to_char(val, '9999999999999999.999999999999999S')
	FROM num_data;
 to_char_4 |              to_char              
-----------+-----------------------------------
           |                 .000000000000000+
           |                 .000000000000000+
           |         34338492.215397000000000-
           |                4.310000000000000+
           |          7799461.411900000000000+
           |            16397.038491000000000+
           |            93901.577630260000000+
           |         83028485.000000000000000-
           |            74881.000000000000000+
           |         24926804.045047400000000-
(10 rows)

--Testcase 517:
SELECT '' AS to_char_5,  to_char(val, 'MI9999999999999999.999999999999999')     FROM num_data;
 to_char_5 |              to_char              
-----------+-----------------------------------
           |                  .000000000000000
           |                  .000000000000000
           | -        34338492.215397000000000
           |                 4.310000000000000
           |           7799461.411900000000000
           |             16397.038491000000000
           |             93901.577630260000000
           | -        83028485.000000000000000
           |             74881.000000000000000
           | -        24926804.045047400000000
(10 rows)

--Testcase 518:
SELECT '' AS to_char_6,  to_char(val, 'FMS9999999999999999.999999999999999')    FROM num_data;
 to_char_6 |      to_char      
-----------+-------------------
           | +0.
           | +0.
           | -34338492.215397
           | +4.31
           | +7799461.4119
           | +16397.038491
           | +93901.57763026
           | -83028485.
           | +74881.
           | -24926804.0450474
(10 rows)

--Testcase 519:
SELECT '' AS to_char_7,  to_char(val, 'FM9999999999999999.999999999999999THPR') FROM num_data;
 to_char_7 |      to_char       
-----------+--------------------
           | 0.
           | 0.
           | <34338492.215397>
           | 4.31
           | 7799461.4119
           | 16397.038491
           | 93901.57763026
           | <83028485.>
           | 74881.
           | <24926804.0450474>
(10 rows)

--Testcase 520:
SELECT '' AS to_char_8,  to_char(val, 'SG9999999999999999.999999999999999th')   FROM num_data;
 to_char_8 |              to_char              
-----------+-----------------------------------
           | +                .000000000000000
           | +                .000000000000000
           | -        34338492.215397000000000
           | +               4.310000000000000
           | +         7799461.411900000000000
           | +           16397.038491000000000
           | +           93901.577630260000000
           | -        83028485.000000000000000
           | +           74881.000000000000000
           | -        24926804.045047400000000
(10 rows)

--Testcase 521:
SELECT '' AS to_char_9,  to_char(val, '0999999999999999.999999999999999')       FROM num_data;
 to_char_9 |              to_char              
-----------+-----------------------------------
           |  0000000000000000.000000000000000
           |  0000000000000000.000000000000000
           | -0000000034338492.215397000000000
           |  0000000000000004.310000000000000
           |  0000000007799461.411900000000000
           |  0000000000016397.038491000000000
           |  0000000000093901.577630260000000
           | -0000000083028485.000000000000000
           |  0000000000074881.000000000000000
           | -0000000024926804.045047400000000
(10 rows)

--Testcase 522:
SELECT '' AS to_char_10, to_char(val, 'S0999999999999999.999999999999999')      FROM num_data;
 to_char_10 |              to_char              
------------+-----------------------------------
            | +0000000000000000.000000000000000
            | +0000000000000000.000000000000000
            | -0000000034338492.215397000000000
            | +0000000000000004.310000000000000
            | +0000000007799461.411900000000000
            | +0000000000016397.038491000000000
            | +0000000000093901.577630260000000
            | -0000000083028485.000000000000000
            | +0000000000074881.000000000000000
            | -0000000024926804.045047400000000
(10 rows)

--Testcase 523:
SELECT '' AS to_char_11, to_char(val, 'FM0999999999999999.999999999999999')     FROM num_data;
 to_char_11 |          to_char          
------------+---------------------------
            | 0000000000000000.
            | 0000000000000000.
            | -0000000034338492.215397
            | 0000000000000004.31
            | 0000000007799461.4119
            | 0000000000016397.038491
            | 0000000000093901.57763026
            | -0000000083028485.
            | 0000000000074881.
            | -0000000024926804.0450474
(10 rows)

--Testcase 524:
SELECT '' AS to_char_12, to_char(val, 'FM9999999999999999.099999999999999') 	FROM num_data;
 to_char_12 |      to_char      
------------+-------------------
            | .0
            | .0
            | -34338492.215397
            | 4.31
            | 7799461.4119
            | 16397.038491
            | 93901.57763026
            | -83028485.0
            | 74881.0
            | -24926804.0450474
(10 rows)

--Testcase 525:
SELECT '' AS to_char_13, to_char(val, 'FM9999999999990999.990999999999999') 	FROM num_data;
 to_char_13 |      to_char      
------------+-------------------
            | 0000.000
            | 0000.000
            | -34338492.215397
            | 0004.310
            | 7799461.4119
            | 16397.038491
            | 93901.57763026
            | -83028485.000
            | 74881.000
            | -24926804.0450474
(10 rows)

--Testcase 526:
SELECT '' AS to_char_14, to_char(val, 'FM0999999999999999.999909999999999') 	FROM num_data;
 to_char_14 |          to_char          
------------+---------------------------
            | 0000000000000000.00000
            | 0000000000000000.00000
            | -0000000034338492.215397
            | 0000000000000004.31000
            | 0000000007799461.41190
            | 0000000000016397.038491
            | 0000000000093901.57763026
            | -0000000083028485.00000
            | 0000000000074881.00000
            | -0000000024926804.0450474
(10 rows)

--Testcase 527:
SELECT '' AS to_char_15, to_char(val, 'FM9999999990999999.099999999999999') 	FROM num_data;
 to_char_15 |      to_char      
------------+-------------------
            | 0000000.0
            | 0000000.0
            | -34338492.215397
            | 0000004.31
            | 7799461.4119
            | 0016397.038491
            | 0093901.57763026
            | -83028485.0
            | 0074881.0
            | -24926804.0450474
(10 rows)

--Testcase 528:
SELECT '' AS to_char_16, to_char(val, 'L9999999999999999.099999999999999')	FROM num_data;
 to_char_16 |              to_char               
------------+------------------------------------
            |                   .000000000000000
            |                   .000000000000000
            |          -34338492.215397000000000
            |                  4.310000000000000
            |            7799461.411900000000000
            |              16397.038491000000000
            |              93901.577630260000000
            |          -83028485.000000000000000
            |              74881.000000000000000
            |          -24926804.045047400000000
(10 rows)

--Testcase 529:
SELECT '' AS to_char_17, to_char(val, 'FM9999999999999999.99999999999999')	FROM num_data;
 to_char_17 |      to_char      
------------+-------------------
            | 0.
            | 0.
            | -34338492.215397
            | 4.31
            | 7799461.4119
            | 16397.038491
            | 93901.57763026
            | -83028485.
            | 74881.
            | -24926804.0450474
(10 rows)

--Testcase 530:
SELECT '' AS to_char_18, to_char(val, 'S 9 9 9 9 9 9 9 9 9 9 9 9 9 9 9 9 . 9 9 9 9 9 9 9 9 9 9 9 9 9 9 9 9 9') FROM num_data;
 to_char_18 |                                to_char                                
------------+-----------------------------------------------------------------------
            |                                  +. 0 0 0 0 0 0 0 0 0 0 0 0 0 0 0 0 0
            |                                  +. 0 0 0 0 0 0 0 0 0 0 0 0 0 0 0 0 0
            |                  -3 4 3 3 8 4 9 2 . 2 1 5 3 9 7 0 0 0 0 0 0 0 0 0 0 0
            |                                +4 . 3 1 0 0 0 0 0 0 0 0 0 0 0 0 0 0 0
            |                    +7 7 9 9 4 6 1 . 4 1 1 9 0 0 0 0 0 0 0 0 0 0 0 0 0
            |                        +1 6 3 9 7 . 0 3 8 4 9 1 0 0 0 0 0 0 0 0 0 0 0
            |                        +9 3 9 0 1 . 5 7 7 6 3 0 2 6 0 0 0 0 0 0 0 0 0
            |                  -8 3 0 2 8 4 8 5 . 0 0 0 0 0 0 0 0 0 0 0 0 0 0 0 0 0
            |                        +7 4 8 8 1 . 0 0 0 0 0 0 0 0 0 0 0 0 0 0 0 0 0
            |                  -2 4 9 2 6 8 0 4 . 0 4 5 0 4 7 4 0 0 0 0 0 0 0 0 0 0
(10 rows)

--Testcase 531:
SELECT '' AS to_char_19, to_char(val, 'FMS 9 9 9 9 9 9 9 9 9 9 9 9 9 9 9 9 . 9 9 9 9 9 9 9 9 9 9 9 9 9 9 9 9 9') FROM num_data;
 to_char_19 |                       to_char                       
------------+-----------------------------------------------------
            |                 +0 .                 
            |                 +0 .                 
            |          -3 4 3 3 8 4 9 2 . 2 1 5 3 9 7           
            |                 +4 . 3 1               
            |           +7 7 9 9 4 6 1 . 4 1 1 9             
            |             +1 6 3 9 7 . 0 3 8 4 9 1           
            |             +9 3 9 0 1 . 5 7 7 6 3 0 2 6         
            |          -8 3 0 2 8 4 8 5 .                 
            |             +7 4 8 8 1 .                 
            |          -2 4 9 2 6 8 0 4 . 0 4 5 0 4 7 4          
(10 rows)

--Testcase 532:
SELECT '' AS to_char_20, to_char(val, E'99999 "text" 9999 "9999" 999 "\\"text between quote marks\\"" 9999') FROM num_data;
 to_char_20 |                          to_char                          
------------+-----------------------------------------------------------
            |       text      9999     "text between quote marks"     0
            |       text      9999     "text between quote marks"     0
            |       text    -3 9999 433 "text between quote marks" 8492
            |       text      9999     "text between quote marks"     4
            |       text      9999  779 "text between quote marks" 9461
            |       text      9999    1 "text between quote marks" 6397
            |       text      9999    9 "text between quote marks" 3902
            |       text    -8 9999 302 "text between quote marks" 8485
            |       text      9999    7 "text between quote marks" 4881
            |       text    -2 9999 492 "text between quote marks" 6804
(10 rows)

--Testcase 533:
SELECT '' AS to_char_21, to_char(val, '999999SG9999999999')			FROM num_data;
 to_char_21 |      to_char      
------------+-------------------
            |       +         0
            |       +         0
            |       -  34338492
            |       +         4
            |       +   7799461
            |       +     16397
            |       +     93902
            |       -  83028485
            |       +     74881
            |       -  24926804
(10 rows)

--Testcase 534:
SELECT '' AS to_char_22, to_char(val, 'FM9999999999999999.999999999999999')	FROM num_data;
 to_char_22 |      to_char      
------------+-------------------
            | 0.
            | 0.
            | -34338492.215397
            | 4.31
            | 7799461.4119
            | 16397.038491
            | 93901.57763026
            | -83028485.
            | 74881.
            | -24926804.0450474
(10 rows)

--Testcase 535:
SELECT '' AS to_char_23, to_char(val, '9.999EEEE')				FROM num_data;
 to_char_23 |  to_char   
------------+------------
            |  0.000e+00
            |  0.000e+00
            | -3.434e+07
            |  4.310e+00
            |  7.799e+06
            |  1.640e+04
            |  9.390e+04
            | -8.303e+07
            |  7.488e+04
            | -2.493e+07
(10 rows)

--Testcase 536:
DELETE FROM ceil_floor_round;
--Testcase 537:
INSERT INTO ceil_floor_round VALUES ('100'::numeric);
--Testcase 538:
SELECT '' AS to_char_24, to_char(a, 'FM999.9') FROM ceil_floor_round;
 to_char_24 | to_char 
------------+---------
            | 100.
(1 row)

--Testcase 539:
SELECT '' AS to_char_25, to_char(a, 'FM999.') FROM ceil_floor_round;
 to_char_25 | to_char 
------------+---------
            | 100
(1 row)

--Testcase 540:
SELECT '' AS to_char_26, to_char(a, 'FM999') FROM ceil_floor_round;
 to_char_26 | to_char 
------------+---------
            | 100
(1 row)

-- Check parsing of literal text in a format string
--Testcase 541:
SELECT '' AS to_char_27, to_char(a, 'foo999') FROM ceil_floor_round;
 to_char_27 | to_char 
------------+---------
            | foo 100
(1 row)

--Testcase 542:
SELECT '' AS to_char_28, to_char(a, 'f\oo999') FROM ceil_floor_round;
 to_char_28 | to_char  
------------+----------
            | f\oo 100
(1 row)

--Testcase 543:
SELECT '' AS to_char_29, to_char(a, 'f\\oo999') FROM ceil_floor_round;
 to_char_29 |  to_char  
------------+-----------
            | f\\oo 100
(1 row)

--Testcase 544:
SELECT '' AS to_char_30, to_char(a, 'f\"oo999') FROM ceil_floor_round;
 to_char_30 | to_char  
------------+----------
            | f"oo 100
(1 row)

--Testcase 545:
SELECT '' AS to_char_31, to_char(a, 'f\\"oo999') FROM ceil_floor_round;
 to_char_31 |  to_char  
------------+-----------
            | f\"oo 100
(1 row)

--Testcase 546:
SELECT '' AS to_char_32, to_char(a, 'f"ool"999') FROM ceil_floor_round;
 to_char_32 | to_char  
------------+----------
            | fool 100
(1 row)

--Testcase 547:
SELECT '' AS to_char_33, to_char(a, 'f"\ool"999') FROM ceil_floor_round;
 to_char_33 | to_char  
------------+----------
            | fool 100
(1 row)

--Testcase 548:
SELECT '' AS to_char_34, to_char(a, 'f"\\ool"999') FROM ceil_floor_round;
 to_char_34 |  to_char  
------------+-----------
            | f\ool 100
(1 row)

--Testcase 549:
SELECT '' AS to_char_35, to_char(a, 'f"ool\"999') FROM ceil_floor_round;
 to_char_35 | to_char  
------------+----------
            | fool"999
(1 row)

--Testcase 550:
SELECT '' AS to_char_36, to_char(a, 'f"ool\\"999') FROM ceil_floor_round;
 to_char_36 |  to_char  
------------+-----------
            | fool\ 100
(1 row)

-- TO_NUMBER()
--
--Testcase 639:
create foreign table to_number_tbl (a text, id int options (key 'true')) server sqlite_svr;
SET lc_numeric = 'C';
--Testcase 640:
DELETE FROM to_number_tbl;
--Testcase 641:
INSERT INTO to_number_tbl VALUES ('-34,338,492');
--Testcase 642:
SELECT '' AS to_number_1,  to_number(a, '99G999G999') FROM to_number_tbl;
 to_number_1 | to_number 
-------------+-----------
             | -34338492
(1 row)

--Testcase 643:
DELETE FROM to_number_tbl;
--Testcase 644:
INSERT INTO to_number_tbl VALUES ('-34,338,492.654,878');
--Testcase 645:
SELECT '' AS to_number_2,  to_number(a, '99G999G999D999G999') FROM to_number_tbl;
 to_number_2 |    to_number     
-------------+------------------
             | -34338492.654878
(1 row)

--Testcase 646:
DELETE FROM to_number_tbl;
--Testcase 647:
INSERT INTO to_number_tbl VALUES ('<564646.654564>');
--Testcase 648:
SELECT '' AS to_number_3,  to_number(a, '999999.999999PR') FROM to_number_tbl;
 to_number_3 |   to_number    
-------------+----------------
             | -564646.654564
(1 row)

--Testcase 649:
DELETE FROM to_number_tbl;
--Testcase 650:
INSERT INTO to_number_tbl VALUES ('0.00001-');
--Testcase 651:
SELECT '' AS to_number_4,  to_number(a, '9.999999S') FROM to_number_tbl;
 to_number_4 | to_number 
-------------+-----------
             |  -0.00001
(1 row)

--Testcase 652:
DELETE FROM to_number_tbl;
--Testcase 653:
INSERT INTO to_number_tbl VALUES ('5.01-');
--Testcase 654:
SELECT '' AS to_number_5,  to_number(a, 'FM9.999999S') FROM to_number_tbl;
 to_number_5 | to_number 
-------------+-----------
             |     -5.01
(1 row)

--Testcase 655:
DELETE FROM to_number_tbl;
--Testcase 656:
INSERT INTO to_number_tbl VALUES ('5.01-');
--Testcase 657:
SELECT '' AS to_number_5,  to_number(a, 'FM9.999999MI') FROM to_number_tbl;
 to_number_5 | to_number 
-------------+-----------
             |     -5.01
(1 row)

--Testcase 658:
DELETE FROM to_number_tbl;
--Testcase 659:
INSERT INTO to_number_tbl VALUES ('5 4 4 4 4 8 . 7 8');
--Testcase 660:
SELECT '' AS to_number_7,  to_number(a, '9 9 9 9 9 9 . 9 9') FROM to_number_tbl;
 to_number_7 | to_number 
-------------+-----------
             | 544448.78
(1 row)

--Testcase 661:
DELETE FROM to_number_tbl;
--Testcase 662:
INSERT INTO to_number_tbl VALUES ('.01');
--Testcase 663:
SELECT '' AS to_number_8,  to_number(a, 'FM9.99') FROM to_number_tbl;
 to_number_8 | to_number 
-------------+-----------
             |      0.01
(1 row)

--Testcase 664:
DELETE FROM to_number_tbl;
--Testcase 665:
INSERT INTO to_number_tbl VALUES ('.0');
--Testcase 666:
SELECT '' AS to_number_9,  to_number(a, '99999999.99999999') FROM to_number_tbl;
 to_number_9 | to_number 
-------------+-----------
             |       0.0
(1 row)

--Testcase 667:
DELETE FROM to_number_tbl;
--Testcase 668:
INSERT INTO to_number_tbl VALUES ('0');
--Testcase 669:
SELECT '' AS to_number_10, to_number(a, '99.99') FROM to_number_tbl;
 to_number_10 | to_number 
--------------+-----------
              |         0
(1 row)

--Testcase 670:
DELETE FROM to_number_tbl;
--Testcase 671:
INSERT INTO to_number_tbl VALUES ('.-01');
--Testcase 672:
SELECT '' AS to_number_11, to_number(a, 'S99.99') FROM to_number_tbl;
 to_number_11 | to_number 
--------------+-----------
              |     -0.01
(1 row)

--Testcase 673:
DELETE FROM to_number_tbl;
--Testcase 674:
INSERT INTO to_number_tbl VALUES ('.01-');
--Testcase 675:
SELECT '' AS to_number_12, to_number(a, '99.99S') FROM to_number_tbl;
 to_number_12 | to_number 
--------------+-----------
              |     -0.01
(1 row)

--Testcase 676:
DELETE FROM to_number_tbl;
--Testcase 677:
INSERT INTO to_number_tbl VALUES (' . 0 1-');
--Testcase 678:
SELECT '' AS to_number_13, to_number(a, ' 9 9 . 9 9 S') FROM to_number_tbl;
 to_number_13 | to_number 
--------------+-----------
              |     -0.01
(1 row)

--Testcase 679:
DELETE FROM to_number_tbl;
--Testcase 680:
INSERT INTO to_number_tbl VALUES ('34,50');
--Testcase 681:
SELECT '' AS to_number_14, to_number(a,'999,99') FROM to_number_tbl;
 to_number_14 | to_number 
--------------+-----------
              |      3450
(1 row)

--Testcase 682:
DELETE FROM to_number_tbl;
--Testcase 683:
INSERT INTO to_number_tbl VALUES ('123,000');
--Testcase 684:
SELECT '' AS to_number_15, to_number(a,'999G') FROM to_number_tbl;
 to_number_15 | to_number 
--------------+-----------
              |       123
(1 row)

--Testcase 685:
DELETE FROM to_number_tbl;
--Testcase 686:
INSERT INTO to_number_tbl VALUES ('123456');
--Testcase 687:
SELECT '' AS to_number_16, to_number(a,'999G999') FROM to_number_tbl;
 to_number_16 | to_number 
--------------+-----------
              |    123456
(1 row)

--Testcase 688:
DELETE FROM to_number_tbl;
--Testcase 689:
INSERT INTO to_number_tbl VALUES ('$1234.56');
--Testcase 690:
SELECT '' AS to_number_17, to_number(a,'L9,999.99') FROM to_number_tbl;
 to_number_17 | to_number 
--------------+-----------
              |   1234.56
(1 row)

--Testcase 691:
DELETE FROM to_number_tbl;
--Testcase 692:
INSERT INTO to_number_tbl VALUES ('$1234.56');
--Testcase 693:
SELECT '' AS to_number_18, to_number(a,'L99,999.99') FROM to_number_tbl;
 to_number_18 | to_number 
--------------+-----------
              |   1234.56
(1 row)

--Testcase 694:
DELETE FROM to_number_tbl;
--Testcase 695:
INSERT INTO to_number_tbl VALUES ('$1,234.56');
--Testcase 696:
SELECT '' AS to_number_19, to_number(a,'L99,999.99') FROM to_number_tbl;
 to_number_19 | to_number 
--------------+-----------
              |   1234.56
(1 row)

--Testcase 697:
DELETE FROM to_number_tbl;
--Testcase 698:
INSERT INTO to_number_tbl VALUES ('1234.56');
--Testcase 699:
SELECT '' AS to_number_20, to_number(a,'L99,999.99') FROM to_number_tbl;
 to_number_20 | to_number 
--------------+-----------
              |   1234.56
(1 row)

--Testcase 700:
DELETE FROM to_number_tbl;
--Testcase 701:
INSERT INTO to_number_tbl VALUES ('1,234.56');
--Testcase 702:
SELECT '' AS to_number_21, to_number(a,'L99,999.99') FROM to_number_tbl;
 to_number_21 | to_number 
--------------+-----------
              |   1234.56
(1 row)

--Testcase 703:
DELETE FROM to_number_tbl;
--Testcase 704:
INSERT INTO to_number_tbl VALUES ('42nd');
--Testcase 705:
SELECT '' AS to_number_22, to_number(a, '99th') FROM to_number_tbl;
 to_number_22 | to_number 
--------------+-----------
              |        42
(1 row)

RESET lc_numeric;
--
-- Input syntax
--
--Testcase 706:
CREATE FOREIGN TABLE num_input_test (n1 numeric) SERVER sqlite_svr;
-- good inputs
--Testcase 551:
INSERT INTO num_input_test(n1) VALUES (' 123');
--Testcase 552:
INSERT INTO num_input_test(n1) VALUES ('   3245874    ');
--Testcase 553:
INSERT INTO num_input_test(n1) VALUES ('  -93853');
--Testcase 554:
INSERT INTO num_input_test(n1) VALUES ('555.50');
--Testcase 555:
INSERT INTO num_input_test(n1) VALUES ('-555.50');
--Testcase 556:
INSERT INTO num_input_test(n1) VALUES ('NaN ');
--Testcase 557:
INSERT INTO num_input_test(n1) VALUES ('        nan');
-- bad inputs
--Testcase 558:
INSERT INTO num_input_test(n1) VALUES ('     ');
ERROR:  invalid input syntax for type numeric: "     "
LINE 1: INSERT INTO num_input_test(n1) VALUES ('     ');
                                               ^
--Testcase 559:
INSERT INTO num_input_test(n1) VALUES ('   1234   %');
ERROR:  invalid input syntax for type numeric: "   1234   %"
LINE 1: INSERT INTO num_input_test(n1) VALUES ('   1234   %');
                                               ^
--Testcase 560:
INSERT INTO num_input_test(n1) VALUES ('xyz');
ERROR:  invalid input syntax for type numeric: "xyz"
LINE 1: INSERT INTO num_input_test(n1) VALUES ('xyz');
                                               ^
--Testcase 561:
INSERT INTO num_input_test(n1) VALUES ('- 1234');
ERROR:  invalid input syntax for type numeric: "- 1234"
LINE 1: INSERT INTO num_input_test(n1) VALUES ('- 1234');
                                               ^
--Testcase 562:
INSERT INTO num_input_test(n1) VALUES ('5 . 0');
ERROR:  invalid input syntax for type numeric: "5 . 0"
LINE 1: INSERT INTO num_input_test(n1) VALUES ('5 . 0');
                                               ^
--Testcase 563:
INSERT INTO num_input_test(n1) VALUES ('5. 0   ');
ERROR:  invalid input syntax for type numeric: "5. 0   "
LINE 1: INSERT INTO num_input_test(n1) VALUES ('5. 0   ');
                                               ^
--Testcase 564:
INSERT INTO num_input_test(n1) VALUES ('');
ERROR:  invalid input syntax for type numeric: ""
LINE 1: INSERT INTO num_input_test(n1) VALUES ('');
                                               ^
--Testcase 565:
INSERT INTO num_input_test(n1) VALUES (' N aN ');
ERROR:  invalid input syntax for type numeric: " N aN "
LINE 1: INSERT INTO num_input_test(n1) VALUES (' N aN ');
                                               ^
--Testcase 566:
SELECT * FROM num_input_test;
   n1    
---------
     123
 3245874
  -93853
   555.5
  -555.5
        
        
(7 rows)

--
-- Test some corner cases for multiplication
--
--Testcase 707:
CREATE FOREIGN TABLE num_tmp (n1 numeric, n2 numeric, id int options (key 'true')) SERVER sqlite_svr;
--Testcase 708:
INSERT INTO num_tmp VALUES (4790999999999999999999999999999999999999999999999999999999999999999999999999999999999999, 9999999999999999999999999999999999999999999999999999999999999999999999999999999999999999);
--Testcase 709:
SELECT n1 * n2 FROM num_tmp;
                                                                                     ?column?                                                                                     
----------------------------------------------------------------------------------------------------------------------------------------------------------------------------------
 47910000000000000000000000000000000000000000000000000000000000000000000000000000000000000000000000000000000000000000000000000000000000000000000000000000000000000000000000000000
(1 row)

--Testcase 710:
DELETE FROM num_tmp;
--Testcase 711:
INSERT INTO num_tmp VALUES (4789999999999999999999999999999999999999999999999999999999999999999999999999999999999999, 9999999999999999999999999999999999999999999999999999999999999999999999999999999999999999);
--Testcase 712:
SELECT n1 * n2 FROM num_tmp;
                                                                                     ?column?                                                                                     
----------------------------------------------------------------------------------------------------------------------------------------------------------------------------------
 47900000000000000000000000000000000000000000000000000000000000000000000000000000000000000000000000000000000000000000000000000000000000000000000000000000000000000000000000000000
(1 row)

--Testcase 713:
DELETE FROM num_tmp;
--Testcase 714:
INSERT INTO num_tmp VALUES (4770999999999999999999999999999999999999999999999999999999999999999999999999999999999999, 9999999999999999999999999999999999999999999999999999999999999999999999999999999999999999);
--Testcase 715:
SELECT n1 * n2 FROM num_tmp;
                                                                                     ?column?                                                                                     
----------------------------------------------------------------------------------------------------------------------------------------------------------------------------------
 47710000000000000000000000000000000000000000000000000000000000000000000000000000000000000000000000000000000000000000000000000000000000000000000000000000000000000000000000000000
(1 row)

--Testcase 716:
DELETE FROM num_tmp;
--Testcase 717:
INSERT INTO num_tmp VALUES (4769999999999999999999999999999999999999999999999999999999999999999999999999999999999999, 9999999999999999999999999999999999999999999999999999999999999999999999999999999999999999);
--Testcase 718:
SELECT n1 * n2 FROM num_tmp;
                                                                                     ?column?                                                                                     
----------------------------------------------------------------------------------------------------------------------------------------------------------------------------------
 47700000000000000000000000000000000000000000000000000000000000000000000000000000000000000000000000000000000000000000000000000000000000000000000000000000000000000000000000000000
(1 row)

--
-- Test some corner cases for division
--
--Testcase 719:
DELETE FROM num_tmp;
--Testcase 720:
INSERT INTO num_tmp VALUES (999999999999999999999, 1000000000000000000000);
--Testcase 721:
SELECT n1::numeric / n2 FROM num_tmp;
        ?column?        
------------------------
 1.00000000000000000000
(1 row)

--Testcase 722:
DELETE FROM num_tmp;
--Testcase 723:
INSERT INTO num_tmp VALUES (999999999999999999999, 1000000000000000000000);
--Testcase 724:
SELECT div(n1::numeric, n2) FROM num_tmp;
 div 
-----
   1
(1 row)

--Testcase 725:
SELECT mod(n1::numeric, n2) FROM num_tmp;
 mod 
-----
   0
(1 row)

--Testcase 726:
SELECT div(-n1::numeric, n2) FROM num_tmp;
 div 
-----
  -1
(1 row)

--Testcase 727:
SELECT mod(-n1::numeric, n2) FROM num_tmp;
 mod 
-----
   0
(1 row)

--Testcase 728:
select div(-n1::numeric,n2)*n2 + mod(-n1::numeric,n2) FROM num_tmp;
        ?column?         
-------------------------
 -1000000000000000000000
(1 row)

--Testcase 729:
DELETE FROM num_tmp;
--Testcase 730:
INSERT INTO num_tmp VALUES (70.0,70);
--Testcase 731:
select mod (n1, n2) FROM num_tmp;
 mod 
-----
   0
(1 row)

--Testcase 732:
select div (n1, n2) FROM num_tmp;
 div 
-----
   1
(1 row)

--Testcase 733:
select n1 / n2 FROM num_tmp;
        ?column?        
------------------------
 1.00000000000000000000
(1 row)

--Testcase 734:
DELETE FROM num_tmp;
--Testcase 735:
INSERT INTO num_tmp VALUES (12345678901234567890, 123);
--Testcase 736:
select n1 % n2 FROM num_tmp;
 ?column? 
----------
       85
(1 row)

--Testcase 737:
select n1 / n2 FROM num_tmp;
      ?column?      
--------------------
 100371373180769106
(1 row)

--Testcase 738:
select div(n1, n2) FROM num_tmp;
        div         
--------------------
 100371373180769105
(1 row)

--Testcase 739:
select div(n1, n2) * n2 + n1 % n2 FROM num_tmp;
       ?column?       
----------------------
 12345678901234600000
(1 row)

--
-- Test some corner cases for square root
--
--Testcase 740:
DELETE FROM num_tmp;
--Testcase 741:
INSERT INTO num_tmp VALUES (1.000000000000003::numeric);
--Testcase 742:
SELECT sqrt(n1) FROM num_tmp;
       sqrt        
-------------------
 1.000000000000000
(1 row)

--Testcase 743:
DELETE FROM num_tmp;
--Testcase 744:
INSERT INTO num_tmp VALUES (1.000000000000004::numeric);
--Testcase 745:
SELECT sqrt(n1) FROM num_tmp;
       sqrt        
-------------------
 1.000000000000000
(1 row)

--Testcase 746:
DELETE FROM num_tmp;
--Testcase 747:
INSERT INTO num_tmp VALUES (96627521408608.56340355805::numeric);
--Testcase 748:
SELECT sqrt(n1) FROM num_tmp;
       sqrt        
-------------------
 9829929.878112488
(1 row)

--Testcase 749:
DELETE FROM num_tmp;
--Testcase 750:
INSERT INTO num_tmp VALUES (96627521408608.56340355806::numeric);
--Testcase 751:
SELECT sqrt(n1) FROM num_tmp;
       sqrt        
-------------------
 9829929.878112488
(1 row)

--Testcase 752:
DELETE FROM num_tmp;
--Testcase 753:
INSERT INTO num_tmp VALUES (515549506212297735.073688290367::numeric);
--Testcase 754:
SELECT sqrt(n1) FROM num_tmp;
       sqrt        
-------------------
 718017761.7665859
(1 row)

--Testcase 755:
DELETE FROM num_tmp;
--Testcase 756:
INSERT INTO num_tmp VALUES (515549506212297735.073688290368::numeric);
--Testcase 757:
SELECT sqrt(n1) FROM num_tmp;
       sqrt        
-------------------
 718017761.7665859
(1 row)

--Testcase 758:
DELETE FROM num_tmp;
--Testcase 759:
INSERT INTO num_tmp VALUES (8015491789940783531003294973900306::numeric);
--Testcase 760:
SELECT sqrt(n1) FROM num_tmp;
       sqrt        
-------------------
 89529278953539998
(1 row)

--Testcase 761:
DELETE FROM num_tmp;
--Testcase 762:
INSERT INTO num_tmp VALUES (8015491789940783531003294973900307::numeric);
--Testcase 763:
SELECT sqrt(n1) FROM num_tmp;
       sqrt        
-------------------
 89529278953539998
(1 row)

--
-- Test code path for raising to integer powers
--
--Testcase 764:
DELETE FROM num_tmp;
--Testcase 765:
INSERT INTO num_tmp VALUES (10.0, -2147483648);
--Testcase 766:
SELECT n1 ^ n2 as rounds_to_zero FROM num_tmp;
   rounds_to_zero   
--------------------
 0.0000000000000000
(1 row)

--Testcase 767:
DELETE FROM num_tmp;
--Testcase 768:
INSERT INTO num_tmp VALUES (10.0, -2147483647);
--Testcase 769:
SELECT n1 ^ n2 as rounds_to_zero FROM num_tmp;
   rounds_to_zero   
--------------------
 0.0000000000000000
(1 row)

--Testcase 770:
DELETE FROM num_tmp;
--Testcase 771:
INSERT INTO num_tmp VALUES (10.0, 2147483647);
--Testcase 772:
SELECT n1 ^ n2 as overflows FROM num_tmp;
ERROR:  value overflows numeric format
--Testcase 773:
DELETE FROM num_tmp;
--Testcase 774:
INSERT INTO num_tmp VALUES (117743296169.0, -1000000000);
--Testcase 775:
SELECT n1 ^ n2 as overflows FROM num_tmp;
     overflows      
--------------------
 0.0000000000000000
(1 row)

-- cases that used to return inaccurate results
--Testcase 776:
DELETE FROM num_tmp;
--Testcase 777:
INSERT INTO num_tmp VALUES (3.789, 21);
--Testcase 778:
select n1 ^ n2 FROM num_tmp;
            ?column?            
--------------------------------
 1409343026052.8716016316022141
(1 row)

--Testcase 779:
DELETE FROM num_tmp;
--Testcase 780:
INSERT INTO num_tmp VALUES (3.789, 35);
--Testcase 781:
select n1 ^ n2 FROM num_tmp;
                ?column?                
----------------------------------------
 177158169650516670809.3820586142670135
(1 row)

--Testcase 782:
DELETE FROM num_tmp;
--Testcase 783:
INSERT INTO num_tmp VALUES (1.2, 345);
--Testcase 784:
select n1 ^ n2 FROM num_tmp;
                   ?column?                    
-----------------------------------------------
 2077446682327378559843444695.5827049735727869
(1 row)

--Testcase 785:
DELETE FROM num_tmp;
--Testcase 786:
INSERT INTO num_tmp VALUES (0.12, (-20));
--Testcase 787:
select n1 ^ n2 FROM num_tmp;
               ?column?               
--------------------------------------
 2608405330458882702.5529619561355838
(1 row)

-- cases that used to error out
--Testcase 788:
DELETE FROM num_tmp;
--Testcase 789:
INSERT INTO num_tmp VALUES (0.12, (-25));
--Testcase 790:
select n1 ^ n2 FROM num_tmp;
                 ?column?                  
-------------------------------------------
 104825960103961013959336.4983657883169110
(1 row)

--Testcase 791:
DELETE FROM num_tmp;
--Testcase 792:
INSERT INTO num_tmp VALUES (0.5678, (-85));
--Testcase 793:
select n1 ^ n2 FROM num_tmp;
                ?column?                
----------------------------------------
 782333637740774446257.7719390061997396
(1 row)

--
-- Tests for raising to non-integer powers
--
-- special cases
--Testcase 794:
DELETE FROM num_tmp;
--Testcase 795:
INSERT INTO num_tmp VALUES (0.0, 0.0);
--Testcase 796:
select n1 ^ n2 FROM num_tmp;
      ?column?      
--------------------
 1.0000000000000000
(1 row)

--Testcase 797:
DELETE FROM num_tmp;
--Testcase 798:
INSERT INTO num_tmp VALUES ((-12.34), 0.0);
--Testcase 799:
select n1 ^ n2 FROM num_tmp;
      ?column?      
--------------------
 1.0000000000000000
(1 row)

--Testcase 800:
DELETE FROM num_tmp;
--Testcase 801:
INSERT INTO num_tmp VALUES (12.34, 0.0);
--Testcase 802:
select n1 ^ n2 FROM num_tmp;
      ?column?      
--------------------
 1.0000000000000000
(1 row)

--Testcase 803:
DELETE FROM num_tmp;
--Testcase 804:
INSERT INTO num_tmp VALUES (0.0, 12.34);
--Testcase 805:
select n1 ^ n2 FROM num_tmp;
      ?column?      
--------------------
 0.0000000000000000
(1 row)

-- NaNs
--Testcase 806:
DELETE FROM num_tmp;
--Testcase 807:
INSERT INTO num_tmp VALUES ('NaN'::numeric, 'NaN'::numeric);
--Testcase 808:
select n1 ^ n2 FROM num_tmp;
 ?column? 
----------
         
(1 row)

--Testcase 809:
DELETE FROM num_tmp;
--Testcase 810:
INSERT INTO num_tmp VALUES ('NaN'::numeric, 0);
--Testcase 811:
select n1 ^ n2 FROM num_tmp;
 ?column? 
----------
         
(1 row)

--Testcase 812:
DELETE FROM num_tmp;
--Testcase 813:
INSERT INTO num_tmp VALUES ('NaN'::numeric, 1);
--Testcase 814:
select n1 ^ n2 FROM num_tmp;
 ?column? 
----------
         
(1 row)

--Testcase 815:
DELETE FROM num_tmp;
--Testcase 816:
INSERT INTO num_tmp VALUES (0, 'NaN'::numeric);
--Testcase 817:
select n1 ^ n2 FROM num_tmp;
 ?column? 
----------
         
(1 row)

--Testcase 818:
DELETE FROM num_tmp;
--Testcase 819:
INSERT INTO num_tmp VALUES (1, 'NaN'::numeric);
--Testcase 820:
select n1 ^ n2 FROM num_tmp;
 ?column? 
----------
         
(1 row)

-- invalid inputs
--Testcase 821:
DELETE FROM num_tmp;
--Testcase 822:
INSERT INTO num_tmp VALUES (0.0, (-12.34));
--Testcase 823:
select n1 ^ n2 FROM num_tmp;
ERROR:  zero raised to a negative power is undefined
--Testcase 824:
DELETE FROM num_tmp;
--Testcase 825:
INSERT INTO num_tmp VALUES ((-12.34), 1.2);
--Testcase 826:
select n1 ^ n2 FROM num_tmp;
ERROR:  a negative number raised to a non-integer power yields a complex result
-- cases that used to generate inaccurate results
--Testcase 827:
DELETE FROM num_tmp;
--Testcase 828:
INSERT INTO num_tmp VALUES (32.1, 9.8);
--Testcase 829:
select n1 ^ n2 FROM num_tmp;
      ?column?      
--------------------
 580429286790711.10
(1 row)

--Testcase 830:
DELETE FROM num_tmp;
--Testcase 831:
INSERT INTO num_tmp VALUES (32.1, (-9.8));
--Testcase 832:
select n1 ^ n2 FROM num_tmp;
             ?column?             
----------------------------------
 0.000000000000001722862754788209
(1 row)

--Testcase 833:
DELETE FROM num_tmp;
--Testcase 834:
INSERT INTO num_tmp VALUES (12.3, 45.6);
--Testcase 835:
select n1 ^ n2 FROM num_tmp;
                       ?column?                       
------------------------------------------------------
 50081010321492803393171165777624533697036806969694.9
(1 row)

--Testcase 836:
DELETE FROM num_tmp;
--Testcase 837:
INSERT INTO num_tmp VALUES (12.3, (-45.6));
--Testcase 838:
select n1 ^ n2 FROM num_tmp;
                              ?column?                               
---------------------------------------------------------------------
 0.00000000000000000000000000000000000000000000000001996764828785491
(1 row)

-- big test
--Testcase 839:
DELETE FROM num_tmp;
--Testcase 840:
INSERT INTO num_tmp VALUES (1.234, 5678);
--Testcase 841:
select n1 ^ n2 FROM num_tmp;
                                                                                                                                                                                                                                                                         ?column?                                                                                                                                                                                                                                                                         
----------------------------------------------------------------------------------------------------------------------------------------------------------------------------------------------------------------------------------------------------------------------------------------------------------------------------------------------------------------------------------------------------------------------------------------------------------------------------------------------------------------------------------------------------------
 307239295662090741644584872593956173493568238595074141254349565406661439636598896798876823220904084953233015553994854875890890858118656468658643918169805277399402542281777901029346337707622181574346585989613344285010764501017625366742865066948856161360224801370482171458030533346309750557140549621313515752078638620714732831815297168231790779296290266207315344008883935010274044001522606235576584215999260117523114297033944018699691024106823438431754073086813382242140602291215149759520833200152654884259619588924545324.5973362312547382
(1 row)

--
-- Tests for EXP()
--
-- special cases
--Testcase 842:
DELETE FROM num_tmp;
--Testcase 843:
INSERT INTO num_tmp VALUES (0.0);
--Testcase 844:
select exp(n1) from num_tmp;
        exp         
--------------------
 1.0000000000000000
(1 row)

--Testcase 845:
DELETE FROM num_tmp;
--Testcase 846:
INSERT INTO num_tmp VALUES (1.0);
--Testcase 847:
select exp(n1) from num_tmp;
        exp         
--------------------
 2.7182818284590452
(1 row)

--Testcase 848:
DELETE FROM num_tmp;
--Testcase 849:
INSERT INTO num_tmp VALUES (1.0::numeric(71,70));
--Testcase 850:
select exp(n1) from num_tmp;
        exp         
--------------------
 2.7182818284590452
(1 row)

-- cases that used to generate inaccurate results
--Testcase 851:
DELETE FROM num_tmp;
--Testcase 852:
INSERT INTO num_tmp VALUES (32.999);
--Testcase 853:
select exp(n1) from num_tmp;
         exp         
---------------------
 214429043492155.053
(1 row)

--Testcase 854:
DELETE FROM num_tmp;
--Testcase 855:
INSERT INTO num_tmp VALUES (-32.999);
--Testcase 856:
select exp(n1) from num_tmp;
               exp                
----------------------------------
 0.000000000000004663547361468248
(1 row)

--Testcase 857:
DELETE FROM num_tmp;
--Testcase 858:
INSERT INTO num_tmp VALUES (123.456);
--Testcase 859:
select exp(n1) from num_tmp;
                            exp                             
------------------------------------------------------------
 413294435277809344957685441227343146614594393746575438.725
(1 row)

--Testcase 860:
DELETE FROM num_tmp;
--Testcase 861:
INSERT INTO num_tmp VALUES (-123.456);
--Testcase 862:
select exp(n1) from num_tmp;
                                   exp                                   
-------------------------------------------------------------------------
 0.000000000000000000000000000000000000000000000000000002419582541264601
(1 row)

-- big test
--Testcase 863:
DELETE FROM num_tmp;
--Testcase 864:
INSERT INTO num_tmp VALUES (1234.5678);
--Testcase 865:
select exp(n1) from num_tmp;
                                                                                                                                                                                                                                                                              exp                                                                                                                                                                                                                                                                               
----------------------------------------------------------------------------------------------------------------------------------------------------------------------------------------------------------------------------------------------------------------------------------------------------------------------------------------------------------------------------------------------------------------------------------------------------------------------------------------------------------------------------------------------------------------
 146549072930959479983482138503979804217622199675223653966270157446954995433819741094410764947112047906012815540251009949604426069672532417736057033099274204598385314594846509975629046864798765888104789074984927709616261452461385220475510438783429612447831614003668421849727379202555580791042606170523016207262965336641214601082882495255771621327088265411334088968112458492660609809762865582162764292604697957813514621259353683899630997077707406305730694385703091201347848855199354307506425820147289848677003277208302716466011827836279231.9667
(1 row)

--
-- Tests for generate_series
--
--Testcase 866:
DELETE FROM num_tmp;
--Testcase 867:
INSERT INTO num_tmp select * from generate_series(0.0::numeric, 4.0::numeric);
--Testcase 868:
SELECT n1 FROM num_tmp;
 n1 
----
  0
  1
  2
  3
  4
(5 rows)

--Testcase 869:
DELETE FROM num_tmp;
--Testcase 870:
INSERT INTO num_tmp select * from generate_series(0.1::numeric, 4.0::numeric, 1.3::numeric);
--Testcase 871:
SELECT n1 FROM num_tmp;
 n1  
-----
 0.1
 1.4
 2.7
   4
(4 rows)

--Testcase 872:
DELETE FROM num_tmp;
--Testcase 873:
INSERT INTO num_tmp select * from generate_series(4.0::numeric, -1.5::numeric, -2.2::numeric);
--Testcase 874:
SELECT n1 FROM num_tmp;
  n1  
------
    4
  1.8
 -0.4
(3 rows)

-- Trigger errors
--Testcase 875:
DELETE FROM num_tmp;
--Testcase 876:
INSERT INTO num_tmp select * from generate_series(-100::numeric, 100::numeric, 0::numeric);
ERROR:  step size cannot equal zero
--Testcase 877:
SELECT n1 FROM num_tmp;
 n1 
----
(0 rows)

--Testcase 878:
DELETE FROM num_tmp;
--Testcase 879:
INSERT INTO num_tmp select * from generate_series(-100::numeric, 100::numeric, 'nan'::numeric);
ERROR:  step size cannot be NaN
--Testcase 880:
SELECT n1 FROM num_tmp;
 n1 
----
(0 rows)

--Testcase 881:
DELETE FROM num_tmp;
--Testcase 882:
INSERT INTO num_tmp select * from generate_series('nan'::numeric, 100::numeric, 10::numeric);
ERROR:  start value cannot be NaN
--Testcase 883:
SELECT n1 FROM num_tmp;
 n1 
----
(0 rows)

--Testcase 884:
DELETE FROM num_tmp;
--Testcase 885:
INSERT INTO num_tmp select * from generate_series(0::numeric, 'nan'::numeric, 10::numeric);
ERROR:  stop value cannot be NaN
--Testcase 886:
SELECT n2 FROM num_tmp;
 n2 
----
(0 rows)

-- Checks maximum, output is truncated
--Testcase 887:
DELETE FROM num_tmp;
--Testcase 888:
INSERT INTO num_tmp select (i / (10::numeric ^ 131071))::numeric(1,0)
        from generate_series(6 * (10::numeric ^ 131071),
                             9 * (10::numeric ^ 131071),
                             10::numeric ^ 131071) i;
--Testcase 889:
SELECT n1 FROM num_tmp;
 n1 
----
  6
  7
  8
  9
(4 rows)

                            
-- Check usage with variables
--Testcase 890:
DELETE FROM num_tmp;
--Testcase 891:
INSERT INTO num_tmp select * from generate_series(1::numeric, 3::numeric) i, generate_series(i,3) j;
--Testcase 892:
SELECT n1, n2 FROM num_tmp;
 n1 | n2 
----+----
  1 |  1
  1 |  2
  1 |  3
  2 |  2
  2 |  3
  3 |  3
(6 rows)

--Testcase 893:
DELETE FROM num_tmp;
--Testcase 894:
INSERT INTO num_tmp select * from generate_series(1::numeric, 3::numeric) i, generate_series(1,i) j;
--Testcase 895:
SELECT n1, n2 FROM num_tmp;
 n1 | n2 
----+----
  1 |  1
  2 |  1
  2 |  2
  3 |  1
  3 |  2
  3 |  3
(6 rows)

--Testcase 896:
DELETE FROM num_tmp;
--Testcase 897:
INSERT INTO num_tmp select * from generate_series(1::numeric, 3::numeric) i, generate_series(1,5,i) j;
--Testcase 898:
SELECT n1, n2 FROM num_tmp;
 n1 | n2 
----+----
  1 |  1
  1 |  2
  1 |  3
  1 |  4
  1 |  5
  2 |  1
  2 |  3
  2 |  5
  3 |  1
  3 |  4
(10 rows)

--
-- Tests for LN()
--
-- Invalid inputs
--Testcase 899:
DELETE FROM num_tmp;
--Testcase 900:
INSERT INTO num_tmp VALUES (-12.34);
--Testcase 901:
select ln(n1) from num_tmp;
ERROR:  cannot take logarithm of a negative number
--Testcase 902:
DELETE FROM num_tmp;
--Testcase 903:
INSERT INTO num_tmp VALUES (0.0);
--Testcase 904:
select ln(n1) from num_tmp;
ERROR:  cannot take logarithm of zero
-- Some random tests
--Testcase 905:
DELETE FROM num_tmp;
--Testcase 906:
INSERT INTO num_tmp VALUES (1.2345678e-28);
--Testcase 907:
select ln(n1) from num_tmp;
                   ln                    
-----------------------------------------
 -64.26166165451762991204894255882820859
(1 row)

--Testcase 908:
DELETE FROM num_tmp;
--Testcase 909:
INSERT INTO num_tmp VALUES (0.0456789);
--Testcase 910:
select ln(n1) from num_tmp;
         ln          
---------------------
 -3.0861187944847439
(1 row)

--Testcase 911:
DELETE FROM num_tmp;
--Testcase 912:
INSERT INTO num_tmp VALUES (0.349873948359354029493948309745709580730482050975);
--Testcase 913:
select ln(n1) from num_tmp;
         ln          
---------------------
 -1.0501823369120829
(1 row)

--Testcase 914:
DELETE FROM num_tmp;
--Testcase 915:
INSERT INTO num_tmp VALUES (0.99949452);
--Testcase 916:
select ln(n1) from num_tmp;
           ln            
-------------------------
 -0.00050560779808326467
(1 row)

--Testcase 917:
DELETE FROM num_tmp;
--Testcase 918:
INSERT INTO num_tmp VALUES (1.00049687395);
--Testcase 919:
select ln(n1) from num_tmp;
           ln           
------------------------
 0.00049675054901370394
(1 row)

--Testcase 920:
DELETE FROM num_tmp;
--Testcase 921:
INSERT INTO num_tmp VALUES (1234.567890123456789);
--Testcase 922:
select ln(n1) from num_tmp;
         ln         
--------------------
 7.1184763012977922
(1 row)

--Testcase 923:
DELETE FROM num_tmp;
--Testcase 924:
INSERT INTO num_tmp VALUES (5.80397490724e5);
--Testcase 925:
select ln(n1) from num_tmp;
         ln         
--------------------
 13.271468476626518
(1 row)

--Testcase 926:
DELETE FROM num_tmp;
--Testcase 927:
INSERT INTO num_tmp VALUES (9.342536355e34);
--Testcase 928:
select ln(n1) from num_tmp;
         ln         
--------------------
 80.522470935524187
(1 row)

--
-- Tests for LOG() (base 10)
--
-- invalid inputs
--Testcase 929:
DELETE FROM num_tmp;
--Testcase 930:
INSERT INTO num_tmp VALUES (-12.34);
--Testcase 931:
select log(n1) from num_tmp;
ERROR:  cannot take logarithm of a negative number
--Testcase 932:
DELETE FROM num_tmp;
--Testcase 933:
INSERT INTO num_tmp VALUES (0.0);
--Testcase 934:
select log(n1) from num_tmp;
ERROR:  cannot take logarithm of zero
-- some random tests
--Testcase 935:
DELETE FROM num_tmp;
--Testcase 936:
INSERT INTO num_tmp VALUES (1.234567e-89);
--Testcase 937:
select log(n1) from num_tmp;
                                                 log                                                 
-----------------------------------------------------------------------------------------------------
 -88.90848533591373725637496492944925187293052336306443143312825869985819779294142441287021741054275
(1 row)

--Testcase 938:
DELETE FROM num_tmp;
--Testcase 939:
INSERT INTO num_tmp VALUES (3.4634998359873254962349856073435545);
--Testcase 940:
select log(n1) from num_tmp;
        log         
--------------------
 0.5395151714070140
(1 row)

--Testcase 941:
DELETE FROM num_tmp;
--Testcase 942:
INSERT INTO num_tmp VALUES (9.999999999999999999);
--Testcase 943:
select log(n1) from num_tmp;
        log         
--------------------
 1.0000000000000000
(1 row)

--Testcase 944:
DELETE FROM num_tmp;
--Testcase 945:
INSERT INTO num_tmp VALUES (10.00000000000000000);
--Testcase 946:
select log(n1) from num_tmp;
        log         
--------------------
 1.0000000000000000
(1 row)

--Testcase 947:
DELETE FROM num_tmp;
--Testcase 948:
INSERT INTO num_tmp VALUES (10.00000000000000001);
--Testcase 949:
select log(n1) from num_tmp;
        log         
--------------------
 1.0000000000000000
(1 row)

--Testcase 950:
DELETE FROM num_tmp;
--Testcase 951:
INSERT INTO num_tmp VALUES (590489.45235237);
--Testcase 952:
select log(n1) from num_tmp;
        log        
-------------------
 5.771212144411727
(1 row)

--
-- Tests for LOG() (arbitrary base)
--
-- invalid inputs
--Testcase 953:
DELETE FROM num_tmp;
--Testcase 954:
INSERT INTO num_tmp VALUES (-12.34, 56.78);
--Testcase 955:
select log(n1, n2) from num_tmp;
ERROR:  cannot take logarithm of a negative number
--Testcase 956:
DELETE FROM num_tmp;
--Testcase 957:
INSERT INTO num_tmp VALUES (-12.34, -56.78);
--Testcase 958:
select log(n1, n2) from num_tmp;
ERROR:  cannot take logarithm of a negative number
--Testcase 959:
DELETE FROM num_tmp;
--Testcase 960:
INSERT INTO num_tmp VALUES (12.34, -56.78);
--Testcase 961:
select log(n1, n2) from num_tmp;
ERROR:  cannot take logarithm of a negative number
--Testcase 962:
DELETE FROM num_tmp;
--Testcase 963:
INSERT INTO num_tmp VALUES (0.0, 12.34);
--Testcase 964:
select log(n1, n2) from num_tmp;
ERROR:  cannot take logarithm of zero
--Testcase 965:
DELETE FROM num_tmp;
--Testcase 966:
INSERT INTO num_tmp VALUES (12.34, 0.0);
--Testcase 967:
select log(n1, n2) from num_tmp;
ERROR:  cannot take logarithm of zero
--Testcase 968:
DELETE FROM num_tmp;
--Testcase 969:
INSERT INTO num_tmp VALUES (.0, 12.34);
--Testcase 970:
select log(n1, n2) from num_tmp;
ERROR:  cannot take logarithm of zero
-- some random tests
--Testcase 971:
DELETE FROM num_tmp;
--Testcase 972:
INSERT INTO num_tmp VALUES (1.23e-89, 6.4689e45);
--Testcase 973:
select log(n1, n2) from num_tmp;
                                              log                                               
------------------------------------------------------------------------------------------------
 -0.5152489207781856983977054971756484879653568168479201885425588841094788842469115325262329756
(1 row)

--Testcase 974:
DELETE FROM num_tmp;
--Testcase 975:
INSERT INTO num_tmp VALUES (0.99923, 4.58934e34);
--Testcase 976:
select log(n1, n2) from num_tmp;
         log         
---------------------
 -103611.55579544132
(1 row)

--Testcase 977:
DELETE FROM num_tmp;
--Testcase 978:
INSERT INTO num_tmp VALUES (1.000016, 8.452010e18);
--Testcase 979:
select log(n1, n2) from num_tmp;
        log         
--------------------
 2723830.2877097365
(1 row)

--Testcase 980:
DELETE FROM num_tmp;
--Testcase 981:
INSERT INTO num_tmp VALUES (3.1954752e47, 9.4792021e-73);
--Testcase 982:
select log(n1, n2) from num_tmp;
                                         log                                         
-------------------------------------------------------------------------------------
 -1.51613372350688302142917386143459361608600157692779164475351842333265418126982165
(1 row)

--
-- Tests for scale()
--
--Testcase 983:
DELETE FROM num_tmp;
--Testcase 984:
INSERT INTO num_tmp VALUES (numeric 'NaN');
--Testcase 985:
select scale(n1) from num_tmp;
 scale 
-------
      
(1 row)

--Testcase 986:
DELETE FROM num_tmp;
--Testcase 987:
INSERT INTO num_tmp VALUES (NULL::numeric);
--Testcase 988:
select scale(n1) from num_tmp;
 scale 
-------
      
(1 row)

--Testcase 989:
DELETE FROM num_tmp;
--Testcase 990:
INSERT INTO num_tmp VALUES (1.12);
--Testcase 991:
select scale(n1) from num_tmp;
 scale 
-------
     2
(1 row)

--Testcase 992:
DELETE FROM num_tmp;
--Testcase 993:
INSERT INTO num_tmp VALUES (0);
--Testcase 994:
select scale(n1) from num_tmp;
 scale 
-------
     0
(1 row)

--Testcase 995:
DELETE FROM num_tmp;
--Testcase 996:
INSERT INTO num_tmp VALUES (0.00);
--Testcase 997:
select scale(n1) from num_tmp;
 scale 
-------
     0
(1 row)

--Testcase 998:
DELETE FROM num_tmp;
--Testcase 999:
INSERT INTO num_tmp VALUES (1.12345);
--Testcase 1000:
select scale(n1) from num_tmp;
 scale 
-------
     5
(1 row)

--Testcase 1001:
DELETE FROM num_tmp;
--Testcase 1002:
INSERT INTO num_tmp VALUES (110123.12475871856128);
--Testcase 1003:
select scale(n1) from num_tmp;
 scale 
-------
     9
(1 row)

--Testcase 1004:
DELETE FROM num_tmp;
--Testcase 1005:
INSERT INTO num_tmp VALUES (-1123.12471856128);
--Testcase 1006:
select scale(n1) from num_tmp;
 scale 
-------
    11
(1 row)

--Testcase 1007:
DELETE FROM num_tmp;
--Testcase 1008:
INSERT INTO num_tmp VALUES (-13.000000000000000);
--Testcase 1009:
select scale(n1) from num_tmp;
 scale 
-------
     0
(1 row)

--
-- Tests for min_scale()
--
--Testcase 1010:
DELETE FROM num_tmp;
--Testcase 1011:
INSERT INTO num_tmp VALUES (numeric 'NaN');
--Testcase 1012:
select min_scale(n1) is NULL from num_tmp; -- should be true
 ?column? 
----------
 t
(1 row)

--Testcase 1013:
DELETE FROM num_tmp;
--Testcase 1014:
INSERT INTO num_tmp VALUES (0);
--Testcase 1015:
select min_scale(n1) from num_tmp;                     -- no digits
 min_scale 
-----------
         0
(1 row)

--Testcase 1016:
DELETE FROM num_tmp;
--Testcase 1017:
INSERT INTO num_tmp VALUES (0.00);
--Testcase 1018:
select min_scale(n1) from num_tmp;                  -- no digits again
 min_scale 
-----------
         0
(1 row)

--Testcase 1019:
DELETE FROM num_tmp;
--Testcase 1020:
INSERT INTO num_tmp VALUES (1.0);
--Testcase 1021:
select min_scale(n1) from num_tmp;                   -- no scale
 min_scale 
-----------
         0
(1 row)

--Testcase 1022:
DELETE FROM num_tmp;
--Testcase 1023:
INSERT INTO num_tmp VALUES (1.1);
--Testcase 1024:
select min_scale(n1) from num_tmp;                   -- scale 1
 min_scale 
-----------
         1
(1 row)

--Testcase 1025:
DELETE FROM num_tmp;
--Testcase 1026:
INSERT INTO num_tmp VALUES (1.12);
--Testcase 1027:
select min_scale(n1) from num_tmp;                  -- scale 2
 min_scale 
-----------
         2
(1 row)

--Testcase 1028:
DELETE FROM num_tmp;
--Testcase 1029:
INSERT INTO num_tmp VALUES (1.123);
--Testcase 1030:
select min_scale(n1) from num_tmp;                 -- scale 3
 min_scale 
-----------
         3
(1 row)

--Testcase 1031:
DELETE FROM num_tmp;
--Testcase 1032:
INSERT INTO num_tmp VALUES (1.1234);
--Testcase 1033:
select min_scale(n1) from num_tmp;                -- scale 4, filled digit
 min_scale 
-----------
         4
(1 row)

--Testcase 1034:
DELETE FROM num_tmp;
--Testcase 1035:
INSERT INTO num_tmp VALUES (1.12345);
--Testcase 1036:
select min_scale(n1) from num_tmp;               -- scale 5, 2 NDIGITS
 min_scale 
-----------
         5
(1 row)

--Testcase 1037:
DELETE FROM num_tmp;
--Testcase 1038:
INSERT INTO num_tmp VALUES (1.1000);
--Testcase 1039:
select min_scale(n1) from num_tmp;                -- 1 pos in NDIGITS
 min_scale 
-----------
         1
(1 row)

--Testcase 1040:
DELETE FROM num_tmp;
--Testcase 1041:
INSERT INTO num_tmp VALUES (1e100);
--Testcase 1042:
select min_scale(n1) from num_tmp;                 -- very big number
 min_scale 
-----------
         0
(1 row)

--
-- Tests for trim_scale()
--
--Testcase 1043:
DELETE FROM num_tmp;
--Testcase 1044:
INSERT INTO num_tmp VALUES (numeric 'NaN');
--Testcase 1045:
select trim_scale(n1) from num_tmp;
 trim_scale 
------------
           
(1 row)

--Testcase 1046:
DELETE FROM num_tmp;
--Testcase 1047:
INSERT INTO num_tmp VALUES (1.120);
--Testcase 1048:
select trim_scale(n1) from num_tmp;
 trim_scale 
------------
       1.12
(1 row)

--Testcase 1049:
DELETE FROM num_tmp;
--Testcase 1050:
INSERT INTO num_tmp VALUES (0);
--Testcase 1051:
select trim_scale(n1) from num_tmp;
 trim_scale 
------------
          0
(1 row)

--Testcase 1052:
DELETE FROM num_tmp;
--Testcase 1053:
INSERT INTO num_tmp VALUES (0.00);
--Testcase 1054:
select trim_scale(n1) from num_tmp;
 trim_scale 
------------
          0
(1 row)

--Testcase 1055:
DELETE FROM num_tmp;
--Testcase 1056:
INSERT INTO num_tmp VALUES (1.1234500);
--Testcase 1057:
select trim_scale(n1) from num_tmp;
 trim_scale 
------------
    1.12345
(1 row)

--Testcase 1058:
DELETE FROM num_tmp;
--Testcase 1059:
INSERT INTO num_tmp VALUES (110123.12475871856128000);
--Testcase 1060:
select trim_scale(n1) from num_tmp;
    trim_scale    
------------------
 110123.124758719
(1 row)

--Testcase 1061:
DELETE FROM num_tmp;
--Testcase 1062:
INSERT INTO num_tmp VALUES (-123.124718561280000000);
--Testcase 1063:
select trim_scale(n1) from num_tmp;
    trim_scale    
------------------
 -123.12471856128
(1 row)

--Testcase 1064:
DELETE FROM num_tmp;
--Testcase 1065:
INSERT INTO num_tmp VALUES (-13.00000000000000000000);
--Testcase 1066:
select trim_scale(n1) from num_tmp;
 trim_scale 
------------
        -13
(1 row)

--Testcase 1067:
DELETE FROM num_tmp;
--Testcase 1068:
INSERT INTO num_tmp VALUES (1e100);
--Testcase 1069:
select trim_scale(n1) from num_tmp;
                                              trim_scale                                               
-------------------------------------------------------------------------------------------------------
 10000000000000000000000000000000000000000000000000000000000000000000000000000000000000000000000000000
(1 row)

--
-- Tests for SUM()
--
-- cases that need carry propagation
--Testcase 1070:
DELETE FROM num_tmp;
--Testcase 1071:
INSERT INTO num_tmp SELECT * FROM generate_series(1, 100000);
--Testcase 1072:
SELECT SUM(9999::numeric) FROM num_tmp;
    sum    
-----------
 999900000
(1 row)

--Testcase 1073:
SELECT SUM((-9999)::numeric) FROM num_tmp;
    sum     
------------
 -999900000
(1 row)

--
-- Tests for GCD()
--
--Testcase 1074:
DELETE FROM num_tmp;
--Testcase 1075:
INSERT INTO num_tmp VALUES 
             (0::numeric, 0::numeric),
             (0::numeric, numeric 'NaN'),
             (0::numeric, 46375::numeric),
             (433125::numeric, 46375::numeric),
             (43312.5::numeric, 4637.5::numeric),
             (4331.250::numeric, 463.75000::numeric);
--Testcase 1076:
SELECT n1 as a, n2 as b, gcd(n1, n2), gcd(n1, -n2), gcd(-n2, n1), gcd(-n2, -n1) FROM num_tmp;
    a    |   b    |  gcd  |  gcd  |  gcd  |  gcd  
---------+--------+-------+-------+-------+-------
       0 |      0 |     0 |     0 |     0 |     0
       0 |        |       |       |       |      
       0 |  46375 | 46375 | 46375 | 46375 | 46375
  433125 |  46375 |   875 |   875 |   875 |   875
 43312.5 | 4637.5 |  87.5 |  87.5 |  87.5 |  87.5
 4331.25 | 463.75 |  8.75 |  8.75 |  8.75 |  8.75
(6 rows)

--
-- Tests for LCM()
--
--Testcase 1077:
DELETE FROM num_tmp;
--Testcase 1078:
INSERT INTO num_tmp VALUES 
             (0::numeric, 0::numeric),
             (0::numeric, numeric 'NaN'),
             (0::numeric, 13272::numeric),
             (13272::numeric, 13272::numeric),
             (423282::numeric, 13272::numeric),
             (42328.2::numeric, 1327.2::numeric),
             (4232.820::numeric, 132.72000::numeric);
--Testcase 1079:
SELECT n1 as a, n2 as b, lcm(n1, n2), lcm(n1, -n2), lcm(-n2, n1), lcm(-n2, -n1) FROM num_tmp;
    a    |   b    |    lcm    |    lcm    |    lcm    |    lcm    
---------+--------+-----------+-----------+-----------+-----------
       0 |      0 |         0 |         0 |         0 |         0
       0 |        |           |           |           |          
       0 |  13272 |         0 |         0 |         0 |         0
   13272 |  13272 |     13272 |     13272 |     13272 |     13272
  423282 |  13272 |  11851896 |  11851896 |  11851896 |  11851896
 42328.2 | 1327.2 | 1185189.6 | 1185189.6 | 1185189.6 | 1185189.6
 4232.82 | 132.72 | 118518.96 | 118518.96 | 118518.96 | 118518.96
(7 rows)

--Testcase 1080:
DELETE FROM num_tmp;
--Testcase 1081:
INSERT INTO num_tmp VALUES (10::numeric, 131068); 
--Testcase 1082:
SELECT lcm(9999 * (n1)^n2 + (n1^n2 - 1), 2) FROM num_tmp; -- overflow
ERROR:  value overflows numeric format
DO $d$
declare
  l_rec record;
begin
  for l_rec in (select foreign_table_schema, foreign_table_name 
                from information_schema.foreign_tables) loop
     execute format('drop foreign table %I.%I cascade;', l_rec.foreign_table_schema, l_rec.foreign_table_name);
  end loop;
end;
$d$;
--Testcase 1083:
DROP SERVER sqlite_svr;
--Testcase 1084:
DROP EXTENSION sqlite_fdw CASCADE;<|MERGE_RESOLUTION|>--- conflicted
+++ resolved
@@ -1350,21 +1350,17 @@
 INSERT INTO ceil_floor_round VALUES ('0.0000001');
 --Testcase 505:
 INSERT INTO ceil_floor_round VALUES ('-0.000001');
-<<<<<<< HEAD
+--Testcase 506:
 SELECT a, ceil(a), ceiling(a), floor(a), round(a) FROM ceil_floor_round ORDER BY a;
-=======
---Testcase 506:
-SELECT a, ceil(a), ceiling(a), floor(a), round(a) FROM ceil_floor_round;
->>>>>>> 3996426b
      a      | ceil | ceiling | floor | round 
 ------------+------+---------+-------+-------
        -5.5 |   -5 |      -5 |    -6 |    -6
   -5.499999 |   -5 |      -5 |    -6 |    -5
-        9.5 |   10 |      10 |     9 |    10
-  9.4999999 |   10 |      10 |     9 |     9
+ -0.0000010 |    0 |       0 |    -1 |     0
           0 |    0 |       0 |     0 |     0
  0.00000010 |    1 |       1 |     0 |     0
- -0.0000010 |    0 |       0 |    -1 |     0
+  9.4999999 |   10 |      10 |     9 |     9
+        9.5 |   10 |      10 |     9 |    10
 (7 rows)
 
 -- Check rounding, it should round ties away from zero.
