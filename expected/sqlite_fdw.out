--- conflicted
+++ resolved
@@ -123,12 +123,8 @@
             10 | dept - 10       |     10 | emp - 10 |          10
 (10 rows)
 
-<<<<<<< HEAD
+--Testcase 22:
 SELECT * FROM department d, employee e WHERE d.department_id IN (SELECT department_id FROM department) ORDER BY d.department_id LIMIT 10;
-=======
---Testcase 22:
-SELECT * FROM department d, employee e WHERE d.department_id IN (SELECT department_id FROM department) LIMIT 10;
->>>>>>> 3996426b
  department_id | department_name | emp_id | emp_name | emp_dept_id 
 ---------------+-----------------+--------+----------+-------------
              1 | dept - 1        |      1 | emp - 1  |           1
