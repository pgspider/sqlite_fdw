/*-------------------------------------------------------------------------
 *
 * SQLite Foreign Data Wrapper for PostgreSQL
 *
 * Portions Copyright (c) 2018, TOSHIBA CORPORATION
 *
 * IDENTIFICATION
 *		deparse.c
 *
 *-------------------------------------------------------------------------
 */

#include "postgres.h"
#include "sqlite_fdw.h"

#include "catalog/pg_aggregate.h"
#include "catalog/pg_collation.h"
#include "catalog/pg_namespace.h"
#include "catalog/pg_operator.h"
#include "catalog/pg_proc.h"
#if PG_VERSION_NUM >= 160000
	#include "catalog/pg_ts_config.h"
#endif
#include "catalog/pg_ts_dict.h"
#if (PG_VERSION_NUM < 130000)
	#include "catalog/pg_type.h"
#endif
#include "commands/defrem.h"
#include "mb/pg_wchar.h"
#include "nodes/makefuncs.h"
#include "nodes/nodeFuncs.h"
#include "optimizer/tlist.h"
#include "parser/parsetree.h"
#include "parser/parse_type.h"
#include "utils/builtins.h"
#include "utils/lsyscache.h"
#include "utils/syscache.h"
#include "utils/typcache.h"

/*
 * Global context for sqlite_foreign_expr_walker's search of an expression tree.
 */
typedef struct foreign_glob_cxt
{
	PlannerInfo *root;			/* global planner state */
	RelOptInfo *foreignrel;		/* the foreign relation we are planning for */
	Relids		relids;			/* relids of base relations in the underlying
								 * scan */
} foreign_glob_cxt;

/*
 * Local (per-tree-level) context for sqlite_foreign_expr_walker's search.
 * This is concerned with identifying collations used in the expression.
 */
typedef enum
{
	FDW_COLLATE_NONE,			/* expression is of a noncollatable type */
	FDW_COLLATE_SAFE,			/* collation derives from a foreign Var */
	FDW_COLLATE_UNSAFE,			/* collation derives from something else */
} FDWCollateState;

typedef struct foreign_loc_cxt
{
	Oid			collation;		/* OID of current collation, if any */
	FDWCollateState state;		/* state of current collation choice */
} foreign_loc_cxt;

/*
 * Context for sqlite_deparse_expr
 */
typedef struct deparse_expr_cxt
{
	PlannerInfo *root;			/* global planner state */
	RelOptInfo *foreignrel;		/* the foreign relation we are planning for */
	RelOptInfo *scanrel;		/* the underlying scan relation. Same as
								 * foreignrel, when that represents a join or
								 * a base relation. */
	StringInfo	buf;			/* output buffer to append to */
	List	  **params_list;	/* exprs that will become remote Params */
	Expr	   *complementarynode;	/* variable where we can store, only if
									 * needed, a complementary node to obtain
									 * info for processing actual node.
									 * Created mostly for
									 * sqlite_deparse_op_expr to have both
									 * nodes accesible during each node
									 * deparse. */
} deparse_expr_cxt;

#define QUOTE '"'
#define REL_ALIAS_PREFIX	"r"
/* Handy macro to add relation name qualification */
#define ADD_REL_QUALIFIER(buf, varno)	\
		appendStringInfo((buf), "%s%d.", REL_ALIAS_PREFIX, (varno))
#define SUBQUERY_REL_ALIAS_PREFIX	"s"
#define SUBQUERY_COL_ALIAS_PREFIX	"c"

/*
 * Functions to determine whether an expression can be evaluated safely on
 * remote server.
 */
static bool sqlite_foreign_expr_walker(Node *node,
									   foreign_glob_cxt *glob_cxt,
									   foreign_loc_cxt *outer_cxt,
									   foreign_loc_cxt *case_arg_cxt);

/*
 * Functions to construct string representation of a node tree.
 */
static void sqlite_deparse_expr(Expr *node, deparse_expr_cxt *context);
static void sqlite_deparse_var(Var *node, deparse_expr_cxt *context);
static void sqlite_deparse_const(Const *node, deparse_expr_cxt *context, int showtype);
static void sqlite_deparse_param(Param *node, deparse_expr_cxt *context);
static void sqlite_deparse_func_expr(FuncExpr *node, deparse_expr_cxt *context);
static void sqlite_deparse_op_expr(OpExpr *node, deparse_expr_cxt *context);
static void sqlite_deparse_operator_name(StringInfo buf, Form_pg_operator opform);

static void sqlite_deparse_scalar_array_op_expr(ScalarArrayOpExpr *node,
												deparse_expr_cxt *context);
static void sqlite_deparse_relabel_type(RelabelType *node, deparse_expr_cxt *context);
static void sqlite_deparse_bool_expr(BoolExpr *node, deparse_expr_cxt *context);
static void sqlite_deparse_null_test(NullTest *node, deparse_expr_cxt *context);
static void sqlite_deparse_case_expr(CaseExpr *node, deparse_expr_cxt *context);
static void sqlite_deparse_array_expr(ArrayExpr *node, deparse_expr_cxt *context);
static void sqlite_print_remote_param(int paramindex, Oid paramtype, int32 paramtypmod,
									  deparse_expr_cxt *context);
static void sqlite_print_remote_placeholder(Oid paramtype, int32 paramtypmod,
											deparse_expr_cxt *context);
static void sqlite_deparse_relation(StringInfo buf, Relation rel);
static void sqlite_deparse_target_list(StringInfo buf, PlannerInfo *root, Index rtindex, Relation rel,
									   Bitmapset *attrs_used, bool qualify_col, List **retrieved_attrs, bool is_concat, bool check_null);
static void sqlite_deparse_column_ref(StringInfo buf, int varno, int varattno, PlannerInfo *root, bool qualify_col, bool dml_context);
static void sqlite_deparse_select(List *tlist, bool is_subquery, List **retrieved_attrs, deparse_expr_cxt *context);
static void sqlite_deparse_subquery_target_list(deparse_expr_cxt *context);
static void sqlite_deparse_case_expr(CaseExpr *node, deparse_expr_cxt *context);
static void sqlite_deparse_null_if_expr(NullIfExpr *node, deparse_expr_cxt *context);
static void sqlite_deparse_coalesce_expr(CoalesceExpr *node, deparse_expr_cxt *context);
static void sqlite_deparse_from_expr_for_rel(StringInfo buf, PlannerInfo *root, RelOptInfo *foreignrel,
											 bool use_alias, Index ignore_rel, List **ignore_conds,
#if PG_VERSION_NUM >= 170000
											 List **additional_conds,
#endif
											 List **params_list);
#if PG_VERSION_NUM >= 170000
static void sqlite_append_where_clause(List *exprs, List *additional_conds,
									   deparse_expr_cxt   *context);
#endif
static void sqlite_deparse_range_tbl_ref(StringInfo buf, PlannerInfo *root,
										 RelOptInfo *foreignrel, bool make_subquery,
										 Index ignore_rel, List **ignore_conds,
#if PG_VERSION_NUM >= 170000
										 List **additional_conds,
#endif
										 List **params_list);
static void sqlite_deparse_from_expr(List *quals, deparse_expr_cxt *context);
static void sqlite_deparse_aggref(Aggref *node, deparse_expr_cxt *context);
static void sqlite_append_limit_clause(deparse_expr_cxt *context);
static void sqlite_append_conditions(List *exprs, deparse_expr_cxt *context);
static void sqlite_append_group_by_clause(List *tlist, deparse_expr_cxt *context);
static void sqlite_append_agg_order_by(List *orderList, List *targetList,
									   deparse_expr_cxt *context);
static void sqlite_append_order_by_clause(List *pathkeys, bool has_final_sort, deparse_expr_cxt *context);
static void sqlite_append_order_by_suffix(Oid sortop, Oid sortcoltype, bool nulls_first,
										  deparse_expr_cxt *context);
static void sqlite_append_function_name(Oid funcid, deparse_expr_cxt *context);
const char *sqlite_get_jointype_name(JoinType jointype);
static Node *sqlite_deparse_sort_group_clause(Index ref, List *tlist, bool force_colno,
											  deparse_expr_cxt *context);
static void sqlite_deparse_explicit_target_list(List *tlist, List **retrieved_attrs,
												deparse_expr_cxt *context);

/*
 * Helper functions
 */
static bool sqlite_is_subquery_var(Var *node, RelOptInfo *foreignrel,
								   int *relno, int *colno);
static void sqlite_get_relation_column_alias_ids(Var *node, RelOptInfo *foreignrel,
												 int *relno, int *colno);
static char *sqlite_quote_identifier(const char *s, char q);
static bool sqlite_contain_immutable_functions_walker(Node *node, void *context);
static bool sqlite_deparsable_data_type(Param *p);
static int preferred_sqlite_affinity (Oid relid, int varattno);

/*
 * Append remote name of specified foreign table to buf.
 * Use value of table_name FDW option (if any) instead of relation's name.
 * Similarly, schema_name FDW option overrides schema name.
 */
static void
sqlite_deparse_relation(StringInfo buf, Relation rel)
{
	ForeignTable *table;
	const char *relname = NULL;
	ListCell   *lc = NULL;

	/* obtain additional catalog information. */
	table = GetForeignTable(RelationGetRelid(rel));

	/*
	 * Use value of FDW options if any, instead of the name of object itself.
	 */
	foreach(lc, table->options)
	{
		DefElem	*def = (DefElem *) lfirst(lc);

		if (strcmp(def->defname, "table") == 0)
			relname = defGetString(def);
	}

	if (relname == NULL)
		relname = RelationGetRelationName(rel);

	/* always use main database for SQLite */
	appendStringInfo(buf, "%s.%s", "main", sqlite_quote_identifier(relname, QUOTE));
}

static char *
sqlite_quote_identifier(const char *s, char q)
{
	char	   *result = palloc(strlen(s) * 2 + 3);
	char	   *r = result;

	*r++ = q;
	while (*s)
	{
		if (*s == q)
			*r++ = *s;
		*r++ = *s;
		s++;
	}
	*r++ = q;
	*r++ = '\0';
	return result;
}

/*
 * Returns true if given expr is safe to evaluate on the foreign server.
 */
bool
sqlite_is_foreign_expr(PlannerInfo *root,
					   RelOptInfo *baserel,
					   Expr *expr)
{
	foreign_glob_cxt glob_cxt;
	foreign_loc_cxt loc_cxt;
	SqliteFdwRelationInfo *fpinfo = (SqliteFdwRelationInfo *) (baserel->fdw_private);

	/*
	 * Check that the expression consists of nodes that are safe to execute
	 * remotely.
	 */
	glob_cxt.root = root;
	glob_cxt.foreignrel = baserel;

	/*
	 * For an upper relation, use relids from its underneath scan relation,
	 * because the upperrel's own relids currently aren't set to anything
	 * meaningful by the core code.  For other relation, use their own relids.
	 */
	if (IS_UPPER_REL(baserel))
		glob_cxt.relids = fpinfo->outerrel->relids;
	else
		glob_cxt.relids = baserel->relids;
	loc_cxt.collation = InvalidOid;
	loc_cxt.state = FDW_COLLATE_NONE;
	if (!sqlite_foreign_expr_walker((Node *) expr, &glob_cxt, &loc_cxt, NULL))
		return false;

	/*
	 * If the expression has a valid collation that does not arise from a
	 * foreign var, the expression can not be sent over.
	 */
	if (loc_cxt.state == FDW_COLLATE_UNSAFE)
		return false;

	/*
	 * An expression which includes any mutable functions can't be sent over
	 * because its result is not stable.  For example, sending now() remote
	 * side could cause confusion from clock offsets.  Future versions might
	 * be able to make this choice with more granularity. (We check this last
	 * because it requires a lot of expensive catalog lookups.)
	 */
	if (contain_mutable_functions((Node *) expr))
		return false;

	/* OK to evaluate on the remote server */
	return true;
}

/*
 * Returns true if given expr is something we'd have to send the value of
 * to the foreign server.
 *
 * This should return true when the expression is a shippable node that
 * deparseExpr would add to context->params_list.  Note that we don't care
 * if the expression *contains* such a node, only whether one appears at top
 * level.  We need this to detect cases where setrefs.c would recognize a
 * false match between an fdw_exprs item (which came from the params_list)
 * and an entry in fdw_scan_tlist (which we're considering putting the given
 * expression into).
 */
bool
sqlite_is_foreign_param(PlannerInfo *root,
						RelOptInfo *baserel,
						Expr *expr)
{
	if (expr == NULL)
		return false;

	switch (nodeTag(expr))
	{
		case T_Var:
			{
				/* It would have to be sent unless it's a foreign Var */
				Var		   *var = (Var *) expr;
				SqliteFdwRelationInfo *fpinfo = (SqliteFdwRelationInfo *) (baserel->fdw_private);
				Relids		relids;

				if (IS_UPPER_REL(baserel))
					relids = fpinfo->outerrel->relids;
				else
					relids = baserel->relids;

				if (bms_is_member(var->varno, relids) && var->varlevelsup == 0)
					return false;	/* foreign Var, so not a param */
				else
					return true;	/* it'd have to be a param */
				break;
			}
		case T_Param:
			/* Params always have to be sent to the foreign server */
			return true;
		default:
			break;
	}
	return false;
}

/*
 * sqlite_deparsable_data_type:
 *
 * Checks if values of the data type with given Oid can be deparsed
 * to SQLite data type.
 */
static bool
sqlite_deparsable_data_type(Param *p)
{
	Oid type = p->paramtype;
	switch (type)
	{
		case INT2OID:
		case INT4OID:
		case INT8OID:
		case OIDOID:
		case FLOAT4OID:
		case FLOAT8OID:
		case NUMERICOID:
		case VARCHAROID:
		case TEXTOID:
		case TIMEOID:
		case TIMESTAMPOID:
		case TIMESTAMPTZOID:
		case UUIDOID:
		case MACADDROID:
		case MACADDR8OID:
			return true;
	}
#ifdef SQLITE_FDW_GIS_ENABLE
	/* PostGIS data types can be supported only by name */
	if (listed_datatype_oid(type, p->paramtypmod, postGisSQLiteCompatibleTypes))
	{
		return true;
	}
#endif
	return false;
}

/*
 * Returns true if it's safe to push down the sort expression described by
 * 'pathkey' to the foreign server.
 */
bool
sqlite_is_foreign_pathkey(PlannerInfo *root,
				   RelOptInfo *baserel,
				   PathKey *pathkey)
{
	EquivalenceClass *pathkey_ec = pathkey->pk_eclass;
	EquivalenceMember *em;

	/*
	 * is_foreign_expr would detect volatile expressions as well, but checking
	 * ec_has_volatile here saves some cycles.
	 */
	if (pathkey_ec->ec_has_volatile)
		return false;

	/* can't push down the sort if the pathkey's opfamily is not built-in */
	if (!sqlite_is_builtin(pathkey->pk_opfamily))
		return false;

	/* Find a suitable EC member */
	em = sqlite_find_em_for_rel(root, pathkey_ec, baserel);
	if (em)
	{
		Oid			oprid;
		TypeCacheEntry *typentry;

		oprid = get_opfamily_member(pathkey->pk_opfamily,
									em->em_datatype,
									em->em_datatype,
									pathkey->pk_strategy);
		if (!OidIsValid(oprid))
			elog(ERROR, "missing operator %d(%u,%u) in opfamily %u",
				 pathkey->pk_strategy, em->em_datatype, em->em_datatype,
				 pathkey->pk_opfamily);

		/* See whether operator is default < or > for sort expr's datatype. */
		typentry = lookup_type_cache(exprType((Node *) em->em_expr),
									TYPECACHE_LT_OPR | TYPECACHE_GT_OPR);

		/* SQLite does not support USING, so do not push down it */
		if (oprid != typentry->lt_opr && oprid != typentry->gt_opr)
			return false;
	}
	else
		return false;

	return true;
}

/*
 * Check if expression is safe to execute remotely, and return true if so.
 *
 * In addition, *outer_cxt is updated with collation information.
 *
 * We must check that the expression contains only node types we can deparse,
 * that all types/functions/operators are safe to send (which we approximate
 * as being built-in), and that all collations used in the expression derive
 * from Vars of the foreign table.  Because of the latter, the logic is
 * pretty close to assign_collations_walker() in parse_collate.c, though we
 * can assume here that the given expression is valid.
 */
static bool
sqlite_foreign_expr_walker(Node *node,
						   foreign_glob_cxt *glob_cxt,
						   foreign_loc_cxt *outer_cxt,
						   foreign_loc_cxt *case_arg_cxt)
{
	bool		check_type = true;
	foreign_loc_cxt inner_cxt;
	Oid			collation = InvalidOid;
	FDWCollateState state = FDW_COLLATE_NONE;
	HeapTuple	tuple;

	/* Need do nothing for empty subexpressions */
	if (node == NULL)
		return true;

	/* Set up inner_cxt for possible recursion to child nodes */
	inner_cxt.collation = InvalidOid;
	inner_cxt.state = FDW_COLLATE_NONE;
	switch (nodeTag(node))
	{
		case T_Var:
			{
				Var		   *var = (Var *) node;

				elog(DEBUG2, "sqlite_fdw : %s T_Var", __func__);
				/*
				 * If the Var is from the foreign table, we consider its
				 * collation (if any) safe to use.  If it is from another
				 * table, we treat its collation the same way as we would a
				 * Param's collation, ie it's not safe for it to have a
				 * non-default collation.
				 */
				if (bms_is_member(var->varno, glob_cxt->relids) &&
					var->varlevelsup == 0)
				{
					/* Var belongs to foreign table */

					/*
					 * System columns (e.g. oid, ctid) should not be sent to
					 * the remote, since we don't make any effort to ensure
					 * that local and remote values match (tableoid, in
					 * particular, almost certainly doesn't match).
					 */
					if (var->varattno < 0)
						return false;

					/* Else check the collation */
					collation = var->varcollid;
					state = OidIsValid(collation) ? FDW_COLLATE_SAFE : FDW_COLLATE_NONE;
				}
				else
				{
					/* Var belongs to some other table */
					collation = var->varcollid;
					if (collation == InvalidOid ||
						collation == DEFAULT_COLLATION_OID)
					{
						/*
						 * It's noncollatable, or it's safe to combine with a
						 * collatable foreign Var, so set state to NONE.
						 */
						state = FDW_COLLATE_NONE;
					}
					else
					{
						/*
						 * Do not fail right away, since the Var might appear
						 * in a collation-insensitive context.
						 */
						state = FDW_COLLATE_UNSAFE;
					}
				}
			}
			break;
		case T_Const:
			{
				Const	   *c = (Const *) node;

				elog(DEBUG2, "sqlite_fdw : %s T_Const", __func__);
				/* SQLite cannot handle interval type */
				if (c->consttype == INTERVALOID)
					return false;

				/*
				 * If the constant has nondefault collation, either it's of a
				 * non-builtin type, or it reflects folding of a CollateExpr;
				 * either way, it's unsafe to send to the remote.
				 */
				if (c->constcollid != InvalidOid &&
					c->constcollid != DEFAULT_COLLATION_OID)
					return false;

				/* Otherwise, we can consider that it doesn't set collation */
				collation = InvalidOid;
				state = FDW_COLLATE_NONE;
			}
			break;
		case T_CaseTestExpr:
			{
				CaseTestExpr *c = (CaseTestExpr *) node;

				elog(DEBUG2, "sqlite_fdw : %s T_CaseTestExpr", __func__);
				/* Punt if we seem not to be inside a CASE arg WHEN. */
				if (!case_arg_cxt)
					return false;

				/*
				 * Otherwise, any nondefault collation attached to the
				 * CaseTestExpr node must be derived from foreign Var(s) in
				 * the CASE arg.
				 */
				collation = c->collation;
				if (collation == InvalidOid)
					state = FDW_COLLATE_NONE;
				else if (case_arg_cxt->state == FDW_COLLATE_SAFE &&
						 collation == case_arg_cxt->collation)
					state = FDW_COLLATE_SAFE;
				else if (collation == DEFAULT_COLLATION_OID)
					state = FDW_COLLATE_NONE;
				else
					state = FDW_COLLATE_UNSAFE;
			}
			break;
		case T_Param:
			{
				Param	   *p = (Param *) node;

				elog(DEBUG2, "sqlite_fdw : %s T_Param", __func__);
				/*
				 * If it's a MULTIEXPR Param, punt.  We can't tell from here
				 * whether the referenced sublink/subplan contains any remote
				 * Vars; if it does, handling that is too complicated to
				 * consider supporting at present.  Fortunately, MULTIEXPR
				 * Params are not reduced to plain PARAM_EXEC until the end of
				 * planning, so we can easily detect this case.  (Normal
				 * PARAM_EXEC Params are safe to ship because their values
				 * come from somewhere else in the plan tree; but a MULTIEXPR
				 * references a sub-select elsewhere in the same targetlist,
				 * so we'd be on the hook to evaluate it somehow if we wanted
				 * to handle such cases as direct foreign updates.)
				 */
				if (p->paramkind == PARAM_MULTIEXPR)
					return false;

				if (!sqlite_deparsable_data_type(p))
					return false;

				/*
				 * Collation rule is same as for Consts and non-foreign Vars.
				 */
				collation = p->paramcollid;
				if (collation == InvalidOid ||
					collation == DEFAULT_COLLATION_OID)
					state = FDW_COLLATE_NONE;
				else
					state = FDW_COLLATE_UNSAFE;
			}
			break;
		case T_FuncExpr:
			{
				FuncExpr   *func = (FuncExpr *) node;
				char	   *opername = NULL;
				Oid			schema;

				elog(DEBUG2, "sqlite_fdw : %s T_FuncExpr", __func__);
				/* get function name and schema */
				tuple = SearchSysCache1(PROCOID, ObjectIdGetDatum(func->funcid));
				if (!HeapTupleIsValid(tuple))
				{
					elog(ERROR, "cache lookup failed for function %u", func->funcid);
				}
				opername = pstrdup(((Form_pg_proc) GETSTRUCT(tuple))->proname.data);
				schema = ((Form_pg_proc) GETSTRUCT(tuple))->pronamespace;
				ReleaseSysCache(tuple);

				/* ignore functions in other than the pg_catalog schema */
				if (schema != PG_CATALOG_NAMESPACE)
					return false;

				/*
				 * These function can be passed to SQLite. In case of nest
				 * functions, for example, (round(abs(c1), 0) = 1, the
				 * postgres core will transform to
				 * (round((abs(t1.c1))::numeric, 0) = '1'::numeric), so
				 * "::numberic" is kind of function format
				 * COERCE_IMPLICIT_CAST we must check.
				 *
				 * In SQLite, lower/upper function does not support UNICODE
				 * character, so we don't push down these functions.
				 *
				 */
				if (!(func->funcformat == COERCE_IMPLICIT_CAST
					  || strcmp(opername, "abs") == 0
					  || strcmp(opername, "btrim") == 0
					  || strcmp(opername, "length") == 0
					  || strcmp(opername, "ltrim") == 0
					  || strcmp(opername, "replace") == 0
					  || strcmp(opername, "round") == 0
					  || strcmp(opername, "rtrim") == 0
					  || strcmp(opername, "substr") == 0
					  || strcmp(opername, "mod") == 0 ))
				{
					return false;
				}

				if (!sqlite_foreign_expr_walker((Node *) func->args,
												glob_cxt, &inner_cxt, case_arg_cxt))
					return false;

				/*
				 * If function's input collation is not derived from a foreign
				 * Var, it can't be sent to remote.
				 */
				if (func->inputcollid == InvalidOid)
					 /* OK, inputs are all noncollatable */ ;
				else if (inner_cxt.state != FDW_COLLATE_SAFE ||
						 func->inputcollid != inner_cxt.collation)
					return false;

				/*
				 * Detect whether node is introducing a collation not derived
				 * from a foreign Var.  (If so, we just mark it unsafe for now
				 * rather than immediately returning false, since the parent
				 * node might not care.)
				 */
				collation = func->funccollid;
				if (collation == InvalidOid)
					state = FDW_COLLATE_NONE;
				else if (inner_cxt.state == FDW_COLLATE_SAFE &&
						 collation == inner_cxt.collation)
					state = FDW_COLLATE_SAFE;
				else if (collation == DEFAULT_COLLATION_OID)
					state = FDW_COLLATE_NONE;
				else
					state = FDW_COLLATE_UNSAFE;
			}
			break;
		case T_OpExpr:
		case T_NullIfExpr:
			{
				char			   *cur_opname = NULL;
				OpExpr			   *oe = (OpExpr *) node;
				Form_pg_operator	form;
				Oid					oprleft = InvalidOid;
				Oid					oprright = InvalidOid;
				bool				non_builtin_pushable_opr = false;

				elog(DEBUG2, "sqlite_fdw : %s T_OpExpr|T_NullIfExpr", __func__);

				tuple = SearchSysCache1(OPEROID, ObjectIdGetDatum(oe->opno));
				if (!HeapTupleIsValid(tuple))
					elog(ERROR, "cache lookup failed for operator %u", oe->opno);
				form = (Form_pg_operator) GETSTRUCT(tuple);

				/* opname is not a SQL identifier, so we should not quote it. */
				cur_opname = pstrdup(NameStr(form->oprname));
				oprleft = form->oprleft;
				oprright = form->oprright;
				ReleaseSysCache(tuple);

				/*
				 * Similarly, only built-in or PostGIS = operators can be
				 * sent to remote. (If the operator is remote executable,
				 * surely its underlying function is too.)
				 */
				if (!sqlite_is_builtin(oe->opno))
				{
					/*
					 * Predicate of non built-in operators possible
					 * can be pushed down. For example, some PostGIS oparators.
					 */
					if ((strcmp(cur_opname, "=") == 0))
						non_builtin_pushable_opr = true; /* Set it to true for later check */
					else
						return false;
				}

				/*
				 * Factorial (!) and Bitwise XOR (^), (#)
				 * cannot be pushed down to SQLite
				 * Full list see in https://www.postgresql.org/docs/current/functions-bitstring.html
				 * ILIKE cannot be pushed down to SQLite
				 * Full list see in https://www.postgresql.org/docs/current/functions-matching.html
				 */
				if (strcmp(cur_opname, "!") == 0
					|| strcmp(cur_opname, "^") == 0
					|| strcmp(cur_opname, "#") == 0
					|| strcmp(cur_opname, "~~*") == 0
					|| strcmp(cur_opname, "!~~*") == 0)
				{
					return false;
				}

				if (non_builtin_pushable_opr)
				{
					/* If left operand is not PostGIS supported data type, do not push down */
					if (sqlite_is_builtin(oprleft) || (!listed_datatype_oid(oprleft, -1, postGisSQLiteCompatibleTypes)))
						return false;

					/* If right operand is not PostGIS supported data type, do not push down */
					if (sqlite_is_builtin(oprright) || (!listed_datatype_oid(oprright, -1, postGisSQLiteCompatibleTypes)))
						return false;

					/* Log operator for potential pushing down */
					elog(DEBUG2, "sqlite_fdw : %s pushable PostGIS operator", cur_opname);
				}

				/*
				 * Recurse to input subexpressions.
				 */
				if (!sqlite_foreign_expr_walker((Node *) oe->args,
												glob_cxt, &inner_cxt, case_arg_cxt))
					return false;

				/*
				 * If operator's input collation is not derived from a foreign
				 * Var, it can't be sent to remote.
				 */
				if (oe->inputcollid == InvalidOid)
					 /* OK, inputs are all noncollatable */ ;
				else if (inner_cxt.state != FDW_COLLATE_SAFE ||
						 oe->inputcollid != inner_cxt.collation)
				{
					elog(DEBUG2, "sqlite_fdw : %s collante problems, do not push", __func__);
					return false;
				}

				/* Result-collation handling is same as for functions */
				collation = oe->opcollid;
				if (collation == InvalidOid)
					state = FDW_COLLATE_NONE;
				else if (inner_cxt.state == FDW_COLLATE_SAFE &&
						 collation == inner_cxt.collation)
					state = FDW_COLLATE_SAFE;
				else
					state = FDW_COLLATE_UNSAFE;
			}
			break;
		case T_ScalarArrayOpExpr:
			{
				ScalarArrayOpExpr *oe = (ScalarArrayOpExpr *) node;

				elog(DEBUG2, "sqlite_fdw : %s T_ScalarArrayOpExpr", __func__);
				/*
				 * Again, only built-in operators can be sent to remote.
				 */
				if (!sqlite_is_builtin(oe->opno))
					return false;

				/*
				 * Recurse to input subexpressions.
				 */
				if (!sqlite_foreign_expr_walker((Node *) oe->args,
												glob_cxt, &inner_cxt, case_arg_cxt))
					return false;

				/*
				 * If operator's input collation is not derived from a foreign
				 * Var, it can't be sent to remote.
				 */
				if (oe->inputcollid == InvalidOid)
					 /* OK, inputs are all noncollatable */ ;
				else if (inner_cxt.state != FDW_COLLATE_SAFE ||
						 oe->inputcollid != inner_cxt.collation)
					return false;

				/* Output is always boolean and so noncollatable. */
				collation = InvalidOid;
				state = FDW_COLLATE_NONE;
			}
			break;
		case T_RelabelType:
			{
				RelabelType *r = (RelabelType *) node;

				elog(DEBUG2, "sqlite_fdw : %s T_RelabelType", __func__);
				/*
				 * Recurse to input subexpression.
				 */
				if (!sqlite_foreign_expr_walker((Node *) r->arg,
												glob_cxt, &inner_cxt, case_arg_cxt))
					return false;

				/*
				 * RelabelType must not introduce a collation not derived from
				 * an input foreign Var.
				 */
				collation = r->resultcollid;
				if (collation == InvalidOid)
					state = FDW_COLLATE_NONE;
				else if (inner_cxt.state == FDW_COLLATE_SAFE &&
						 collation == inner_cxt.collation)
					state = FDW_COLLATE_SAFE;
				else
					state = FDW_COLLATE_UNSAFE;
			}
			break;
		case T_BoolExpr:
			{
				BoolExpr   *b = (BoolExpr *) node;

				elog(DEBUG2, "sqlite_fdw : %s T_BoolExpr", __func__);
				/*
				 * Recurse to input subexpressions.
				 */
				if (!sqlite_foreign_expr_walker((Node *) b->args,
												glob_cxt, &inner_cxt, case_arg_cxt))
					return false;

				/* Output is always boolean and so noncollatable. */
				collation = InvalidOid;
				state = FDW_COLLATE_NONE;
			}
			break;
		case T_NullTest:
			{
				NullTest   *nt = (NullTest *) node;

				elog(DEBUG2, "sqlite_fdw : %s T_NullTest", __func__);
				/*
				 * Recurse to input subexpressions.
				 */
				if (!sqlite_foreign_expr_walker((Node *) nt->arg,
												glob_cxt, &inner_cxt, case_arg_cxt))
					return false;

				/* Output is always boolean and so noncollatable. */
				collation = InvalidOid;
				state = FDW_COLLATE_NONE;
			}
			break;
		case T_List:
			{
				List	   *l = (List *) node;
				ListCell   *lc;

				elog(DEBUG2, "sqlite_fdw : %s T_List", __func__);
				/*
				 * Recurse to component subexpressions.
				 */
				foreach(lc, l)
				{
					if (!sqlite_foreign_expr_walker((Node *) lfirst(lc),
													glob_cxt, &inner_cxt, case_arg_cxt))
						return false;
				}

				/*
				 * When processing a list, collation state just bubbles up
				 * from the list elements.
				 */
				collation = inner_cxt.collation;
				state = inner_cxt.state;

				/* Don't apply exprType() to the list. */
				check_type = false;
			}
			break;
		case T_CoalesceExpr:
			{
				CoalesceExpr *coalesce = (CoalesceExpr *) node;
				ListCell   *lc;

				elog(DEBUG2, "sqlite_fdw : %s T_CoalesceExpr", __func__);
				if (list_length(coalesce->args) < 2)
					return false;

				/* Recurse to each argument */
				foreach(lc, coalesce->args)
				{
					if (!sqlite_foreign_expr_walker((Node *) lfirst(lc),
													glob_cxt, &inner_cxt, case_arg_cxt))
						return false;
				}
			}
			break;
		case T_CaseExpr:
			{
				CaseExpr   *ce = (CaseExpr *) node;
				foreign_loc_cxt arg_cxt;
				foreign_loc_cxt tmp_cxt;
				ListCell   *lc;

				elog(DEBUG2, "sqlite_fdw : %s T_CaseExpr", __func__);
				/*
				 * Recurse to CASE's arg expression, if any.  Its collation
				 * has to be saved aside for use while examining CaseTestExprs
				 * within the WHEN expressions.
				 */
				arg_cxt.collation = InvalidOid;
				arg_cxt.state = FDW_COLLATE_NONE;
				if (ce->arg)
				{
					if (!sqlite_foreign_expr_walker((Node *) ce->arg,
											 glob_cxt, &arg_cxt, case_arg_cxt))
						return false;
				}

				/* Examine the CaseWhen subexpressions. */
				foreach(lc, ce->args)
				{
					CaseWhen   *cw = lfirst_node(CaseWhen, lc);

					if (ce->arg)
					{
						/*
						 * In a CASE-with-arg, the parser should have produced
						 * WHEN clauses of the form "CaseTestExpr = RHS",
						 * possibly with an implicit coercion inserted above
						 * the CaseTestExpr.  However in an expression that's
						 * been through the optimizer, the WHEN clause could
						 * be almost anything (since the equality operator
						 * could have been expanded into an inline function).
						 * In such cases forbid pushdown, because
						 * deparseCaseExpr can't handle it.
						 */
						Node	   *whenExpr = (Node *) cw->expr;
						List	   *opArgs;

						if (!IsA(whenExpr, OpExpr))
							return false;

						opArgs = ((OpExpr *) whenExpr)->args;
						if (list_length(opArgs) != 2 ||
							!IsA(strip_implicit_coercions(linitial(opArgs)),
								 CaseTestExpr))
							return false;
					}

					/*
					 * Recurse to WHEN expression, passing down the arg info.
					 * Its collation doesn't affect the result (really, it
					 * should be boolean and thus not have a collation).
					 */
					tmp_cxt.collation = InvalidOid;
					tmp_cxt.state = FDW_COLLATE_NONE;
					if (!sqlite_foreign_expr_walker((Node *) cw->expr,
											 glob_cxt, &tmp_cxt, &arg_cxt))
						return false;

					/* Recurse to THEN expression. */
					if (!sqlite_foreign_expr_walker((Node *) cw->result,
											 glob_cxt, &inner_cxt, case_arg_cxt))
						return false;
				}

				/* Recurse to ELSE expression. */
				if (!sqlite_foreign_expr_walker((Node *) ce->defresult,
										 glob_cxt, &inner_cxt, case_arg_cxt))
					return false;

				/*
				 * Detect whether node is introducing a collation not derived
				 * from a foreign Var.  (If so, we just mark it unsafe for now
				 * rather than immediately returning false, since the parent
				 * node might not care.)  This is the same as for function
				 * nodes, except that the input collation is derived from only
				 * the THEN and ELSE subexpressions.
				 */
				collation = ce->casecollid;
				if (collation == InvalidOid)
					state = FDW_COLLATE_NONE;
				else if (inner_cxt.state == FDW_COLLATE_SAFE &&
						 collation == inner_cxt.collation)
					state = FDW_COLLATE_SAFE;
				else if (collation == DEFAULT_COLLATION_OID)
					state = FDW_COLLATE_NONE;
				else
					state = FDW_COLLATE_UNSAFE;
			}
			break;
		case T_Aggref:
			{
				Aggref	   *agg = (Aggref *) node;
				ListCell   *lc;
				char	   *opername = NULL;
				Oid			schema;

				elog(DEBUG2, "sqlite_fdw : %s T_Aggref", __func__);
				/* get function name and schema */
				tuple = SearchSysCache1(PROCOID, ObjectIdGetDatum(agg->aggfnoid));
				if (!HeapTupleIsValid(tuple))
				{
					elog(ERROR, "cache lookup failed for function %u", agg->aggfnoid);
				}
				opername = pstrdup(((Form_pg_proc) GETSTRUCT(tuple))->proname.data);
				schema = ((Form_pg_proc) GETSTRUCT(tuple))->pronamespace;
				ReleaseSysCache(tuple);

				/* ignore functions in other than the pg_catalog schema */
				if (schema != PG_CATALOG_NAMESPACE)
					return false;

				/* these function can be passed to SQLite */
				if (!(strcmp(opername, "sum") == 0
					  || strcmp(opername, "avg") == 0
					  || strcmp(opername, "max") == 0
					  || strcmp(opername, "min") == 0
					  || strcmp(opername, "count") == 0))
				{
					return false;
				}


				/* Not safe to pushdown when not in grouping context */
				if (!IS_UPPER_REL(glob_cxt->foreignrel))
					return false;

				/* Only non-split aggregates are pushable. */
				if (agg->aggsplit != AGGSPLIT_SIMPLE)
					return false;

				/*
				 * Recurse to input args. aggdirectargs, aggorder and
				 * aggdistinct are all present in args, so no need to check
				 * their shippability explicitly.
				 */
				foreach(lc, agg->args)
				{
					Node	   *n = (Node *) lfirst(lc);

					/* If TargetEntry, extract the expression from it */
					if (IsA(n, TargetEntry))
					{
						TargetEntry *tle = (TargetEntry *) n;

						n = (Node *) tle->expr;
					}

					if (!sqlite_foreign_expr_walker(n, glob_cxt, &inner_cxt, case_arg_cxt))
						return false;
				}

				if (agg->aggorder || agg->aggfilter)
				{
					return false;
				}

				/*
				 * If aggregate's input collation is not derived from a
				 * foreign Var, it can't be sent to remote.
				 */
				if (agg->inputcollid == InvalidOid)
					 /* OK, inputs are all noncollatable */ ;
				else if (inner_cxt.state != FDW_COLLATE_SAFE ||
						 agg->inputcollid != inner_cxt.collation)
					return false;

				/*
				 * Detect whether node is introducing a collation not derived
				 * from a foreign Var.  (If so, we just mark it unsafe for now
				 * rather than immediately returning false, since the parent
				 * node might not care.)
				 */
				collation = agg->aggcollid;
				if (collation == InvalidOid)
					state = FDW_COLLATE_NONE;
				else if (inner_cxt.state == FDW_COLLATE_SAFE &&
						 collation == inner_cxt.collation)
					state = FDW_COLLATE_SAFE;
				else if (collation == DEFAULT_COLLATION_OID)
					state = FDW_COLLATE_NONE;
				else
					state = FDW_COLLATE_UNSAFE;
			}
			break;
		case T_ArrayExpr:
			{
				ArrayExpr  *a = (ArrayExpr *) node;

				elog(DEBUG2, "sqlite_fdw : %s T_ArrayExpr", __func__);
				/*
				 * Recurse to input subexpressions.
				 */
				if (!sqlite_foreign_expr_walker((Node *) a->elements,
												glob_cxt, &inner_cxt, case_arg_cxt))
					return false;

				/*
				 * ArrayExpr must not introduce a collation not derived from
				 * an input foreign Var (same logic as for a function).
				 */
				collation = a->array_collid;
				if (collation == InvalidOid)
					state = FDW_COLLATE_NONE;
				else if (inner_cxt.state == FDW_COLLATE_SAFE &&
						 collation == inner_cxt.collation)
					state = FDW_COLLATE_SAFE;
				else if (collation == DEFAULT_COLLATION_OID)
					state = FDW_COLLATE_NONE;
				else
					state = FDW_COLLATE_UNSAFE;
			}
			break;
		case T_DistinctExpr:
			{
				/* IS DISTINCT FROM */
				elog(DEBUG2, "sqlite_fdw : %s T_DistinctExpr", __func__);
				return false;
			}
		default:
			{

				elog(DEBUG1, "sqlite_fdw : %s other", __func__);
				/*
				 * If it's anything else, assume it's unsafe.  This list can be
				 * expanded later, but don't forget to add deparse support below.
				 */
				return false;
			}
	}

	/*
	 * If result type of given expression is not built-in or PostGIS, it can't be sent to
	 * remote because it might have incompatible semantics on remote side.
	 */
	if (check_type)
	{
		Oid typeOid = exprType(node);
		if (!(sqlite_is_builtin(typeOid) || listed_datatype_oid(typeOid, -1, postGisSQLiteCompatibleTypes)))
			return false;
	}

	/*
	 * Now, merge my collation information into my parent's state.
	 */
	if (state > outer_cxt->state)
	{
		/* Override previous parent state */
		outer_cxt->collation = collation;
		outer_cxt->state = state;
	}
	else if (state == outer_cxt->state)
	{
		/* Merge, or detect error if there's a collation conflict */
		switch (state)
		{
			case FDW_COLLATE_NONE:
				/* Nothing + nothing is still nothing */
				break;
			case FDW_COLLATE_SAFE:
				if (collation != outer_cxt->collation)
				{
					/*
					 * Non-default collation always beats default.
					 */
					if (outer_cxt->collation == DEFAULT_COLLATION_OID)
					{
						/* Override previous parent state */
						outer_cxt->collation = collation;
					}
					else if (collation != DEFAULT_COLLATION_OID)
					{
						/*
						 * Conflict; show state as indeterminate.  We don't
						 * want to "return false" right away, since parent
						 * node might not care about collation.
						 */
						outer_cxt->state = FDW_COLLATE_UNSAFE;
					}
				}
				break;
			case FDW_COLLATE_UNSAFE:
				/* We're still conflicted ... */
				break;
		}
	}
	/* It looks OK */
	elog(DEBUG2, "sqlite_fdw : %s, pushed down", __func__);
	return true;
}

/*
 * Build the targetlist for given relation to be deparsed as SELECT clause.
 *
 * The output targetlist contains the columns that need to be fetched from the
 * foreign server for the given relation.  If foreignrel is an upper relation,
 * then the output targetlist can also contains expressions to be evaluated on
 * foreign server.
 */
List *
sqlite_build_tlist_to_deparse(RelOptInfo *foreignrel)
{
	List	   *tlist = NIL;
	SqliteFdwRelationInfo *fpinfo = (SqliteFdwRelationInfo *) foreignrel->fdw_private;
	ListCell   *lc;

	/*
	 * For an upper relation, we have already built the target list while
	 * checking shippability, so just return that.
	 */
	if (IS_UPPER_REL(foreignrel))
		return fpinfo->grouped_tlist;

	/*
	 * We require columns specified in foreignrel->reltarget->exprs and those
	 * required for evaluating the local conditions.
	 */
	tlist = add_to_flat_tlist(tlist,
							  pull_var_clause((Node *) foreignrel->reltarget->exprs,
											  PVC_RECURSE_PLACEHOLDERS));
	foreach(lc, fpinfo->local_conds)
	{
		RestrictInfo *rinfo = lfirst_node(RestrictInfo, lc);

		tlist = add_to_flat_tlist(tlist,
								  pull_var_clause((Node *) rinfo->clause,
												  PVC_RECURSE_PLACEHOLDERS));
	}

	return tlist;
}


/*
 * Deparse SELECT statement for given relation into buf.
 *
 * tlist contains the list of desired columns to be fetched from foreign server.
 * For a base relation fpinfo->attrs_used is used to construct SELECT clause,
 * hence the tlist is ignored for a base relation.
 *
 * remote_conds is the list of conditions to be deparsed into the WHERE clause
 * (or, in the case of upper relations, into the HAVING clause).
 *
 * If params_list is not NULL, it receives a list of Params and other-relation
 * Vars used in the clauses; these values must be transmitted to the remote
 * server as parameter values.
 *
 * If params_list is NULL, we're generating the query for EXPLAIN purposes,
 * so Params and other-relation Vars should be replaced by dummy values.
 *
 * pathkeys is the list of pathkeys to order the result by.
 *
 * List of columns selected is returned in retrieved_attrs.
 */
void
sqlite_deparse_select_stmt_for_rel(StringInfo buf, PlannerInfo *root, RelOptInfo *rel,
								   List *tlist, List *remote_conds, List *pathkeys,
								   bool has_final_sort, bool has_limit, bool is_subquery,
								   List **retrieved_attrs,
								   List **params_list)
{
	deparse_expr_cxt context;
	SqliteFdwRelationInfo *fpinfo = (SqliteFdwRelationInfo *) rel->fdw_private;
	List	   *quals;

	/*
	 * We handle relations for foreign tables, joins between those and upper
	 * relations.
	 */
	Assert(IS_JOIN_REL(rel) ||
		   IS_SIMPLE_REL(rel) ||
		   IS_OTHER_REL(rel) ||
		   IS_UPPER_REL(rel));
	/* Fill portions of context common to upper, join and base relation */
	context.buf = buf;
	context.root = root;
	context.foreignrel = rel;
	context.scanrel = IS_UPPER_REL(rel) ?
		fpinfo->outerrel : rel;
	context.params_list = params_list;

	/* Construct SELECT clause */
	sqlite_deparse_select(tlist, is_subquery, retrieved_attrs, &context);

	/*
	 * For upper relations, the WHERE clause is built from the remote
	 * conditions of the underlying scan relation; otherwise, we can use the
	 * supplied list of remote conditions directly.
	 */
	if (IS_UPPER_REL(rel))
	{
		SqliteFdwRelationInfo *ofpinfo;

		ofpinfo = (SqliteFdwRelationInfo *) fpinfo->outerrel->fdw_private;
		quals = ofpinfo->remote_conds;
	}
	else
		quals = remote_conds;

	/* Construct FROM and WHERE clauses */
	sqlite_deparse_from_expr(quals, &context);

	if (IS_UPPER_REL(rel))
	{
		/* Append GROUP BY clause */
		sqlite_append_group_by_clause(tlist, &context);

		/* Append HAVING clause */
		if (remote_conds)
		{
			appendStringInfo(buf, " HAVING ");
			sqlite_append_conditions(remote_conds, &context);
		}
	}

	/* Add ORDER BY clause if we found any useful pathkeys */
	if (pathkeys)
		sqlite_append_order_by_clause(pathkeys, has_final_sort, &context);

	/* Add LIMIT clause if necessary */
	if (has_limit)
		sqlite_append_limit_clause(&context);

}



/*
 * Deparese SELECT statment
 */
static void
sqlite_deparse_select(List *tlist, bool is_subquery, List **retrieved_attrs, deparse_expr_cxt *context)
{
	StringInfo	buf = context->buf;
	PlannerInfo *root = context->root;
	RelOptInfo *foreignrel = context->foreignrel;
	SqliteFdwRelationInfo *fpinfo = (SqliteFdwRelationInfo *) foreignrel->fdw_private;

	/*
	 * Construct SELECT list
	 */
	appendStringInfoString(buf, "SELECT ");

	if (is_subquery)
	{
		/*
		 * For a relation that is deparsed as a subquery, emit expressions
		 * specified in the relation's reltarget.  Note that since this is for
		 * the subquery, no need to care about *retrieved_attrs.
		 */
		sqlite_deparse_subquery_target_list(context);
	}
	else if (IS_JOIN_REL(foreignrel) ||
		fpinfo->is_tlist_func_pushdown == true ||
		IS_UPPER_REL(foreignrel))
	{
		/*
		 * For a join or upper relation the input tlist gives the list of
		 * columns required to be fetched from the foreign server.
		 */
		sqlite_deparse_explicit_target_list(tlist, retrieved_attrs, context);
	}
	else
	{
		/*
		 * For a base relation fpinfo->attrs_used gives the list of columns
		 * required to be fetched from the foreign server.
		 */
		RangeTblEntry *rte = planner_rt_fetch(foreignrel->relid, root);

		/*
		 * Core code already has some lock on each rel being planned, so we
		 * can use NoLock here.
		 */
		Relation	rel = table_open(rte->relid, NoLock);

		sqlite_deparse_target_list(buf, root, foreignrel->relid, rel, fpinfo->attrs_used, false, retrieved_attrs, false, false);

		table_close(rel, NoLock);
	}
}

/*
 * Construct a FROM clause and, if needed, a WHERE clause, and append those to
 * "buf".
 *
 * quals is the list of clauses to be included in the WHERE clause.
 */
static void
sqlite_deparse_from_expr(List *quals, deparse_expr_cxt *context)
{
	StringInfo	buf = context->buf;
	RelOptInfo *scanrel = context->scanrel;
#if PG_VERSION_NUM >= 170000
	List	   *additional_conds = NIL;
#endif

	/* For upper relations, scanrel must be either a joinrel or a baserel */
	Assert(!IS_UPPER_REL(context->foreignrel) ||
		   IS_JOIN_REL(scanrel) ||
		   IS_SIMPLE_REL(scanrel));

	/* Construct FROM clause */
	appendStringInfoString(buf, " FROM ");
	sqlite_deparse_from_expr_for_rel(buf, context->root, scanrel,
									 (bms_num_members(scanrel->relids) == BMS_MULTIPLE),
									 (Index) 0, NULL,
#if PG_VERSION_NUM >= 170000
									 &additional_conds,
#endif
									 context->params_list);

#if PG_VERSION_NUM >= 170000
	sqlite_append_where_clause(quals, additional_conds, context);
	if (additional_conds != NIL)
		list_free_deep(additional_conds);
#else
	/* Construct WHERE clause */
	if (quals != NIL)
	{
		appendStringInfo(buf, " WHERE ");
		sqlite_append_conditions(quals, context);
	}
#endif
}

/*
 * Deparse conditions from the provided list and append them to buf.
 *
 * The conditions in the list are assumed to be ANDed. This function is used to
 * deparse WHERE clauses, JOIN .. ON clauses and HAVING clauses.
 */
static void
sqlite_append_conditions(List *exprs, deparse_expr_cxt *context)
{
	int			nestlevel;
	ListCell   *lc;
	bool		is_first = true;
	StringInfo	buf = context->buf;

	/* Make sure any constants in the exprs are printed portably */
	nestlevel = sqlite_set_transmission_modes();

	foreach(lc, exprs)
	{
		Expr	   *expr = (Expr *) lfirst(lc);

		/* Extract clause from RestrictInfo, if required */
		if (IsA(expr, RestrictInfo))
			expr = ((RestrictInfo *) expr)->clause;

		/* Connect expressions with "AND" and parenthesize each condition. */
		if (!is_first)
			appendStringInfoString(buf, " AND ");

		appendStringInfoChar(buf, '(');
		sqlite_deparse_expr(expr, context);
		appendStringInfoChar(buf, ')');

		is_first = false;
	}

	sqlite_reset_transmission_modes(nestlevel);
}

/* Output join name for given join type */
const char *
sqlite_get_jointype_name(JoinType jointype)
{
	switch (jointype)
	{
		case JOIN_INNER:
			return "INNER";

		case JOIN_LEFT:
			return "LEFT";

		case JOIN_RIGHT:
			return "RIGHT";

		case JOIN_FULL:
			return "FULL";
#if PG_VERSION_NUM >= 170000
		case JOIN_SEMI:
			return "SEMI";
#endif
		default:
			/* Shouldn't come here, but protect from buggy code. */
			elog(ERROR, "unsupported join type %d", jointype);
	}

	/* Keep compiler happy */
	return NULL;
}


/*
 * Deparse given targetlist and append it to context->buf.
 *
 * tlist is list of TargetEntry's which in turn contain Var nodes.
 *
 * retrieved_attrs is the list of continuously increasing integers starting
 * from 1. It has same number of entries as tlist.
 */
static void
sqlite_deparse_explicit_target_list(List *tlist, List **retrieved_attrs,
									deparse_expr_cxt *context)
{
	ListCell   *lc;
	StringInfo	buf = context->buf;
	int			i = 0;

	*retrieved_attrs = NIL;

	foreach(lc, tlist)
	{
		TargetEntry *tle = lfirst_node(TargetEntry, lc);

		if (i > 0)
			appendStringInfoString(buf, ", ");
		sqlite_deparse_expr((Expr *) tle->expr, context);

		*retrieved_attrs = lappend_int(*retrieved_attrs, i + 1);
		i++;
	}

	if (i == 0)
		appendStringInfoString(buf, "NULL");
}

/*
 * Emit expressions specified in the given relation's reltarget.
 *
 * This is used for deparsing the given relation as a subquery.
 */
static void
sqlite_deparse_subquery_target_list(deparse_expr_cxt *context)
{
	StringInfo	buf = context->buf;
	RelOptInfo *foreignrel = context->foreignrel;
	bool		first;
	ListCell   *lc;
	int			col = 1;

	/* Should only be called in these cases. */
	Assert(IS_SIMPLE_REL(foreignrel) || IS_JOIN_REL(foreignrel));

	first = true;
	foreach(lc, foreignrel->reltarget->exprs)
	{
		Node	   *node = (Node *) lfirst(lc);

		if (!first)
			appendStringInfoString(buf, ", ");
		first = false;

		sqlite_deparse_expr((Expr *) node, context);

		appendStringInfo(buf, " AS %s%d", SUBQUERY_COL_ALIAS_PREFIX, col);
		col++;
	}

	/* Don't generate bad syntax if no expressions */
	if (first)
		appendStringInfoString(buf, "NULL");
}

/*
 * Construct FROM clause for given relation
 *
 * The function constructs ... JOIN ... ON ... for join relation. For a base
 * relation it just returns schema-qualified tablename, with the appropriate
 * alias if so requested.
 *
 * 'ignore_rel' is either zero or the RT index of a target relation.  In the
 * latter case the function constructs FROM clause of UPDATE or USING clause
 * of DELETE; it deparses the join relation as if the relation never contained
 * the target relation, and creates a List of conditions to be deparsed into
 * the top-level WHERE clause, which is returned to *ignore_conds.
 *
 * 'additional_conds' is a pointer to a list of strings to be appended to
 * the WHERE clause, coming from lower-level SEMI-JOINs.
 */
static void
sqlite_deparse_from_expr_for_rel(StringInfo buf, PlannerInfo *root, RelOptInfo *foreignrel,
								 bool use_alias, Index ignore_rel, List **ignore_conds,
#if PG_VERSION_NUM >= 170000
								 List **additional_conds,
#endif
								 List **params_list)
{
	if (IS_JOIN_REL(foreignrel))
	{
		StringInfoData join_sql_o;
		StringInfoData join_sql_i;
		SqliteFdwRelationInfo *fpinfo = (SqliteFdwRelationInfo *) foreignrel->fdw_private;
		RelOptInfo *outerrel = fpinfo->outerrel;
		RelOptInfo *innerrel = fpinfo->innerrel;
		bool		outerrel_is_target = false;
		bool		innerrel_is_target = false;
#if PG_VERSION_NUM >= 170000
		List	   *additional_conds_i = NIL;
		List	   *additional_conds_o = NIL;
#endif

		if (ignore_rel > 0 && bms_is_member(ignore_rel, foreignrel->relids))
		{
			/*
			 * If this is an inner join, add joinclauses to *ignore_conds and
			 * set it to empty so that those can be deparsed into the WHERE
			 * clause.  Note that since the target relation can never be
			 * within the nullable side of an outer join, those could safely
			 * be pulled up into the WHERE clause (see foreign_join_ok()).
			 * Note also that since the target relation is only inner-joined
			 * to any other relation in the query, all conditions in the join
			 * tree mentioning the target relation could be deparsed into the
			 * WHERE clause by doing this recursively.
			 */
			if (fpinfo->jointype == JOIN_INNER)
			{
				*ignore_conds = list_concat(*ignore_conds,
											fpinfo->joinclauses);
				fpinfo->joinclauses = NIL;
			}

			/*
			 * Check if either of the input relations is the target relation.
			 */
			if (outerrel->relid == ignore_rel)
				outerrel_is_target = true;
			else if (innerrel->relid == ignore_rel)
				innerrel_is_target = true;
		}

		/* Deparse outer relation if not the target relation. */
		if (!outerrel_is_target)
		{
			initStringInfo(&join_sql_o);
			sqlite_deparse_range_tbl_ref(&join_sql_o, root, outerrel,
										 fpinfo->make_outerrel_subquery,
										 ignore_rel, ignore_conds,
#if PG_VERSION_NUM >= 170000
										 &additional_conds_o,
#endif
										 params_list);

			/*
			 * If inner relation is the target relation, skip deparsing it.
			 * Note that since the join of the target relation with any other
			 * relation in the query is an inner join and can never be within
			 * the nullable side of an outer join, the join could be
			 * interchanged with higher-level joins (cf. identity 1 on outer
			 * join reordering shown in src/backend/optimizer/README), which
			 * means it's safe to skip the target-relation deparsing here.
			 */
			if (innerrel_is_target)
			{
				Assert(fpinfo->jointype == JOIN_INNER);
				Assert(fpinfo->joinclauses == NIL);
				appendBinaryStringInfo(buf, join_sql_o.data, join_sql_o.len);
#if PG_VERSION_NUM >= 170000
				/* Pass EXISTS conditions to upper level */
				if (additional_conds_o != NIL)
				{
					Assert(*additional_conds == NIL);
					*additional_conds = additional_conds_o;
				}
#endif
				return;
			}
		}

		/* Deparse inner relation if not the target relation. */
		if (!innerrel_is_target)
		{
			initStringInfo(&join_sql_i);
			sqlite_deparse_range_tbl_ref(&join_sql_i, root, innerrel,
										 fpinfo->make_innerrel_subquery,
										 ignore_rel, ignore_conds,
#if PG_VERSION_NUM >= 170000
										 &additional_conds_i,
#endif
										 params_list);
#if PG_VERSION_NUM >= 170000
			/*
			 * SEMI-JOIN is deparsed as the EXISTS subquery. It references
			 * outer and inner relations, so it should be evaluated as the
			 * condition in the upper-level WHERE clause. We deparse the
			 * condition and pass it to upper level callers as an
			 * additional_conds list. Upper level callers are responsible for
			 * inserting conditions from the list where appropriate.
			 */
			if (fpinfo->jointype == JOIN_SEMI)
			{
				deparse_expr_cxt context;
				StringInfoData str;

				/* Construct deparsed condition from this SEMI-JOIN */
				initStringInfo(&str);
				appendStringInfo(&str, "EXISTS (SELECT NULL FROM %s",
								 join_sql_i.data);

				context.buf = &str;
				context.foreignrel = foreignrel;
				context.scanrel = foreignrel;
				context.root = root;
				context.params_list = params_list;

				/*
				 * Append SEMI-JOIN clauses and EXISTS conditions from lower
				 * levels to the current EXISTS subquery
				 */
				sqlite_append_where_clause(fpinfo->joinclauses, additional_conds_i, &context);

				/*
				 * EXISTS conditions, coming from lower join levels, have just
				 * been processed.
				 */
				if (additional_conds_i != NIL)
				{
					list_free_deep(additional_conds_i);
					additional_conds_i = NIL;
				}

				/* Close parentheses for EXISTS subquery */
				appendStringInfoChar(&str, ')');

				*additional_conds = lappend(*additional_conds, str.data);
			}
#endif
			/*
			 * If outer relation is the target relation, skip deparsing it.
			 * See the above note about safety.
			 */
			if (outerrel_is_target)
			{
				Assert(fpinfo->jointype == JOIN_INNER);
				Assert(fpinfo->joinclauses == NIL);
				appendBinaryStringInfo(buf, join_sql_i.data, join_sql_i.len);
#if PG_VERSION_NUM >= 170000
				/* Pass EXISTS conditions to the upper call */
				if (additional_conds_i != NIL)
				{
					Assert(*additional_conds == NIL);
					*additional_conds = additional_conds_i;
				}
#endif
				return;
			}
		}

		/* Neither of the relations is the target relation. */
		Assert(!outerrel_is_target && !innerrel_is_target);

#if PG_VERSION_NUM >= 170000
		/*
		 * For semijoin FROM clause is deparsed as an outer relation. An inner
		 * relation and join clauses are converted to EXISTS condition and
		 * passed to the upper level.
		 */
		if (fpinfo->jointype == JOIN_SEMI)
		{
			appendBinaryStringInfo(buf, join_sql_o.data, join_sql_o.len);
		}
		else
		{
#endif
		/*
		 * For a join relation FROM clause, entry is deparsed as
		 *
		 * ((outer relation) <join type> (inner relation) ON
		 * (joinclauses))
		 */
			appendStringInfo(buf, "(%s %s JOIN %s ON ", join_sql_o.data,
							sqlite_get_jointype_name(fpinfo->jointype), join_sql_i.data);

			/* Append join clause; (TRUE) if no join clause */
			if (fpinfo->joinclauses)
			{
				deparse_expr_cxt context;

				context.buf = buf;
				context.foreignrel = foreignrel;
				context.scanrel = foreignrel;
				context.root = root;
				context.params_list = params_list;

				appendStringInfo(buf, "(");
				sqlite_append_conditions(fpinfo->joinclauses, &context);
				appendStringInfo(buf, ")");
			}
			else
				appendStringInfoString(buf, "(TRUE)");

			/* End the FROM clause entry. */
			appendStringInfo(buf, ")");
#if PG_VERSION_NUM >= 170000
		}

		/*
		 * Construct additional_conds to be passed to the upper caller from
		 * current level additional_conds and additional_conds, coming from
		 * inner and outer rels.
		 */
		if (additional_conds_o != NIL)
		{
			*additional_conds = list_concat(*additional_conds,
											additional_conds_o);
			list_free(additional_conds_o);
		}

		if (additional_conds_i != NIL)
		{
			*additional_conds = list_concat(*additional_conds,
											additional_conds_i);
			list_free(additional_conds_i);
		}
#endif
	}
	else
	{
		RangeTblEntry *rte = planner_rt_fetch(foreignrel->relid, root);

		/*
		 * Core code already has some lock on each rel being planned, so we
		 * can use NoLock here.
		 */
		Relation	rel = table_open(rte->relid, NoLock);

		sqlite_deparse_relation(buf, rel);

		/*
		 * Add a unique alias to avoid any conflict in relation names due to
		 * pulled up subqueries in the query being built for a pushed down
		 * join.
		 */
		if (use_alias)
			appendStringInfo(buf, " %s%d", REL_ALIAS_PREFIX, foreignrel->relid);

		table_close(rel, NoLock);
	}
}

/*
 * Append FROM clause entry for the given relation into buf.
 * Conditions from lower-level SEMI-JOINs are appended to additional_conds
 * and should be added to upper level WHERE clause.
 */
static void
sqlite_deparse_range_tbl_ref(StringInfo buf, PlannerInfo *root, RelOptInfo *foreignrel,
							 bool make_subquery, Index ignore_rel, List **ignore_conds,
#if PG_VERSION_NUM >= 170000
							 List **additional_conds,
#endif
							 List **params_list)
{
	SqliteFdwRelationInfo *fpinfo = (SqliteFdwRelationInfo *) foreignrel->fdw_private;

	/* Should only be called in these cases. */
	Assert(IS_SIMPLE_REL(foreignrel) || IS_JOIN_REL(foreignrel));

	Assert(fpinfo->local_conds == NIL);

	/* If make_subquery is true, deparse the relation as a subquery. */
	if (make_subquery)
	{
		List	   *retrieved_attrs;

		/*
		 * The given relation shouldn't contain the target relation, because
		 * this should only happen for input relations for a full join, and
		 * such relations can never contain an UPDATE/DELETE target.
		 */
		Assert(ignore_rel == 0 ||
			   !bms_is_member(ignore_rel, foreignrel->relids));

		/* Deparse the subquery representing the relation. */
		appendStringInfoChar(buf, '(');
		sqlite_deparse_select_stmt_for_rel(buf, root, foreignrel, NIL,
										   fpinfo->remote_conds, NIL,
										   false, false, true,
										   &retrieved_attrs, params_list);
		appendStringInfoChar(buf, ')');

		/* Append the relation alias. */
		appendStringInfo(buf, " %s%d", SUBQUERY_REL_ALIAS_PREFIX,
						 fpinfo->relation_index);

	}
	else
		sqlite_deparse_from_expr_for_rel(buf, root, foreignrel, true, ignore_rel,
										 ignore_conds,
#if PG_VERSION_NUM >= 170000
										 additional_conds,
#endif
										 params_list);
}

/*
 * deparse remote INSERT statement
 *
 * The statement text is appended to buf, and we also create an integer List
 * of the columns being retrieved by RETURNING (if any), which is returned
 * to *retrieved_attrs.
 */
void
sqlite_deparse_insert(StringInfo buf, PlannerInfo *root,
					  Index rtindex, Relation rel,
					  List *targetAttrs, bool doNothing,
					  int *values_end_len)
{
#if PG_VERSION_NUM >= 140000
	TupleDesc	tupdesc = RelationGetDescr(rel);
	bool		all_columns_generated = true;
#endif
	AttrNumber	pindex;
	bool		first;
	ListCell   *lc;

	appendStringInfo(buf, "INSERT %sINTO ", doNothing ? "OR IGNORE " : "");
	sqlite_deparse_relation(buf, rel);

#if PG_VERSION_NUM >= 140000

	/*
	 * Check all columns in table that they are all generated column or not.
	 * If true, we will skip all columns and just add 'DEFAULT VALUES'. If
	 * not, we still push down other columns which are not generated column.
	 */
	if (targetAttrs)
	{
		foreach(lc, targetAttrs)
		{
			int			attnum = linitial_int(targetAttrs);
			Form_pg_attribute attr = TupleDescAttr(tupdesc, attnum - 1);

			if (!attr->attgenerated)
			{
				all_columns_generated = false;
				break;
			}
		}
	}
#endif

#if (PG_VERSION_NUM >= 140000)
	if (targetAttrs && !all_columns_generated)
#else
	if (targetAttrs)
#endif
	{
		appendStringInfoChar(buf, '(');

		first = true;
		foreach(lc, targetAttrs)
		{
			int			attnum = lfirst_int(lc);
#if PG_VERSION_NUM >= 140000
			Form_pg_attribute attr = TupleDescAttr(tupdesc, attnum - 1);

			if (!attr->attgenerated)
			{
#endif
				if (!first)
					appendStringInfoString(buf, ", ");
				first = false;

				sqlite_deparse_column_ref(buf, rtindex, attnum, root, false, true);
#if PG_VERSION_NUM >= 140000
			}
#endif
		}

		appendStringInfoString(buf, ") VALUES (");

		pindex = 1;
		first = true;
		foreach(lc, targetAttrs)
		{
#if PG_VERSION_NUM >= 140000
			int			attnum = lfirst_int(lc);
			Form_pg_attribute attr = TupleDescAttr(tupdesc, attnum - 1);

			if (!attr->attgenerated)
			{
#endif
				if (!first)
					appendStringInfoString(buf, ", ");
				first = false;
				appendStringInfo(buf, "?");
				pindex++;
#if PG_VERSION_NUM >= 140000
			}
#endif
		}

		appendStringInfoChar(buf, ')');
	}
	else
		appendStringInfoString(buf, " DEFAULT VALUES");
	*values_end_len = buf->len;
}

#if PG_VERSION_NUM >= 140000
/*
 * rebuild remote INSERT statement
 *
 * Provided a number of rows in a batch, builds INSERT statement with the
 * right number of parameters.
 */
void
sqlite_rebuild_insert(StringInfo buf, Relation rel, char *orig_query,
					  List *target_attrs, int values_end_len, int num_params,
					  int num_rows)
{
	TupleDesc	tupdesc = RelationGetDescr(rel);
	int			i;
	bool		first;
	ListCell   *lc;

	/* Make sure the values_end_len is sensible */
	Assert((values_end_len > 0) && (values_end_len <= strlen(orig_query)));

	/* Copy up to the end of the first record from the original query */
	appendBinaryStringInfo(buf, orig_query, values_end_len);

	/*
	 * Add records to VALUES clause (we already have parameters for the first
	 * row, so start at the right offset).
	 */
	for (i = 0; i < num_rows; i++)
	{
		appendStringInfoString(buf, ", (");

		first = true;
		foreach(lc, target_attrs)
		{
			int			attnum = lfirst_int(lc);
			Form_pg_attribute attr = TupleDescAttr(tupdesc, attnum - 1);

			if (!attr->attgenerated)
			{
				if (!first)
					appendStringInfoString(buf, ", ");
				first = false;

				appendStringInfo(buf, "?");
			}
		}

		appendStringInfoChar(buf, ')');
	}

	/* Copy stuff after VALUES clause from the original query */
	appendStringInfoString(buf, orig_query + values_end_len);
}
#endif

void
sqlite_deparse_analyze(StringInfo sql, char *dbname, char *relname)
{
	appendStringInfo(sql, "SELECT");
	appendStringInfo(sql, " round(((data_length + index_length)), 2)");
	appendStringInfo(sql, " FROM information_schema.TABLES");
	appendStringInfo(sql, " WHERE table_schema = '%s' AND table_name = '%s'", dbname, relname);
}

/*
 * Emit a target list that retrieves the columns specified in attrs_used.
 * This is used for both SELECT and RETURNING targetlists.
 */
static void
sqlite_deparse_target_list(StringInfo buf,
						   PlannerInfo *root,
						   Index rtindex,
						   Relation rel,
						   Bitmapset *attrs_used,
						   bool qualify_col,
						   List **retrieved_attrs,
						   bool is_concat,
						   bool check_null)
{
	TupleDesc	tupdesc = RelationGetDescr(rel);
	bool		have_wholerow;
	bool		first;
	int			i;

	/* If there's a whole-row reference, we'll need all the columns. */
	have_wholerow = bms_is_member(0 - FirstLowInvalidHeapAttributeNumber,
								  attrs_used);

	first = true;
	*retrieved_attrs = NIL;
	for (i = 1; i <= tupdesc->natts; i++)
	{
		Form_pg_attribute attr = TupleDescAttr(tupdesc, i - 1);

		/* Ignore dropped attributes. */
		if (attr->attisdropped)
			continue;

		if (have_wholerow ||
			bms_is_member(i - FirstLowInvalidHeapAttributeNumber,
						  attrs_used))
		{
			if (!first)
			{
				if (is_concat)
					appendStringInfoString(buf, ", '') || \",\" || COALESCE(");
				else if (check_null)
					appendStringInfoString(buf, "OR ( ");
				else
					appendStringInfoString(buf, ", ");
			}
			else if (is_concat)
				appendStringInfoString(buf, "COALESCE(");
			else if (check_null)
				appendStringInfoString(buf, "( ");

			first = false;

			sqlite_deparse_column_ref(buf, rtindex, i, root, qualify_col, false);

			if (check_null)
				appendStringInfoString(buf, " IS NOT NULL) ");

			*retrieved_attrs = lappend_int(*retrieved_attrs, i);
		}
	}

	/* Don't generate bad syntax if no undropped columns */
	if (first)
		appendStringInfoString(buf, "NULL");
	else if (is_concat)
		appendStringInfoString(buf, ", '')");
}

#if PG_VERSION_NUM >= 170000
/*
 * Append WHERE clause, containing conditions from exprs and additional_conds,
 * to context->buf.
 */
void
sqlite_append_where_clause(List *exprs, List *additional_conds, deparse_expr_cxt *context)
{
	StringInfo	buf = context->buf;
	bool		need_and = false;
	ListCell   *lc;

	if (exprs != NIL || additional_conds != NIL)
		appendStringInfoString(buf, " WHERE ");

	/*
	 * If there are some filters, append them.
	 */
	if (exprs != NIL)
	{
		sqlite_append_conditions(exprs, context);
		need_and = true;
	}

	/*
	 * If there are some EXISTS conditions, coming from SEMI-JOINS, append
	 * them.
	 */
	foreach(lc, additional_conds)
	{
		if (need_and)
			appendStringInfoString(buf, " AND ");
		appendStringInfoString(buf, (char *) lfirst(lc));
		need_and = true;
	}
}
#endif

#if PG_VERSION_NUM >= 140000
/*
 * TRUNCATE in SQLite is supported by use DELETE FROM without WHERE condition.
 */
void
sqlite_deparse_truncate(StringInfo buf,
						List *rels)
{
	ListCell   *cell;
	Relation	rel;

	appendStringInfoString(buf, "PRAGMA foreign_keys = ON;");

	foreach(cell, rels)
	{
		appendStringInfoString(buf, "DELETE FROM ");

		rel = lfirst(cell);

		sqlite_deparse_relation(buf, rel);
		appendStringInfoChar(buf, ';');
	}
}
#endif

/*
 * Construct name to use for given column, and emit it into buf.
 * If it has a column_name FDW option, use that instead of attribute name.
 */
static void
sqlite_deparse_column_ref(StringInfo buf, int varno, int varattno, PlannerInfo *root, bool qualify_col, bool dml_context)
{
	RangeTblEntry *rte;

	/* Get RangeTblEntry from array in PlannerInfo. */
	rte = planner_rt_fetch(varno, root);
	if (varattno == 0)
	{
		/* Whole row reference */
		Relation	rel;
		Bitmapset  *attrs_used;

		/* Required only to be passed down to deparseTargetList(). */
		List	   *retrieved_attrs;

		/*
		 * The lock on the relation will be held by upper callers, so it's
		 * fine to open it with no lock here.
		 */
		rel = table_open(rte->relid, NoLock);

		/*
		 * The local name of the foreign table can not be recognized by the
		 * foreign server and the table it references on foreign server might
		 * have different column ordering or different columns than those
		 * declared locally. Hence we have to deparse whole-row reference as
		 * ROW(columns referenced locally). Construct this by deparsing a
		 * "whole row" attribute.
		 */
		attrs_used = bms_add_member(NULL,
									0 - FirstLowInvalidHeapAttributeNumber);

		/*
		 * In case the whole-row reference is under an outer join then it has
		 * to go NULL whenever the rest of the row goes NULL. Deparsing a join
		 * query would always involve multiple relations, thus qualify_col
		 * would be true.
		 */
		appendStringInfoString(buf, "CASE WHEN ");
		sqlite_deparse_target_list(buf, root, varno, rel, attrs_used, qualify_col,
								   &retrieved_attrs, false, true);
		appendStringInfoString(buf, "THEN ");

		appendStringInfoString(buf, "(\"(\" || ");
		sqlite_deparse_target_list(buf, root, varno, rel, attrs_used, qualify_col,
								   &retrieved_attrs, true, false);
		appendStringInfoString(buf, "|| \")\")");
		appendStringInfoString(buf, " END");

		table_close(rel, NoLock);
		bms_free(attrs_used);
	}
	else
	{
		char	   *colname = NULL;
		List	   *options;
		ListCell   *lc;
<<<<<<< HEAD
		Oid			pg_atttyp = InvalidOid;
=======
		Oid			pg_atttyp = 0;
		bool		no_unification = false;
>>>>>>> af42d07f

		/* varno must not be any of OUTER_VAR, INNER_VAR and INDEX_VAR. */
		Assert(!IS_SPECIAL_VARNO(varno));

		/*
		 * If it's a column of a foreign table, and it has the column_name FDW
		 * option, use that value.
		 */
		options = GetForeignColumnOptions(rte->relid, varattno);
		foreach(lc, options)
		{
			DefElem	*def = (DefElem *) lfirst(lc);

			if (strcmp(def->defname, "column_name") == 0)
			{
				colname = defGetString(def);
				elog(DEBUG3, "sqlite_fdw : %s, column_name opt = %s\n", __func__, colname);
				break;
			}
		}

		/*
		 * If it's a column of a regular table or it doesn't have column_name
		 * FDW option, use attribute name.
		 */
		if (colname == NULL)
#if (PG_VERSION_NUM >= 110000)
			colname = get_attname(rte->relid, varattno, false);
#else
			colname = get_attname(rte->relid, varattno);
#endif
		pg_atttyp = get_atttype(rte->relid, varattno);

		/*
		 * PostgreSQL data types with possible mixed affinity SQLite base we should
		 * normalize to preferred form in SQLite before transfer to PostgreSQL.
		 * Recommended form for normalisation is someone from 1<->1 with PostgreSQL
		 * internal storage, hence usually this will not original text data.
		 */
<<<<<<< HEAD
		if (!dml_context && ( pg_atttyp == FLOAT8OID || pg_atttyp == FLOAT4OID || pg_atttyp == NUMERICOID) )
		{
			elog(DEBUG2, "sqlite_fdw : %s, varattrno != 0, floatN unification for \"%s\"", __func__, colname);
			appendStringInfoString(buf, "sqlite_fdw_float(");
			if (qualify_col)
				ADD_REL_QUALIFIER(buf, varno);
			appendStringInfoString(buf, sqlite_quote_identifier(colname, '`'));
			appendStringInfoString(buf, ")");
		}
		else if (!dml_context && pg_atttyp == BOOLOID)
		{
			elog(DEBUG2, "sqlite_fdw : %s, varattrno != 0, boolean unification for \"%s\"", __func__, colname);
			appendStringInfoString(buf, "sqlite_fdw_bool(");
			if (qualify_col)
				ADD_REL_QUALIFIER(buf, varno);
			appendStringInfoString(buf, sqlite_quote_identifier(colname, '`'));
			appendStringInfoString(buf, ")");
		}
		else if (!dml_context && pg_atttyp == UUIDOID)
		{
			elog(DEBUG2, "sqlite_fdw : %s, varattrno != 0, UUID unification for \"%s\"", __func__, colname);
			appendStringInfoString(buf, "sqlite_fdw_uuid_blob(");
			if (qualify_col)
				ADD_REL_QUALIFIER(buf, varno);
			appendStringInfoString(buf, sqlite_quote_identifier(colname, '`'));
			appendStringInfoString(buf, ")");
=======
		if (!dml_context)
		{
			switch (pg_atttyp)
			{
				case FLOAT8OID:
				case FLOAT4OID:
				case NUMERICOID:
				{
					elog(DEBUG2, "floatN unification for \"%s\"", colname);
					appendStringInfoString(buf, "sqlite_fdw_float(");
					if (qualify_col)
						ADD_REL_QUALIFIER(buf, varno);
					appendStringInfoString(buf, sqlite_quote_identifier(colname, '`'));
					appendStringInfoString(buf, ")");
					break;
				}
				case BOOLOID:
				{
					elog(DEBUG2, "boolean unification for \"%s\"", colname);
					appendStringInfoString(buf, "sqlite_fdw_bool(");
					if (qualify_col)
						ADD_REL_QUALIFIER(buf, varno);
					appendStringInfoString(buf, sqlite_quote_identifier(colname, '`'));
					appendStringInfoString(buf, ")");
					break;
				}
				case UUIDOID:
				{
					elog(DEBUG2, "UUID unification for \"%s\"", colname);
					appendStringInfoString(buf, "sqlite_fdw_uuid_blob(");
					if (qualify_col)
						ADD_REL_QUALIFIER(buf, varno);
					appendStringInfoString(buf, sqlite_quote_identifier(colname, '`'));
					appendStringInfoString(buf, ")");
					break;
				}
				case MACADDROID:
				case MACADDR8OID:
				{
					int mac_len = (pg_atttyp == MACADDROID) ? MACADDR_LEN : MACADDR8_LEN;

					elog(DEBUG2, "MAC%d address unification for \"%s\"", mac_len, colname);
					appendStringInfoString(buf, "sqlite_fdw_macaddr_int(");
					if (qualify_col)
						ADD_REL_QUALIFIER(buf, varno);
					appendStringInfoString(buf, sqlite_quote_identifier(colname, '`'));
					appendStringInfo(buf, ", %d)", mac_len);
					break;
				}
				default:
				   no_unification = true;
			}
>>>>>>> af42d07f
		}
		else if (!dml_context && listed_datatype_oid(pg_atttyp, -1, postGisSQLiteCompatibleTypes))
		{
#ifdef SQLITE_FDW_GIS_ENABLE
			if (qualify_col)
				ADD_REL_QUALIFIER(buf, varno);
			appendStringInfoString(buf, sqlite_quote_identifier(colname, '`'));
#else
			int32		typmod = -1;
			Oid			typid = getBaseTypeAndTypmod(pg_atttyp, &typmod);
			char	   *pg_dataTypeName = TypeNameToString(makeTypeNameFromOid(pg_atttyp, -1));

			if (typid == BYTEAOID)
				{
					if (qualify_col)
						ADD_REL_QUALIFIER(buf, varno);
					appendStringInfoString(buf, sqlite_quote_identifier(colname, '`'));
				}
			else
			{
				ereport(ERROR, (errcode(ERRCODE_FDW_INVALID_DATA_TYPE),
								errmsg("This PostGIS data type is supported by SpatiaLite, but FDW compiled without GIS data support"),
								errhint("Data type: \"%s\"", pg_dataTypeName)));
			}
#endif
		}
		else if (!dml_context && listed_datatype_oid(pg_atttyp, -1, postGisSpecificTypes))
		{
			char	   *pg_dataTypeName = TypeNameToString(makeTypeNameFromOid(pg_atttyp, -1));

			ereport(ERROR, (errcode(ERRCODE_FDW_INVALID_DATA_TYPE),
							errmsg("PostGIS specific value is not deparsable because of no similar SpatiaLite conception "),
							errhint("Data type: \"%s\"", pg_dataTypeName)));
		}
		else
			no_unification = true;

		if (no_unification)
		{
			elog(DEBUG3, "sqlite_fdw : %s, varattrno != 0, not unificated column \"%s\"", __func__, colname);
			if (qualify_col)
				ADD_REL_QUALIFIER(buf, varno);
			appendStringInfoString(buf, sqlite_quote_identifier(colname, '`'));
		}
	}
}

/*
 * Get column option with optionname for a variable attribute in deparsing context
 */
static char *
sqlite_deparse_column_option(int varno, int varattno, PlannerInfo *root, char *optionname)
{
	RangeTblEntry *rte;
	char	   *coloptionvalue = NULL;
	List	   *options;
	ListCell   *lc;

	/* varno must not be any of OUTER_VAR, INNER_VAR and INDEX_VAR. */
	Assert(!IS_SPECIAL_VARNO(varno));

	/* Get RangeTblEntry from array in PlannerInfo. */
	rte = planner_rt_fetch(varno, root);

	/*
	 * If it's a column of a foreign table, and it has the optionname value named FDW
	 * option, use that value.
	 */
	options = GetForeignColumnOptions(rte->relid, varattno);
	foreach(lc, options)
	{
		DefElem	*def = (DefElem *) lfirst(lc);

		if (strcmp(def->defname, optionname) == 0)
		{
			coloptionvalue = defGetString(def);
			break;
		}
	}
	return coloptionvalue;
}

/*
 * Convert a text value from PostgreSQL database with an encoding to SQLite value which is always UTF8
 */
static const char *
pg_text_value_to_sqlite_text(const char * pg_text_value)
{
	int pg_database_encoding = GetDatabaseEncoding(); /* very fast call, see PostgreSQL mbutils.c */
	return (pg_database_encoding == PG_UTF8) ? pg_text_value : (char *) pg_do_encoding_conversion((unsigned char *) pg_text_value, strlen(pg_text_value),  pg_database_encoding, PG_UTF8);
}

/*
* Append a SQL string literal representing "val" to buf.
*/
void
sqlite_deparse_string_literal(StringInfo buf, const char *val)
{
	const char *sqlite_text_val;
	const char *valptr;

	sqlite_text_val = pg_text_value_to_sqlite_text(val);

	appendStringInfoChar(buf, '\'');
	for (valptr = sqlite_text_val; *valptr; valptr++)
	{
		char		ch = *valptr;

		if (SQL_STR_DOUBLE(ch, true))
			appendStringInfoChar(buf, ch);
		appendStringInfoChar(buf, ch);
	}
	appendStringInfoChar(buf, '\'');
}

/*
 * Deparse given expression into context->buf.
 *
 * This function must support all the same node types that sqlite_foreign_expr_walker
 * accepts.
 *
 * Note: unlike ruleutils.c, we just use a simple hard-wired parenthesization
 * scheme: anything more complex than a Var, Const, function call or cast
 * should be self-parenthesized.
 */
static void
sqlite_deparse_expr(Expr *node, deparse_expr_cxt *context)
{
	if (node == NULL)
		return;

	switch (nodeTag(node))
	{
		case T_Var:
			sqlite_deparse_var((Var *) node, context);
			break;
		case T_Const:
			sqlite_deparse_const((Const *) node, context, 0);
			break;
		case T_Param:
			sqlite_deparse_param((Param *) node, context);
			break;
		case T_FuncExpr:
			sqlite_deparse_func_expr((FuncExpr *) node, context);
			break;
		case T_OpExpr:
			sqlite_deparse_op_expr((OpExpr *) node, context);
			break;
		case T_ScalarArrayOpExpr:
			sqlite_deparse_scalar_array_op_expr((ScalarArrayOpExpr *) node, context);
			break;
		case T_RelabelType:
			sqlite_deparse_relabel_type((RelabelType *) node, context);
			break;
		case T_BoolExpr:
			sqlite_deparse_bool_expr((BoolExpr *) node, context);
			break;
		case T_NullTest:
			sqlite_deparse_null_test((NullTest *) node, context);
			break;
		case T_ArrayExpr:
			sqlite_deparse_array_expr((ArrayExpr *) node, context);
			break;
		case T_CaseExpr:
			sqlite_deparse_case_expr((CaseExpr *) node, context);
			break;
		case T_CoalesceExpr:
			sqlite_deparse_coalesce_expr((CoalesceExpr *) node, context);
			break;
		case T_NullIfExpr:
			sqlite_deparse_null_if_expr((NullIfExpr *) node, context);
			break;
		case T_Aggref:
			sqlite_deparse_aggref((Aggref *) node, context);
			break;
		default:
			elog(ERROR, "unsupported expression type for deparse: %d",
				 (int) nodeTag(node));
			break;
	}
}

/*
 * deparse remote UPDATE statement
 *
 * The statement text is appended to buf, and we also create an integer List
 * of the columns being retrieved by RETURNING (if any), which is returned
 * to *retrieved_attrs.
 */
void
sqlite_deparse_update(StringInfo buf, PlannerInfo *root,
					  Index rtindex, Relation rel,
					  List *targetAttrs, List *attnums)
{
#if PG_VERSION_NUM >= 140000
	TupleDesc	tupdesc = RelationGetDescr(rel);
#endif
	AttrNumber	pindex;
	bool		first;
	ListCell   *lc;
	int			i;

	appendStringInfoString(buf, "UPDATE ");
	sqlite_deparse_relation(buf, rel);
	appendStringInfoString(buf, " SET ");

	pindex = 2;
	first = true;
	foreach(lc, targetAttrs)
	{
		int			attnum = lfirst_int(lc);
#if PG_VERSION_NUM >= 140000
		Form_pg_attribute attr = TupleDescAttr(tupdesc, attnum - 1);

		if (!attr->attgenerated)
		{
#endif
			if (!first)
				appendStringInfoString(buf, ", ");
			first = false;
			sqlite_deparse_column_ref(buf, rtindex, attnum, root, false, true);
			appendStringInfo(buf, " = ?");
			pindex++;
#if PG_VERSION_NUM >= 140000
		}
#endif
	}
	i = 0;
	foreach(lc, attnums)
	{
		int			attnum = lfirst_int(lc);

		appendStringInfo(buf, i == 0 ? " WHERE " : " AND ");
		sqlite_deparse_column_ref(buf, rtindex, attnum, root, false, true);
		appendStringInfo(buf, "=?");
		i++;
	}
}

/*
 * Preferred SQLite affinity from "column_type" foreign column option
 * SQLITE_NULL if no value or no normal value
 */
int
preferred_sqlite_affinity (Oid relid, int varattno)
{
	char	   *coltype = NULL;
	List	   *options;
	ListCell   *lc;

	elog(DEBUG4, "sqlite_fdw : %s ", __func__);
	if (varattno == 0)
		return SQLITE_NULL;

	options = GetForeignColumnOptions(relid, varattno);
	foreach(lc, options)
	{
		DefElem	*def = (DefElem *) lfirst(lc);

		if (strcmp(def->defname, "column_type") == 0)
		{
			coltype = defGetString(def);
			elog(DEBUG4, "column type = %s", coltype);
			break;
		}
	}
	return sqlite_affinity_code(coltype);
}

/*
 * deparse remote UPDATE statement
 *
 * 'buf' is the output buffer to append the statement to 'rtindex' is the RT
 * index of the associated target relation 'rel' is the relation descriptor
 * for the target relation 'foreignrel' is the RelOptInfo for the target
 * relation or the join relation containing all base relations in the query
 * 'targetlist' is the tlist of the underlying foreign-scan plan node
 * 'targetAttrs' is the target columns of the UPDATE 'remote_conds' is the
 * qual clauses that must be evaluated remotely '*params_list' is an output
 * list of exprs that will become remote Params '*retrieved_attrs' is an
 * output list of integers of columns being retrieved by RETURNING (if any)
 */
void
sqlite_deparse_direct_update_sql(StringInfo buf, PlannerInfo *root,
								 Index rtindex, Relation rel,
								 RelOptInfo *foreignrel,
								 List *targetlist,
								 List *targetAttrs,
								 List *remote_conds,
								 List **params_list,
								 List **retrieved_attrs)
{
	deparse_expr_cxt context;
	int			nestlevel;
	bool		first;
	ListCell   *lc;
	ListCell   *lc2;
#if PG_VERSION_NUM >= 170000
	List	   *additional_conds = NIL;
#endif

	elog(DEBUG3, "sqlite_fdw : %s\n", __func__);
	/* Set up context struct for recursion */
	context.root = root;
	context.foreignrel = foreignrel;
	context.scanrel = foreignrel;
	context.buf = buf;
	context.params_list = params_list;

	appendStringInfoString(buf, "UPDATE ");
	sqlite_deparse_relation(buf, rel);
	if (IS_JOIN_REL(foreignrel))
		appendStringInfo(buf, " %s%d", REL_ALIAS_PREFIX, rtindex);
	appendStringInfoString(buf, " SET ");

	/* Make sure any constants in the exprs are printed portably */
	nestlevel = sqlite_set_transmission_modes();

	first = true;
	forboth(lc, targetlist, lc2, targetAttrs)
	{
		int			attnum = lfirst_int(lc2);
		int			preferred_affinity = SQLITE_NULL;
		TargetEntry *tle;
		RangeTblEntry *rte;
		bool		special_affinity = false;
		Oid			pg_attyp;
#if (PG_VERSION_NUM >= 140000)
		tle = lfirst_node(TargetEntry, lc);

		/* update's new-value expressions shouldn't be resjunk */
		Assert(!tle->resjunk);
#else
		(void) lc;
		tle = get_tle_by_resno(targetlist, attnum);
#endif

		if (!tle)
			elog(ERROR, "attribute number %d not found in UPDATE targetlist",
				 attnum);

		if (!first)
			appendStringInfoString(buf, ", ");
		first = false;

		sqlite_deparse_column_ref(buf, rtindex, attnum, root, false, true);

		/* Get RangeTblEntry from array in PlannerInfo. */
		rte = planner_rt_fetch(rtindex, root);
		pg_attyp = get_atttype(rte->relid, attnum);
		preferred_affinity = preferred_sqlite_affinity(rte->relid, attnum);

		appendStringInfoString(buf, " = ");
		if (pg_attyp == UUIDOID && preferred_affinity == SQLITE3_TEXT)
		{
			appendStringInfo(buf, "sqlite_fdw_uuid_str(");
			special_affinity = true;
		}
		else if ((pg_attyp == MACADDROID || pg_attyp == MACADDR8OID) && preferred_affinity != SQLITE_INTEGER)
		{
			if (preferred_affinity == SQLITE3_TEXT)
				appendStringInfo(buf, "sqlite_fdw_macaddr_str(");
			else if (preferred_affinity == SQLITE_BLOB)
				appendStringInfo(buf, "sqlite_fdw_macaddr_blob(");
			special_affinity = true;
		}

		sqlite_deparse_expr((Expr *) tle->expr, &context);

		if (preferred_affinity == SQLITE3_TEXT || preferred_affinity == SQLITE_BLOB)
		{
			if (pg_attyp == MACADDROID)
				appendStringInfo(buf, ", %d", MACADDR_LEN);
			else if (pg_attyp == MACADDR8OID)
				appendStringInfo(buf, ", %d", MACADDR8_LEN);
		}

		if (special_affinity)
		{
			elog(DEBUG4, "sqlite_fdw : aff %d\n", preferred_affinity);
			appendStringInfoString(buf, ")");
		}
	}

	sqlite_reset_transmission_modes(nestlevel);

	if (IS_JOIN_REL(foreignrel))
	{
		List	   *ignore_conds = NIL;

		appendStringInfo(buf, " FROM ");
		sqlite_deparse_from_expr_for_rel(buf, root, foreignrel, true, rtindex,
										 &ignore_conds,
#if PG_VERSION_NUM >= 170000
										 &additional_conds,
#endif
										 params_list);
		remote_conds = list_concat(remote_conds, ignore_conds);
	}
#if PG_VERSION_NUM >= 170000

	sqlite_append_where_clause(remote_conds, additional_conds, &context);

	if (additional_conds != NIL)
		list_free_deep(additional_conds);
#else
	if (remote_conds)
	{
		appendStringInfoString(buf, " WHERE ");
		sqlite_append_conditions(remote_conds, &context);
	}
#endif
}

/*
 * deparse remote DELETE statement
 *
 * The statement text is appended to buf, and we also create an integer List
 * of the columns being retrieved by RETURNING (if any), which is returned
 * to *retrieved_attrs.
 */
void
sqlite_deparse_delete(StringInfo buf, PlannerInfo *root,
					  Index rtindex, Relation rel,
					  List *attname)
{
	int			i = 0;
	ListCell   *lc;

	appendStringInfoString(buf, "DELETE FROM ");
	sqlite_deparse_relation(buf, rel);
	foreach(lc, attname)
	{
		int			attnum = lfirst_int(lc);

		appendStringInfo(buf, i == 0 ? " WHERE " : " AND ");
		sqlite_deparse_column_ref(buf, rtindex, attnum, root, false, true);
		appendStringInfo(buf, "=?");
		i++;
	}
}

/*
 * deparse remote DELETE statement
 *
 * 'buf' is the output buffer to append the statement to 'rtindex' is the RT
 * index of the associated target relation 'rel' is the relation descriptor
 * for the target relation 'foreignrel' is the RelOptInfo for the target
 * relation or the join relation containing all base relations in the query
 * 'remote_conds' is the qual clauses that must be evaluated remotely
 * '*params_list' is an output list of exprs that will become remote Params
 * '*retrieved_attrs' is an output list of integers of columns being
 * retrieved by RETURNING (if any)
 */
void
sqlite_deparse_direct_delete_sql(StringInfo buf, PlannerInfo *root,
								 Index rtindex, Relation rel,
								 RelOptInfo *foreignrel,
								 List *remote_conds,
								 List **params_list,
								 List **retrieved_attrs)
{
	deparse_expr_cxt context;
#if PG_VERSION_NUM >= 170000
	List	   *additional_conds = NIL;
#endif
	elog(DEBUG1, "sqlite_fdw : %s", __func__);

	/* Set up context struct for recursion */
	context.root = root;
	context.foreignrel = foreignrel;
	context.scanrel = foreignrel;
	context.buf = buf;
	context.params_list = params_list;

	appendStringInfoString(buf, "DELETE FROM ");
	sqlite_deparse_relation(buf, rel);
	if (IS_JOIN_REL(foreignrel))
		appendStringInfo(buf, " %s%d", REL_ALIAS_PREFIX, rtindex);

	if (IS_JOIN_REL(foreignrel))
	{
		List	   *ignore_conds = NIL;

		appendStringInfo(buf, " USING ");
		sqlite_deparse_from_expr_for_rel(buf, root, foreignrel, true, rtindex,
										 &ignore_conds,
#if PG_VERSION_NUM >= 170000
										 &additional_conds,
#endif
										 params_list);
		remote_conds = list_concat(remote_conds, ignore_conds);
	}
#if PG_VERSION_NUM >= 170000
	sqlite_append_where_clause(remote_conds, additional_conds, &context);

	if (additional_conds != NIL)
		list_free_deep(additional_conds);
#else
	if (remote_conds)
	{
		appendStringInfoString(buf, " WHERE ");
		sqlite_append_conditions(remote_conds, &context);
	}
#endif
}

/*
 * Deparse given Var node into context->buf.
 *
 * If the Var belongs to the foreign relation, just print its remote name.
 * Otherwise, it's effectively a Param (and will in fact be a Param at
 * run time).  Handle it the same way we handle plain Params --- see
 * deparseParam for comments.
 */
static void
sqlite_deparse_var(Var *node, deparse_expr_cxt *context)
{
	StringInfo	buf = context->buf;
	Relids		relids = context->scanrel->relids;
	int			relno;
	int			colno;

	/* Qualify columns when multiple relations are involved. */
	bool		qualify_col = (bms_membership(relids) == BMS_MULTIPLE);

	/*
	 * If the Var belongs to the foreign relation that is deparsed as a
	 * subquery, use the relation and column alias to the Var provided by the
	 * subquery, instead of the remote name.
	 */
	if (sqlite_is_subquery_var(node, context->scanrel, &relno, &colno))
	{
		appendStringInfo(context->buf, "%s%d.%s%d",
						 SUBQUERY_REL_ALIAS_PREFIX, relno,
						 SUBQUERY_COL_ALIAS_PREFIX, colno);
		return;
	}

	if (bms_is_member(node->varno, relids) && node->varlevelsup == 0)
	{
		/* Var belongs to foreign table */
		sqlite_deparse_column_ref(buf, node->varno, node->varattno, context->root, qualify_col, false);
	}
	else
	{
		/* Treat like a Param */
		if (context->params_list)
		{
			int			pindex = 0;
			ListCell   *lc;

			/* find its index in params_list */
			foreach(lc, *context->params_list)
			{
				pindex++;
				if (equal(node, (Node *) lfirst(lc)))
					break;
			}
			if (lc == NULL)
			{
				/* not in list, so add it */
				pindex++;
				*context->params_list = lappend(*context->params_list, node);
			}
			sqlite_print_remote_param(pindex, node->vartype, node->vartypmod, context);
		}
		else
		{
			sqlite_print_remote_placeholder(node->vartype, node->vartypmod, context);
		}
	}
}

/*
 * With this function, we try to obtain complementary node for operation to be able
 * to obtain column name and column type to whom const value its compared to.
 * If we obtain type, we know if we need to use datetime convert expressions
 * or not depending if sqlite column is TEXT or INT */
static Var *
get_complementary_var_node(Expr *node)
{
	if (node == NULL)
		return NULL;

	switch (nodeTag(node))
	{
			/* Only supported case by now is T_Var complementary node */
		case T_Var:
			return (Var *) node;
			break;
		default:
			return NULL;
	}
}

/*
 * Deparse given constant value into context->buf.
 *
 * This function has to be kept in sync with ruleutils.c's get_const_expr.
 * As for that function, showtype can be -1 to never show "::typename" decoration,
 * or +1 to always show it, or 0 to show it only if the constant wouldn't be assumed
 * to be the right type by default.
 */
static void
sqlite_deparse_const(Const *node, deparse_expr_cxt *context, int showtype)
{
	StringInfo	buf = context->buf;
	Oid			typoutput;
	bool		typIsVarlena;
	char	   *extval;
	char	   *sqlitecolumntype;
	bool		convert_timestamp_tounixepoch;
	Var		   *varnode;

	if (node->constisnull)
	{
		appendStringInfoString(buf, "NULL");
		return;
	}

	getTypeOutputInfo(node->consttype,
					  &typoutput, &typIsVarlena);

	switch (node->consttype)
	{
		case INT2OID:
		case INT4OID:
		case INT8OID:
		case OIDOID:
			{
				extval = OidOutputFunctionCall(typoutput, node->constvalue);
				if (strspn(extval, "0123456789+-eE.") == strlen(extval))
				{
					if (extval[0] == '+' || extval[0] == '-')
						appendStringInfo(buf, "(%s)", extval);
					else
						appendStringInfoString(buf, extval);
				}
				else
					ereport(ERROR, (errcode(ERRCODE_FDW_INVALID_DATA_TYPE),
							errmsg("Invalid input syntax. Invalid characters in number"),
							errhint("Value: %s", extval)));
			}
			break;
		case FLOAT4OID:
		case FLOAT8OID:
		case NUMERICOID:
			{
				extval = OidOutputFunctionCall(typoutput, node->constvalue);
				/*
				 * No need to quote unless it's a special value such as 'NaN' or 'Infinity'.
				 * See comments in get_const_expr().
				 */
				if (strspn(extval, "0123456789+-eE.") == strlen(extval))
				{
					if (extval[0] == '+' || extval[0] == '-')
						appendStringInfo(buf, "(%s)", extval);
					else
						appendStringInfoString(buf, extval);
				}
				else if (strcasecmp(extval, infs) == 0 ||
						 strcasecmp(extval, infl) == 0 ||
						 strcasecmp(extval + 1, infs) == 0 ||
						 strcasecmp(extval + 1, infl) == 0)
				{
					bool is_negative_or_positive = false;
					if (extval[0] == '-' || extval[0] == '+')
						is_negative_or_positive = true;

					if (is_negative_or_positive)
						appendStringInfo(buf, "(%c", extval[0]);

					appendStringInfo(buf, "9e999");

					if (is_negative_or_positive)
						appendStringInfo(buf, ")");
				}
				else
				{
					/* NaN and other */
					appendStringInfo(buf, "\'%s\'", extval);
				}
			}
			break;
		case BITOID:
		case VARBITOID:
			{
				extval = OidOutputFunctionCall(typoutput, node->constvalue);
				if (strlen(extval) > SQLITE_FDW_BIT_DATATYPE_BUF_SIZE - 1 )
				{
					ereport(ERROR, (errcode(ERRCODE_FDW_INVALID_DATA_TYPE),
							errmsg("SQLite FDW doens't support very long bit/varbit data"),
							errhint("bit length %ld, maximum %ld", strlen(extval), SQLITE_FDW_BIT_DATATYPE_BUF_SIZE - 1)));
				}
				appendStringInfo(buf, "%lld", binstr2int64(extval));
			}
			break;
		case BOOLOID:
			{
				extval = OidOutputFunctionCall(typoutput, node->constvalue);
				if (strcmp(extval, "t") == 0)
					appendStringInfoString(buf, "1");
				else
					appendStringInfoString(buf, "0");
			}
			break;
		case BYTEAOID:
			/*
			 * the string for BYTEA always seems to be in the format "\\x##"
			 * where # is a hex digit, Even if the value passed in is
			 * 'hi'::bytea we will receive "\x6869". Making this assumption
			 * allows us to quickly convert Postgres escaped strings to SQLite
			 * ones for comparison
			 */
			extval = OidOutputFunctionCall(typoutput, node->constvalue);
			appendStringInfo(buf, "X\'%s\'", extval + 2);
			break;
		case TIMESTAMPOID:
			{
				convert_timestamp_tounixepoch = false;
				extval = OidOutputFunctionCall(typoutput, node->constvalue);

				if (context->complementarynode != NULL)
				{
					varnode = get_complementary_var_node(context->complementarynode);
					if (varnode != NULL)
					{
						sqlitecolumntype = sqlite_deparse_column_option(varnode->varno, varnode->varattno, context->root, "column_type");

						if (sqlitecolumntype != NULL && strcasecmp(sqlitecolumntype, "INT") == 0)
							convert_timestamp_tounixepoch = true;
					}
				}

				if (convert_timestamp_tounixepoch)
					appendStringInfo(buf, "strftime('%%s', '%s')", extval);
				else
					sqlite_deparse_string_literal(buf, extval);
			}
			break;
		case UUIDOID:
			/*
			 * always deparse to BLOB, in case of UPDATE with text affinity
			 * transformation function will be added
			 */
 			{
				int i = 0;
				extval = OidOutputFunctionCall(typoutput, node->constvalue);
				appendStringInfo(buf, "X\'");
				for (i = 0; i < strlen(extval); i++)
				{
					char c = extval[i];
					if ( c != '-')
						appendStringInfoChar(buf, c);
				}
	  			appendStringInfo(buf, "\'");
			}
			break;
<<<<<<< HEAD
		case BPCHAROID:
		case VARCHAROID:
		case CHAROID:
		case TEXTOID:
		case JSONOID:
		case JSONBOID:
		case NAMEOID:
		case DATEOID:
		case TIMEOID:
			{
				/* common branch of constants, deparsable as a text data */
				extval = OidOutputFunctionCall(typoutput, node->constvalue);
				sqlite_deparse_string_literal(buf, extval);
				break;
			}
=======
		case MACADDROID:
		case MACADDR8OID:
 			{
				int i = 0;
				extval = OidOutputFunctionCall(typoutput, node->constvalue);
				appendStringInfo(buf, "0x");
				for (i = 0; i < strlen(extval); i++)
				{
					char c = extval[i];
					if ( c != '-' && c != '.' && c != ':')
						appendStringInfoChar(buf, c);
				}
			}
			break;
>>>>>>> af42d07f
		default:
			{
				if (listed_datatype_oid(node->consttype, -1, postGisSQLiteCompatibleTypes))
				{
					/* common branch of PostGIS constants, deparsable as a text data */
					elog(DEBUG2, "sqlite_fdw : %s deparse PostGIS constant", __func__);
					extval = OidOutputFunctionCall(typoutput, node->constvalue);
#ifdef SQLITE_FDW_GIS_ENABLE
					sqlite_deparse_PostGIS_value(buf, extval);
#else
					sqlite_deparse_string_literal(buf, extval);
#endif
				}
				else
				{
					const char *pg_dataTypeName = TypeNameToString(makeTypeNameFromOid(node->consttype, -1));

					extval = OidOutputFunctionCall(typoutput, node->constvalue);
					ereport(ERROR, (errcode(ERRCODE_FDW_INVALID_DATA_TYPE),
									errmsg("Unknown data type of a constant"),
									errhint("Data type: \"%s\" ", pg_dataTypeName),
									errcontext("Value: %s", extval)));
				}
			}
	}
}

/*
 * Deparse given Param node.
 *
 * If we're generating the query "for real", add the Param to
 * context->params_list if it's not already present, and then use its index
 * in that list as the remote parameter number.  During EXPLAIN, there's
 * no need to identify a parameter number.
 */
static void
sqlite_deparse_param(Param *node, deparse_expr_cxt *context)
{
	if (context->params_list)
	{
		int			pindex = 0;
		ListCell   *lc;

		/* find its index in params_list */
		foreach(lc, *context->params_list)
		{
			pindex++;
			if (equal(node, (Node *) lfirst(lc)))
				break;
		}
		if (lc == NULL)
		{
			/* not in list, so add it */
			pindex++;
			*context->params_list = lappend(*context->params_list, node);
		}

		sqlite_print_remote_param(pindex, node->paramtype, node->paramtypmod, context);
	}
	else
	{
		sqlite_print_remote_placeholder(node->paramtype, node->paramtypmod, context);
	}
}

/*
 * This possible that name of function in PostgreSQL and
 * sqlite differ, so return the sqlite equelent function name
 */
static char *
sqlite_replace_function(char *in)
{
	if (strcmp(in, "btrim") == 0)
	{
		return "trim";
	}
	return in;
}

/*
 * Deparse a function call.
 */
static void
sqlite_deparse_func_expr(FuncExpr *node, deparse_expr_cxt *context)
{
	StringInfo	buf = context->buf;
	HeapTuple	proctup;
	Form_pg_proc procform;
	const char *proname;
	bool		first;
	ListCell   *arg;

	/*
	 * If the function call came from an implicit coercion, then just show the
	 * first argument.
	 */
	if (node->funcformat == COERCE_IMPLICIT_CAST)
	{
		sqlite_deparse_expr((Expr *) linitial(node->args), context);
		return;
	}

	/*
	 * Normal function: display as proname(args).
	 */
	proctup = SearchSysCache1(PROCOID, ObjectIdGetDatum(node->funcid));
	if (!HeapTupleIsValid(proctup))
		elog(ERROR, "cache lookup failed for function %u", node->funcid);
	procform = (Form_pg_proc) GETSTRUCT(proctup);

	/* Translate PostgreSQL function into sqlite function */
	proname = sqlite_replace_function(NameStr(procform->proname));

	/* Deparse the function name ... */
	appendStringInfo(buf, "%s(", proname);

	/* ... and all the arguments */
	first = true;
	foreach(arg, node->args)
	{
		if (!first)
			appendStringInfoString(buf, ", ");
		sqlite_deparse_expr((Expr *) lfirst(arg), context);
		first = false;
	}
	appendStringInfoChar(buf, ')');
	ReleaseSysCache(proctup);
}

/*
 * Deparse given operator expression. To avoid problems around
 * priority of operations, we always parenthesize the arguments.
 */
static void
sqlite_deparse_op_expr(OpExpr *node, deparse_expr_cxt *context)
{
	StringInfo	buf = context->buf;
	HeapTuple	tuple;
	Form_pg_operator form;
	char		oprkind;

	/* Retrieve information about the operator from system catalog. */
	tuple = SearchSysCache1(OPEROID, ObjectIdGetDatum(node->opno));
	if (!HeapTupleIsValid(tuple))
		elog(ERROR, "cache lookup failed for operator %u", node->opno);
	form = (Form_pg_operator) GETSTRUCT(tuple);
	oprkind = form->oprkind;

	/* Sanity check. */
	Assert((oprkind == 'l' && list_length(node->args) == 1) ||
		   (oprkind == 'b' && list_length(node->args) == 2));

	/* Always parenthesize the expression. */
	appendStringInfoChar(buf, '(');

	/* Deparse left operand. */
	if (oprkind == 'b')
	{
		context->complementarynode = llast(node->args);

		sqlite_deparse_expr(linitial(node->args), context);
		appendStringInfoChar(buf, ' ');
	}

	/* Deparse operator name. */
	sqlite_deparse_operator_name(buf, form);

	/* Deparse right operand. */
	appendStringInfoChar(buf, ' ');
	if (oprkind == 'b')
		context->complementarynode = linitial(node->args);

	sqlite_deparse_expr(llast(node->args), context);

	appendStringInfoChar(buf, ')');

	ReleaseSysCache(tuple);
}

/*
 * Print the name of an operator.
 */
static void
sqlite_deparse_operator_name(StringInfo buf, Form_pg_operator opform)
{
	char	   *cur_opname = NULL;

	/* opname is not a SQL identifier, so we should not quote it. */
	cur_opname = NameStr(opform->oprname);

	/*
	 * Non built-in operators, for example PostGIS
	 * This operators doesn't belong to pg_catalog
	 */
	if (opform->oprnamespace != PG_CATALOG_NAMESPACE)
	{
		/* Don't use fully qualified operator name for SQLite, only name. */
		appendStringInfoString(buf, cur_opname);

	}
	else
	{
		if (strcmp(cur_opname, "~~") == 0)
		{
			appendStringInfoString(buf, "LIKE");
		}
		else if (strcmp(cur_opname, "!~~") == 0)
		{
			appendStringInfoString(buf, "NOT LIKE");
		}
		else if (strcmp(cur_opname, "~~*") == 0 ||
				 strcmp(cur_opname, "!~~*") == 0 ||
				 /* ~ operator is both one of text RegEx operators and bit string NOT */
				 (strcmp(cur_opname, "~") == 0 && opform->oprresult != VARBITOID && opform->oprresult != BITOID) ||
				 strcmp(cur_opname, "!~") == 0 ||
				 strcmp(cur_opname, "~*") == 0 ||
				 strcmp(cur_opname, "!~*") == 0)
		{
			ereport(ERROR, (errcode(ERRCODE_FDW_ERROR),
							errmsg("SQL operator is not supported"),
							errhint("operator name: %s", cur_opname)));
		}
		else
		{
			appendStringInfoString(buf, cur_opname);
		}
	}
}

/*
 * Deparse given ScalarArrayOpExpr expression.  To avoid problems
 * around priority of operations, we always parenthesize the arguments.
 */
static void
sqlite_deparse_scalar_array_op_expr(ScalarArrayOpExpr *node, deparse_expr_cxt *context)
{
	StringInfo	buf = context->buf;
	HeapTuple	tuple;
	Expr	   *arg1;
	Expr	   *arg2;
	Form_pg_operator form;
	char	   *opname = NULL;
	Oid			typoutput;
	bool		typIsVarlena;
	char	   *extval;
	bool		useIn = false;

	/* Retrieve information about the operator from system catalog. */
	tuple = SearchSysCache1(OPEROID, ObjectIdGetDatum(node->opno));
	if (!HeapTupleIsValid(tuple))
		elog(ERROR, "cache lookup failed for operator %u", node->opno);
	form = (Form_pg_operator) GETSTRUCT(tuple);

	/* Sanity check. */
	Assert(list_length(node->args) == 2);

	opname = pstrdup(NameStr(form->oprname));
	ReleaseSysCache(tuple);

	/* Using IN clause for '= ANY' and NOT IN clause for '<> ALL' */
	if ((strcmp(opname, "=") == 0 && node->useOr == true) ||
		(strcmp(opname, "<>") == 0 && node->useOr == false))
		useIn = true;

	/* Get left and right argument for deparsing */
	arg1 = linitial(node->args);
	arg2 = lsecond(node->args);

	if (useIn)
	{
		/* Deparse left operand. */
		sqlite_deparse_expr(arg1, context);
		appendStringInfoChar(buf, ' ');

		/* Add IN clause */
		if (strcmp(opname, "<>") == 0)
		{
			appendStringInfoString(buf, "NOT IN (");
		}
		else if (strcmp(opname, "=") == 0)
		{
			appendStringInfoString(buf, "IN (");
		}
	}

	switch (nodeTag((Node *) arg2))
	{
		case T_Const:
			{
				Const	   *c = (Const *) arg2;
				bool		isstr = false;
				const char *valptr;
				int			i = -1;
				bool		deparseLeft = true;

				if (!c->constisnull)
				{
					getTypeOutputInfo(c->consttype,
									  &typoutput, &typIsVarlena);
					extval = OidOutputFunctionCall(typoutput, c->constvalue);

					/* Determine array type */
					switch (c->consttype)
					{
						case INT4ARRAYOID:
						case INT8ARRAYOID:
						case INT2ARRAYOID:
						case BOOLARRAYOID:
						case OIDARRAYOID:
						case NUMERICARRAYOID:
						case FLOAT4ARRAYOID:
						case FLOAT8ARRAYOID:
							isstr = false;
							break;
						default:
							isstr = true;
							break;
					}

					for (valptr = extval; *valptr; valptr++)
					{
						char		ch = *valptr;

						i++;

						if (useIn)
						{
							if (i == 0 && isstr)
								appendStringInfoChar(buf, '\'');
						}
						else if (deparseLeft)
						{
							/* Deparse left operand. */
							sqlite_deparse_expr(arg1, context);
							/* Append operator */
							appendStringInfo(buf, " %s ", opname);
							if (isstr)
								appendStringInfoChar(buf, '\'');
							deparseLeft = false;
						}

						/*
						 * Remove '{', '}' and \" character from the string.
						 * Because this syntax is not recognize by the remote
						 * Sqlite server.
						 */
						if ((ch == '{' && i == 0) || (ch == '}' && (i == (strlen(extval) - 1))) || ch == '\"')
							continue;

						if (ch == ',')
						{
							if (useIn)
							{
								if (isstr)
									appendStringInfoChar(buf, '\'');
								appendStringInfoChar(buf, ch);
								appendStringInfoChar(buf, ' ');
								if (isstr)
									appendStringInfoChar(buf, '\'');
							}
							else
							{
								if (isstr)
									appendStringInfoChar(buf, '\'');
								if (node->useOr)
									appendStringInfoString(buf, " OR ");
								else
									appendStringInfoString(buf, " AND ");
								deparseLeft = true;
							}
							continue;
						}

						if (SQL_STR_DOUBLE(ch, true))
							appendStringInfoChar(buf, ch);
						appendStringInfoChar(buf, ch);
					}

					if (isstr)
						appendStringInfoChar(buf, '\'');
				}
				else
				{
					appendStringInfoString(buf, " NULL");
					return;
				}
			}
			break;
		case T_ArrayExpr:
			{
				bool		first = true;
				ListCell   *lc;

				foreach(lc, ((ArrayExpr *) arg2)->elements)
				{
					if (!first)
					{
						if (useIn)
						{
							appendStringInfoString(buf, ", ");
						}
						else
						{
							if (node->useOr)
								appendStringInfoString(buf, " OR ");
							else
								appendStringInfoString(buf, " AND ");
						}
					}

					if (useIn)
					{
						sqlite_deparse_expr(lfirst(lc), context);
					}
					else
					{
						/* Deparse left argument */
						appendStringInfoChar(buf, '(');
						sqlite_deparse_expr(arg1, context);

						appendStringInfo(buf, " %s ", opname);

						/* Deparse each element in right argument */
						sqlite_deparse_expr(lfirst(lc), context);
						appendStringInfoChar(buf, ')');
					}
					first = false;
				}
				break;
			}
		default:
			elog(ERROR, "unsupported expression type for deparse: %d", (int) nodeTag(node));
			break;
	}

	/* Close IN clause */
	if (useIn)
		appendStringInfoChar(buf, ')');
}

/*
 * Deparse a RelabelType (binary-compatible cast) node.
 */
static void
sqlite_deparse_relabel_type(RelabelType *node, deparse_expr_cxt *context)
{
	sqlite_deparse_expr(node->arg, context);
}

/*
 * Deparse a BoolExpr node.
 *
 * Note: by the time we get here, AND and OR expressions have been flattened
 * into N-argument form, so we'd better be prepared to deal with that.
 */
static void
sqlite_deparse_bool_expr(BoolExpr *node, deparse_expr_cxt *context)
{
	StringInfo	buf = context->buf;
	const char *op = NULL;		/* keep compiler quiet */
	bool		first;
	ListCell   *lc;

	switch (node->boolop)
	{
		case AND_EXPR:
			op = "AND";
			break;
		case OR_EXPR:
			op = "OR";
			break;
		case NOT_EXPR:
			appendStringInfoString(buf, "(NOT ");
			sqlite_deparse_expr(linitial(node->args), context);
			appendStringInfoChar(buf, ')');
			return;
	}

	appendStringInfoChar(buf, '(');
	first = true;
	foreach(lc, node->args)
	{
		if (!first)
			appendStringInfo(buf, " %s ", op);
		sqlite_deparse_expr((Expr *) lfirst(lc), context);
		first = false;
	}
	appendStringInfoChar(buf, ')');
}

/*
 * Deparse IS [NOT] NULL expression.
 */
static void
sqlite_deparse_null_test(NullTest *node, deparse_expr_cxt *context)
{
	StringInfo	buf = context->buf;

	appendStringInfoChar(buf, '(');
	sqlite_deparse_expr(node->arg, context);
	if (node->nulltesttype == IS_NULL)
		appendStringInfoString(buf, " IS NULL)");
	else
		appendStringInfoString(buf, " IS NOT NULL)");
}

/*
 * Deparse ARRAY[...] construct.
 */
static void
sqlite_deparse_array_expr(ArrayExpr *node, deparse_expr_cxt *context)
{
	StringInfo	buf = context->buf;
	bool		first = true;
	ListCell   *lc;

	appendStringInfoString(buf, "ARRAY[");
	foreach(lc, node->elements)
	{
		if (!first)
			appendStringInfoString(buf, ", ");
		sqlite_deparse_expr(lfirst(lc), context);
		first = false;
	}
	appendStringInfoChar(buf, ']');
}

/*
 * Deparse CASE expression
 */
static void
sqlite_deparse_case_expr(CaseExpr *node, deparse_expr_cxt *context)
{
	StringInfo	buf = context->buf;
	ListCell   *lc = NULL;

	appendStringInfoString(buf, "CASE ");

	/* If this is a CASE arg WHEN then emit the arg expression */
	if (node->arg != NULL)
		sqlite_deparse_expr(node->arg, context);

	/* Add each condition/result of the CASE clause */
	foreach(lc, node->args)
	{
		CaseWhen   *whenclause = (CaseWhen *) lfirst(lc);

		/* WHEN */
		appendStringInfoString(buf, " WHEN ");
		if (node->arg == NULL)	/* CASE WHEN */
			sqlite_deparse_expr(whenclause->expr, context);
		else					/* CASE arg WHEN */
		{
			/* Ignore the CaseTestExpr and equality operator. */
			sqlite_deparse_expr(lsecond(castNode(OpExpr, whenclause->expr)->args),
								context);
		}

		/* THEN */
		appendStringInfoString(buf, " THEN ");
		sqlite_deparse_expr(whenclause->result, context);
	}

	/* add ELSE if present */
	if (node->defresult != NULL)
	{
		appendStringInfoString(buf, " ELSE ");
		sqlite_deparse_expr(node->defresult, context);
	}

	/* append END */
	appendStringInfoString(buf, " END");
}

/*
 * Deparse given NULLIF(val1, val2) expression.
 */
static void
sqlite_deparse_null_if_expr(NullIfExpr *node, deparse_expr_cxt *context)
{
	StringInfo	buf = context->buf;

	appendStringInfoString(buf, "NULLIF(");
	sqlite_deparse_expr(lfirst(list_head(node->args)), context);
	appendStringInfoString(buf, ", ");
	sqlite_deparse_expr(lfirst(list_tail(node->args)), context);
	appendStringInfoChar(buf, ')');
}

/*
 * Deparse given COALESCE(...) expression.
 */
static void
sqlite_deparse_coalesce_expr(CoalesceExpr *node, deparse_expr_cxt *context)
{
	StringInfo	buf = context->buf;
	ListCell   *lc;
	bool		first = true;

	appendStringInfoString(buf, "COALESCE(");
	foreach(lc, node->args)
	{
		if (!first)
			appendStringInfoString(buf, ", ");
		first = false;

		sqlite_deparse_expr(lfirst(lc), context);
	}
	appendStringInfoChar(buf, ')');
}

/*
 * Print the representation of a parameter to be sent to the remote side.
 *
 * Note: we always label the Param's type explicitly rather than relying on
 * transmitting a numeric type OID in PQsendQueryParams().  This allows us to
 * avoid assuming that types have the same OIDs on the remote side as they
 * do locally --- they need only have the same names.
 */
static void
sqlite_print_remote_param(int paramindex, Oid paramtype, int32 paramtypmod,
						  deparse_expr_cxt *context)
{
	StringInfo	buf = context->buf;

	appendStringInfo(buf, "?");
}

static void
sqlite_print_remote_placeholder(Oid paramtype, int32 paramtypmod,
								deparse_expr_cxt *context)
{
	StringInfo	buf = context->buf;

	appendStringInfo(buf, "(SELECT null)");
}

/*
 * Return true if given object is one of PostgreSQL's built-in objects.
 *
 * We use FirstBootstrapObjectId as the cutoff, so that we only consider
 * objects with hand-assigned OIDs to be "built in", not for instance any
 * function or type defined in the information_schema.
 *
 * Our constraints for dealing with types are tighter than they are for
 * functions or operators: we want to accept only types that are in pg_catalog,
 * else format_type might incorrectly fail to schema-qualify their names.
 * (This could be fixed with some changes to format_type, but for now there's
 * no need.)  Thus we must exclude information_schema types.
 *
 * XXX there is a problem with this, which is that the set of built-in
 * objects expands over time.  Something that is built-in to us might not
 * be known to the remote server, if it's of an older version.  But keeping
 * track of that would be a huge exercise.
 */
bool
sqlite_is_builtin(Oid oid)
{
#if PG_VERSION_NUM >= 120000
	return (oid < FirstGenbkiObjectId);
#else
	return (oid < FirstBootstrapObjectId);
#endif
}

/*
 * Deparse an Aggref node.
 */
static void
sqlite_deparse_aggref(Aggref *node, deparse_expr_cxt *context)
{
	StringInfo	buf = context->buf;
	bool		use_variadic;

	/* Only basic, non-split aggregation accepted. */
	Assert(node->aggsplit == AGGSPLIT_SIMPLE);

	/* Check if need to print VARIADIC (cf. ruleutils.c) */
	use_variadic = node->aggvariadic;

	/* Find aggregate name from aggfnoid which is a pg_proc entry */
	sqlite_append_function_name(node->aggfnoid, context);
	appendStringInfoChar(buf, '(');

	/* Add DISTINCT */
	appendStringInfo(buf, "%s", (node->aggdistinct != NIL) ? "DISTINCT " : "");

	if (AGGKIND_IS_ORDERED_SET(node->aggkind))
	{
		/* Add WITHIN GROUP (ORDER BY ..) */
		ListCell   *arg;
		bool		first = true;

		Assert(!node->aggvariadic);
		Assert(node->aggorder != NIL);

		foreach(arg, node->aggdirectargs)
		{
			if (!first)
				appendStringInfoString(buf, ", ");
			first = false;

			sqlite_deparse_expr((Expr *) lfirst(arg), context);
		}

		appendStringInfoString(buf, ") WITHIN GROUP (ORDER BY ");
		sqlite_append_agg_order_by(node->aggorder, node->args, context);
	}
	else
	{
		/* aggstar can be set only in zero-argument aggregates */
		if (node->aggstar)
			appendStringInfoChar(buf, '*');
		else
		{
			ListCell   *arg;
			bool		first = true;

			/* Add all the arguments */
			foreach(arg, node->args)
			{
				TargetEntry *tle = (TargetEntry *) lfirst(arg);
				Node	   *n = (Node *) tle->expr;

				if (tle->resjunk)
					continue;

				if (!first)
					appendStringInfoString(buf, ", ");
				first = false;

				/* Add VARIADIC */
#if PG_VERSION_NUM < 130000
				if (use_variadic && lnext(arg) == NULL)
#else
				if (use_variadic && lnext(node->args, arg) == NULL)
#endif
					appendStringInfoString(buf, "VARIADIC ");

				sqlite_deparse_expr((Expr *) n, context);
			}
		}

		/* Add ORDER BY */
		if (node->aggorder != NIL)
		{
			appendStringInfoString(buf, " ORDER BY ");
			sqlite_append_agg_order_by(node->aggorder, node->args, context);
		}
	}

	/* Add FILTER (WHERE ..) */
	if (node->aggfilter != NULL)
	{
		appendStringInfoString(buf, ") FILTER (WHERE ");
		sqlite_deparse_expr((Expr *) node->aggfilter, context);
	}

	appendStringInfoChar(buf, ')');
}

/*
 * Deparse GROUP BY clause.
 */
static void
sqlite_append_group_by_clause(List *tlist, deparse_expr_cxt *context)
{
	StringInfo	buf = context->buf;
	Query	   *query = context->root->parse;
	ListCell   *lc;
	bool		first = true;

	/* Nothing to be done, if there's no GROUP BY clause in the query. */
	if (!query->groupClause)
		return;

	appendStringInfo(buf, " GROUP BY ");

	/*
	 * Queries with grouping sets are not pushed down, so we don't expect
	 * grouping sets here.
	 */
	Assert(!query->groupingSets);

	/*
	 * We intentionally print query->groupClause not processed_groupClause,
	 * leaving it to the remote planner to get rid of any redundant GROUP BY
	 * items again.  This is necessary in case processed_groupClause reduced
	 * to empty, and in any case the redundancy situation on the remote might
	 * be different than what we think here.
	 */
	foreach(lc, query->groupClause)
	{
		SortGroupClause *grp = (SortGroupClause *) lfirst(lc);

		if (!first)
			appendStringInfoString(buf, ", ");
		first = false;

		sqlite_deparse_sort_group_clause(grp->tleSortGroupRef, tlist, true, context);
	}
}


/*
 * Append ORDER BY within aggregate function.
 */
static void
sqlite_append_agg_order_by(List *orderList, List *targetList, deparse_expr_cxt *context)
{
	StringInfo	buf = context->buf;
	ListCell   *lc;
	bool		first = true;

	foreach(lc, orderList)
	{
		SortGroupClause *srt = (SortGroupClause *) lfirst(lc);
		Node	   *sortexpr;

		if (!first)
			appendStringInfoString(buf, ", ");
		first = false;

		/* Deparse the sort expression proper. */
		sortexpr = sqlite_deparse_sort_group_clause(srt->tleSortGroupRef, targetList, false,
													context);
		/* Add decoration as needed. */
		sqlite_append_order_by_suffix(srt->sortop, exprType(sortexpr), srt->nulls_first, context);
	}
}

/*
 * Deparse ORDER BY clause defined by the given pathkeys.
 *
 * The clause should use Vars from context->scanrel if !has_final_sort,
 * or from context->foreignrel's targetlist if has_final_sort.
 *
 * We find a suitable pathkey expression (some earlier step
 * should have verified that there is one) and deparse it.
 */
static void
sqlite_append_order_by_clause(List *pathkeys, bool has_final_sort, deparse_expr_cxt *context)
{
	ListCell   *lcell;
	int			nestlevel;
	StringInfo	buf = context->buf;
	bool		gotone = false;

	/* Make sure any constants in the exprs are printed portably */
	nestlevel = sqlite_set_transmission_modes();

	foreach(lcell, pathkeys)
	{
		PathKey	*pathkey = lfirst(lcell);
		Expr	   *em_expr;
		int			sqliteVersion = sqlite3_libversion_number();

		EquivalenceMember *em;
		Oid			oprid;
		if (has_final_sort)
		{
			/*
			 * By construction, context->foreignrel is the input relation to
			 * the final sort.
			 */
			em = sqlite_find_em_for_rel_target(context->root,
														   pathkey->pk_eclass,
														   context->foreignrel);
		}
		else
			em = sqlite_find_em_for_rel(context->root, pathkey->pk_eclass, context->scanrel);
		/*
		 * We don't expect any error here; it would mean that shippability
		 * wasn't verified earlier.  For the same reason, we don't recheck
		 * shippability of the sort operator.
		 */
		if (em == NULL)
			elog(ERROR, "could not find pathkey item to sort");

		em_expr = em->em_expr;

#if PG_VERSION_NUM >= 170000
		/*
		 * If the member is a Const expression then we needn't add it to the
		 * ORDER BY clause.  This can happen in UNION ALL queries where the
		 * union child targetlist has a Const.  Adding these would be
		 * wasteful, but also, for INT columns, an integer literal would be
		 * seen as an ordinal column position rather than a value to sort by.
		 * deparseConst() does have code to handle this, but it seems less
		 * effort on all accounts just to skip these for ORDER BY clauses.
		 */
		if (IsA(em_expr, Const))
			continue;
#endif

		if (!gotone)
		{
			appendStringInfoString(buf, " ORDER BY ");
			gotone = true;
		}
		else
			appendStringInfoString(buf, ", ");

		/*
		 * Lookup the operator corresponding to the strategy in the opclass.
		 * The datatype used by the opfamily is not necessarily the same as
		 * the expression type (for array types for example).
		 */
		oprid = get_opfamily_member(pathkey->pk_opfamily,
									em->em_datatype,
									em->em_datatype,
									pathkey->pk_strategy);
		if (!OidIsValid(oprid))
			elog(ERROR, "missing operator %d(%u,%u) in opfamily %u",
				 pathkey->pk_strategy, em->em_datatype, em->em_datatype,
				 pathkey->pk_opfamily);

		sqlite_deparse_expr(em_expr, context);
		/*
		 * Here we need to use the expression's actual type to discover
		 * whether the desired operator will be the default or not.
		 */
		sqlite_append_order_by_suffix(oprid, exprType((Node *) em_expr),
							pathkey->pk_nulls_first, context);

		/*
		 * In SQLITE3 Release v3.30.0 (2019-10-04) NULLS FIRST/LAST is
		 * supported, but not in prior versions More info:
		 * https://www.sqlite.org/changes.html
		 * https://www.sqlite.org/lang_select.html#orderby
		 */
		if (sqliteVersion < 3030000)
		{
			/*
			 * If we need a different behaviour than SQLite default...we show
			 * warning message because NULLS FIRST/LAST is not implemented in
			 * this SQLite version.
			 */
			if (!pathkey->pk_nulls_first && pathkey->pk_strategy == BTLessStrategyNumber)
				elog(WARNING, "Current Sqlite Version (%d) does not support NULLS LAST for ORDER BY ASC, degraded emitted query to ORDER BY ASC NULLS FIRST (default sqlite behaviour).", sqliteVersion);
			else if (pathkey->pk_nulls_first && pathkey->pk_strategy != BTLessStrategyNumber)
				elog(WARNING, "Current Sqlite Version (%d) does not support NULLS FIRST for ORDER BY DESC, degraded emitted query to ORDER BY DESC NULLS LAST (default sqlite behaviour).", sqliteVersion);
		}
	}
	sqlite_reset_transmission_modes(nestlevel);
}

/*
 * Append the ASC, DESC, USING <OPERATOR> and NULLS FIRST / NULLS LAST parts
 * of an ORDER BY clause.
 */
static void sqlite_append_order_by_suffix(Oid sortop, Oid sortcoltype,
										  bool nulls_first,
										  deparse_expr_cxt *context)
{
	StringInfo	buf = context->buf;
	TypeCacheEntry *typentry;

	/* See whether operator is default < or > for sort expr's datatype. */
	typentry = lookup_type_cache(sortcoltype,
								 TYPECACHE_LT_OPR | TYPECACHE_GT_OPR);

	/* SQLite does not support USING */
	Assert (sortop == typentry->lt_opr || sortop == typentry->gt_opr);

	if (sortop == typentry->lt_opr)
		appendStringInfoString(buf, " ASC");
	else if (sortop == typentry->gt_opr)
		appendStringInfoString(buf, " DESC");

	if (nulls_first)
		appendStringInfoString(buf, " NULLS FIRST");
	else
		appendStringInfoString(buf, " NULLS LAST");
}

/*
 * Deparse LIMIT/OFFSET clause.
 */
static void
sqlite_append_limit_clause(deparse_expr_cxt *context)
{
	PlannerInfo *root = context->root;
	StringInfo	buf = context->buf;
	int			nestlevel;

	/* Make sure any constants in the exprs are printed portably */
	nestlevel = sqlite_set_transmission_modes();

	if (root->parse->limitCount)
	{
		appendStringInfoString(buf, " LIMIT ");
		sqlite_deparse_expr((Expr *) root->parse->limitCount, context);
	}
	else
	{
		/*
		 * We add this LIMIT -1 because OFFSET by itself its not
		 * implemented/allowed in SQLite. You need to provide LIMIT *always*
		 * when using OFFSET
		 */
		appendStringInfoString(buf, " LIMIT -1");
	}

	if (root->parse->limitOffset)
	{
		appendStringInfoString(buf, " OFFSET ");
		sqlite_deparse_expr((Expr *) root->parse->limitOffset, context);
	}

	sqlite_reset_transmission_modes(nestlevel);
}

/*
 * sqlite_append_function_name
 *		Deparses function name from given function oid.
 */
static void
sqlite_append_function_name(Oid funcid, deparse_expr_cxt *context)
{
	StringInfo	buf = context->buf;
	HeapTuple	proctup;
	Form_pg_proc procform;
	const char *proname;

	proctup = SearchSysCache1(PROCOID, ObjectIdGetDatum(funcid));
	if (!HeapTupleIsValid(proctup))
		elog(ERROR, "cache lookup failed for function %u", funcid);
	procform = (Form_pg_proc) GETSTRUCT(proctup);

	/* Print schema name only if it's not pg_catalog */
	if (procform->pronamespace != PG_CATALOG_NAMESPACE)
	{
		const char *schemaname;

		schemaname = get_namespace_name(procform->pronamespace);
		appendStringInfo(buf, "%s.", quote_identifier(schemaname));
	}

	/* Always print the function name */
	proname = NameStr(procform->proname);
	appendStringInfo(buf, "%s", quote_identifier(proname));

	ReleaseSysCache(proctup);
}

/*
 * Appends a sort or group clause.
 *
 * Like get_rule_sortgroupclause(), returns the expression tree, so caller
 * need not find it again.
 */
static Node *
sqlite_deparse_sort_group_clause(Index ref, List *tlist, bool force_colno, deparse_expr_cxt *context)
{
	StringInfo	buf = context->buf;
	TargetEntry *tle;
	Expr	   *expr;

	tle = get_sortgroupref_tle(ref, tlist);
	expr = tle->expr;

	if (force_colno)
	{
		/* Use column-number form when requested by caller. */
		Assert(!tle->resjunk);
		appendStringInfo(buf, "%d", tle->resno);
	}
	else if (expr && IsA(expr, Const))
	{
		/*
		 * Force a typecast here so that we don't emit something like "GROUP
		 * BY 2", which will be misconstrued as a column position rather than
		 * a constant.
		 */
		sqlite_deparse_const((Const *) expr, context, 1);
	}
	else if (!expr || IsA(expr, Var))
		sqlite_deparse_expr(expr, context);
	else
	{
		/* Always parenthesize the expression. */
		appendStringInfoString(buf, "(");
		sqlite_deparse_expr(expr, context);
		appendStringInfoString(buf, ")");
	}

	return (Node *) expr;
}

/*
 * Returns true if given Var is deparsed as a subquery output column, in
 * which case, *relno and *colno are set to the IDs for the relation and
 * column alias to the Var provided by the subquery.
 */
static bool
sqlite_is_subquery_var(Var *node, RelOptInfo *foreignrel, int *relno, int *colno)
{
	SqliteFdwRelationInfo *fpinfo = (SqliteFdwRelationInfo *) foreignrel->fdw_private;
	RelOptInfo *outerrel = fpinfo->outerrel;
	RelOptInfo *innerrel = fpinfo->innerrel;

	/* Should only be called in these cases. */
	Assert(IS_SIMPLE_REL(foreignrel) || IS_JOIN_REL(foreignrel));

	/*
	 * If the given relation isn't a join relation, it doesn't have any lower
	 * subqueries, so the Var isn't a subquery output column.
	 */
	if (!IS_JOIN_REL(foreignrel))
		return false;

	/*
	 * If the Var doesn't belong to any lower subqueries, it isn't a subquery
	 * output column.
	 */
	if (!bms_is_member(node->varno, fpinfo->lower_subquery_rels))
		return false;

	if (bms_is_member(node->varno, outerrel->relids))
	{
		/*
		 * If outer relation is deparsed as a subquery, the Var is an output
		 * column of the subquery; get the IDs for the relation/column alias.
		 */
		if (fpinfo->make_outerrel_subquery)
		{
			sqlite_get_relation_column_alias_ids(node, outerrel, relno, colno);
			return true;
		}

		/* Otherwise, recurse into the outer relation. */
		return sqlite_is_subquery_var(node, outerrel, relno, colno);
	}
	else
	{
		Assert(bms_is_member(node->varno, innerrel->relids));

		/*
		 * If inner relation is deparsed as a subquery, the Var is an output
		 * column of the subquery; get the IDs for the relation/column alias.
		 */
		if (fpinfo->make_innerrel_subquery)
		{
			sqlite_get_relation_column_alias_ids(node, innerrel, relno, colno);
			return true;
		}

		/* Otherwise, recurse into the inner relation. */
		return sqlite_is_subquery_var(node, innerrel, relno, colno);
	}
}

/*
 * Get the IDs for the relation and column alias to given Var belonging to
 * given relation, which are returned into *relno and *colno.
 */
static void
sqlite_get_relation_column_alias_ids(Var *node, RelOptInfo *foreignrel,
									 int *relno, int *colno)
{
	SqliteFdwRelationInfo *fpinfo = (SqliteFdwRelationInfo *) foreignrel->fdw_private;
	int			i;
	ListCell   *lc;

	/* Get the relation alias ID */
	*relno = fpinfo->relation_index;

	/* Get the column alias ID */
	i = 1;
	foreach(lc, foreignrel->reltarget->exprs)
	{
#if PG_VERSION_NUM >= 160000
		Var		   *tlvar = (Var *) lfirst(lc);

		/*
		 * Match reltarget entries only on varno/varattno.  Ideally there
		 * would be some cross-check on varnullingrels, but it's unclear what
		 * to do exactly; we don't have enough context to know what that value
		 * should be.
		 */
		if (IsA(tlvar, Var) &&
			tlvar->varno == node->varno &&
			tlvar->varattno == node->varattno)
#else
		if (equal(lfirst(lc), (Node *) node))
#endif
		{
			*colno = i;
			return;
		}
		i++;
	}

	/* Shouldn't get here */
	elog(ERROR, "unexpected expression in subquery output");
}


/*****************************************************************************
 *		Check clauses for immutable functions
 *****************************************************************************/

/*
 * contain_immutable_functions
 *	  Recursively search for immutable functions within a clause.
 *
 * Returns true if any immutable function (or operator implemented by a
 * immutable function) is found.
 *
 * We will recursively look into TargetEntry exprs.
 */
static bool
sqlite_contain_immutable_functions(Node *clause)
{
	return sqlite_contain_immutable_functions_walker(clause, NULL);
}

static bool
sqlite_contain_immutable_functions_walker(Node *node, void *context)
{
	if (node == NULL)
		return false;
	/* Check for mutable functions in node itself */
	if (nodeTag(node) == T_FuncExpr)
	{
		FuncExpr   *expr = (FuncExpr *) node;

		if (func_volatile(expr->funcid) == PROVOLATILE_IMMUTABLE)
			return true;
	}

	/*
	 * It should be safe to treat MinMaxExpr as immutable, because it will
	 * depend on a non-cross-type btree comparison function, and those should
	 * always be immutable.  Treating XmlExpr as immutable is more dubious,
	 * and treating CoerceToDomain as immutable is outright dangerous.  But we
	 * have done so historically, and changing this would probably cause more
	 * problems than it would fix.  In practice, if you have a non-immutable
	 * domain constraint you are in for pain anyhow.
	 */

	/* Recurse to check arguments */
	if (IsA(node, Query))
	{
		/* Recurse into subselects */
		return query_tree_walker((Query *) node,
								 sqlite_contain_immutable_functions_walker,
								 context, 0);
	}
	return expression_tree_walker(node, sqlite_contain_immutable_functions_walker,
								  context);
}

/*
 * Returns true if given tlist is safe to evaluate on the foreign server.
 */
bool
sqlite_is_foreign_function_tlist(PlannerInfo *root,
								 RelOptInfo *baserel,
								 List *tlist)
{
	foreign_glob_cxt glob_cxt;
	foreign_loc_cxt loc_cxt;
	ListCell   *lc;
	bool		is_contain_function;

	if (!IS_SIMPLE_REL(baserel) ||
		IS_OTHER_REL(baserel))
		return false;

	/*
	 * Check that the expression consists of any immutable function.
	 */
	is_contain_function = false;
	foreach(lc, tlist)
	{
		TargetEntry *tle = lfirst_node(TargetEntry, lc);

		if (sqlite_contain_immutable_functions((Node *) tle->expr))
		{
			is_contain_function = true;
			break;
		}
	}

	if (!is_contain_function)
		return false;

	/*
	 * Check that the expression consists of nodes that are safe to execute
	 * remotely.
	 */
	foreach(lc, tlist)
	{
		TargetEntry *tle = lfirst_node(TargetEntry, lc);

		glob_cxt.root = root;
		glob_cxt.foreignrel = baserel;
		glob_cxt.relids = baserel->relids;
		loc_cxt.collation = InvalidOid;
		loc_cxt.state = FDW_COLLATE_NONE;

		if (!sqlite_foreign_expr_walker((Node *) tle->expr, &glob_cxt, &loc_cxt, NULL))
			return false;

		/*
		 * If the expression has a valid collation that does not arise from a
		 * foreign var, the expression can not be sent over.
		 */
		if (loc_cxt.state == FDW_COLLATE_UNSAFE)
			return false;

		/*
		 * An expression which includes any mutable functions can't be sent
		 * over because its result is not stable.  For example, sending now()
		 * remote side could cause confusion from clock offsets.  Future
		 * versions might be able to make this choice with more granularity.
		 * (We check this last because it requires a lot of expensive catalog
		 * lookups.)
		 */
		if (contain_mutable_functions((Node *) tle->expr))
			return false;
	}

	/* OK for the target list with functions to evaluate on the remote server */
	return true;
}

/*
 * Examine each qual clause in input_conds, and classify them into two
 * groups, which are returned as two lists: - remote_conds contains
 * expressions that can be evaluated remotely - local_conds contains
 * expressions that can't be evaluated remotely
 */
void
sqlite_classify_conditions(PlannerInfo *root,
						   RelOptInfo *baserel,
						   List *input_conds,
						   List **remote_conds,
						   List **local_conds)
{
	ListCell   *lc;

	*remote_conds = NIL;
	*local_conds = NIL;

	foreach(lc, input_conds)
	{
		RestrictInfo *ri = lfirst_node(RestrictInfo, lc);

		if (sqlite_is_foreign_expr(root, baserel, ri->clause))
			*remote_conds = lappend(*remote_conds, ri);
		else
			*local_conds = lappend(*local_conds, ri);
	}
}<|MERGE_RESOLUTION|>--- conflicted
+++ resolved
@@ -2283,12 +2283,8 @@
 		char	   *colname = NULL;
 		List	   *options;
 		ListCell   *lc;
-<<<<<<< HEAD
 		Oid			pg_atttyp = InvalidOid;
-=======
-		Oid			pg_atttyp = 0;
 		bool		no_unification = false;
->>>>>>> af42d07f
 
 		/* varno must not be any of OUTER_VAR, INNER_VAR and INDEX_VAR. */
 		Assert(!IS_SPECIAL_VARNO(varno));
@@ -2328,34 +2324,6 @@
 		 * Recommended form for normalisation is someone from 1<->1 with PostgreSQL
 		 * internal storage, hence usually this will not original text data.
 		 */
-<<<<<<< HEAD
-		if (!dml_context && ( pg_atttyp == FLOAT8OID || pg_atttyp == FLOAT4OID || pg_atttyp == NUMERICOID) )
-		{
-			elog(DEBUG2, "sqlite_fdw : %s, varattrno != 0, floatN unification for \"%s\"", __func__, colname);
-			appendStringInfoString(buf, "sqlite_fdw_float(");
-			if (qualify_col)
-				ADD_REL_QUALIFIER(buf, varno);
-			appendStringInfoString(buf, sqlite_quote_identifier(colname, '`'));
-			appendStringInfoString(buf, ")");
-		}
-		else if (!dml_context && pg_atttyp == BOOLOID)
-		{
-			elog(DEBUG2, "sqlite_fdw : %s, varattrno != 0, boolean unification for \"%s\"", __func__, colname);
-			appendStringInfoString(buf, "sqlite_fdw_bool(");
-			if (qualify_col)
-				ADD_REL_QUALIFIER(buf, varno);
-			appendStringInfoString(buf, sqlite_quote_identifier(colname, '`'));
-			appendStringInfoString(buf, ")");
-		}
-		else if (!dml_context && pg_atttyp == UUIDOID)
-		{
-			elog(DEBUG2, "sqlite_fdw : %s, varattrno != 0, UUID unification for \"%s\"", __func__, colname);
-			appendStringInfoString(buf, "sqlite_fdw_uuid_blob(");
-			if (qualify_col)
-				ADD_REL_QUALIFIER(buf, varno);
-			appendStringInfoString(buf, sqlite_quote_identifier(colname, '`'));
-			appendStringInfoString(buf, ")");
-=======
 		if (!dml_context)
 		{
 			switch (pg_atttyp)
@@ -2408,7 +2376,6 @@
 				default:
 				   no_unification = true;
 			}
->>>>>>> af42d07f
 		}
 		else if (!dml_context && listed_datatype_oid(pg_atttyp, -1, postGisSQLiteCompatibleTypes))
 		{
@@ -3168,7 +3135,20 @@
 	  			appendStringInfo(buf, "\'");
 			}
 			break;
-<<<<<<< HEAD
+		case MACADDROID:
+		case MACADDR8OID:
+ 			{
+				int i = 0;
+				extval = OidOutputFunctionCall(typoutput, node->constvalue);
+				appendStringInfo(buf, "0x");
+				for (i = 0; i < strlen(extval); i++)
+				{
+					char c = extval[i];
+					if ( c != '-' && c != '.' && c != ':')
+						appendStringInfoChar(buf, c);
+				}
+			}
+			break;
 		case BPCHAROID:
 		case VARCHAROID:
 		case CHAROID:
@@ -3184,22 +3164,6 @@
 				sqlite_deparse_string_literal(buf, extval);
 				break;
 			}
-=======
-		case MACADDROID:
-		case MACADDR8OID:
- 			{
-				int i = 0;
-				extval = OidOutputFunctionCall(typoutput, node->constvalue);
-				appendStringInfo(buf, "0x");
-				for (i = 0; i < strlen(extval); i++)
-				{
-					char c = extval[i];
-					if ( c != '-' && c != '.' && c != ':')
-						appendStringInfoChar(buf, c);
-				}
-			}
-			break;
->>>>>>> af42d07f
 		default:
 			{
 				if (listed_datatype_oid(node->consttype, -1, postGisSQLiteCompatibleTypes))
