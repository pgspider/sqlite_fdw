/*-------------------------------------------------------------------------
 *
 * SQLite Foreign Data Wrapper for PostgreSQL
 *
 * Portions Copyright (c) 2018, TOSHIBA CORPORATION
 *
 * IDENTIFICATION
 * 		sqlite_query.c
 *
 *-------------------------------------------------------------------------
 */

#include "postgres.h"
#include "sqlite_fdw.h"

#include <stdio.h>
#include <sqlite3.h>

#include "catalog/pg_type_d.h"
#include "utils/builtins.h"
#include "utils/lsyscache.h"
#include "nodes/makefuncs.h"
#include "catalog/pg_type.h"
#include "parser/parse_type.h"
#include "mb/pg_wchar.h"

static int32
			sqlite_affinity_eqv_to_pgtype(Oid pgtyp);
static const char*
			sqlite_datatype(int t);
static void
			sqlite_value_to_pg_error (Oid pgtyp, int pgtypmod, sqlite3_stmt * stmt, int stmt_colid, int sqlite_value_affinity, int affinity_for_pg_column, int value_byte_size_blob_or_utf8);
static char *
			sqlite_text_value_to_pg_db_encoding(sqlite3_stmt * stmt, int stmt_colid);
<<<<<<< HEAD
char *
			int2binstr(sqlite3_int64 num, char *s, size_t len);
=======
>>>>>>> 3536796a

/*
 * convert_sqlite_to_pg: Convert Sqlite data into PostgreSQL's compatible data types
 */
NullableDatum
sqlite_convert_to_pg(Oid pgtyp, int pgtypmod, sqlite3_stmt * stmt, int stmt_colid, AttInMetadata *attinmeta, AttrNumber attnum, int sqlite_value_affinity, int AffinityBehaviourFlags)
{
	Datum		value_datum = 0;
	char	   *valstr = NULL;
	int			affinity_for_pg_column = sqlite_affinity_eqv_to_pgtype(pgtyp);
	int		 	value_byte_size_blob_or_utf8 = sqlite3_column_bytes(stmt, stmt_colid); /* Compute always, void text and void BLOB will be special cases */

	if (affinity_for_pg_column != sqlite_value_affinity && sqlite_value_affinity == SQLITE3_TEXT)
	{
		sqlite_value_to_pg_error (pgtyp, pgtypmod, stmt, stmt_colid, sqlite_value_affinity, affinity_for_pg_column, value_byte_size_blob_or_utf8);
	}

	switch (pgtyp)
	{
		case BYTEAOID:
			{
				value_datum = (Datum) palloc0(value_byte_size_blob_or_utf8 + VARHDRSZ);
				memcpy(VARDATA(value_datum), sqlite3_column_blob(stmt, stmt_colid), value_byte_size_blob_or_utf8);
				SET_VARSIZE(value_datum, value_byte_size_blob_or_utf8 + VARHDRSZ);
				return (struct NullableDatum) { PointerGetDatum((const void *) value_datum), false};
			}
		case INT2OID:
			{
				int			value = sqlite3_column_int(stmt, stmt_colid);

				return (struct NullableDatum) { Int16GetDatum(value), false};
			}
		case INT4OID:
			{
				int			value = sqlite3_column_int(stmt, stmt_colid);

				return (struct NullableDatum) { Int32GetDatum(value), false};
			}
		case INT8OID:
			{
				sqlite3_int64 value = sqlite3_column_int64(stmt, stmt_colid);

				return (struct NullableDatum) { Int64GetDatum(value), false};
			}
		case FLOAT4OID:
			{
				double		value = sqlite3_column_double(stmt, stmt_colid);

				return (struct NullableDatum) { Float4GetDatum((float4) value), false};
			}
		case FLOAT8OID:
			{
				double		value = sqlite3_column_double(stmt, stmt_colid);

				return (struct NullableDatum) { Float8GetDatum((float8) value), false};
			}
		case TIMESTAMPOID:
		case TIMESTAMPTZOID:
			{
				/*
				 * We add this conversion to allow add INTEGER/FLOAT SQLite
				 * Columns be added as TimeStamp in PostgreSQL. We just
				 * calling PostgreSQL function "to_timestamp(double value)""
				 * to convert each registry returned from INT/FLOAT value to
				 * TimeStamp string, so PosgtreSQL can handle/show without
				 * problems. If it's a TEXT SQLite column...we let them to the
				 * "regular" process because its already implemented and
				 * working properly.
				 */
				if (sqlite_value_affinity == SQLITE_INTEGER || sqlite_value_affinity == SQLITE_FLOAT)
				{
					double		value = sqlite3_column_double(stmt, stmt_colid);
					Datum		d = DirectFunctionCall1(float8_timestamptz, Float8GetDatum((float8) value));

					return (struct NullableDatum) { d, false};
				}
				else
				{
					valstr = sqlite_text_value_to_pg_db_encoding(stmt, stmt_colid);
				}
				break;
			}
		case NUMERICOID:
			{
				double		value = sqlite3_column_double(stmt, stmt_colid);

				valstr = DatumGetCString(DirectFunctionCall1(float8out, Float8GetDatum((float8) value)));
				break;
			}
		case VARBITOID:
		case BITOID:
			{
				char * buffer = palloc0(SQLITE_FDW_BIT_DATATYPE_BUF_SIZE);			
				sqlite3_int64 sqlti = sqlite3_column_int64(stmt, stmt_colid);				
				buffer = int2binstr(sqlti, buffer, SQLITE_FDW_BIT_DATATYPE_BUF_SIZE);
				valstr = buffer;
				elog(DEBUG4, "sqlite_fdw : BIT buf l=%ld v = %s", SQLITE_FDW_BIT_DATATYPE_BUF_SIZE, buffer);
				break;
			}
		/* some popular datatypes for default algorythm branch
		 * case BPCHAROID:
		 * case VARCHAROID:
		 * case TEXTOID:
		 * case JSONOID:
		 * case NAMEOID:
		 * case TIMEOID:
		 */
		default:
			{
				valstr = sqlite_text_value_to_pg_db_encoding(stmt, stmt_colid);
			}
	}
	/* convert string value to appropriate type value */
	value_datum = InputFunctionCall(&attinmeta->attinfuncs[attnum],
									valstr,
									attinmeta->attioparams[attnum],
									attinmeta->atttypmods[attnum]);
	return (struct NullableDatum) { value_datum, false};
}

/*
 * bind_sql_var:
 * Bind the values provided as DatumBind the values and nulls to modify the target table (INSERT/UPDATE)
 */
void
sqlite_bind_sql_var(Oid type, int attnum, Datum value, sqlite3_stmt * stmt, bool *isnull)
{
	int			ret = SQLITE_OK;

	attnum++;
	elog(DEBUG2, "sqlite_fdw : %s %d type=%u ", __func__, attnum, type);

	if (*isnull)
	{
		ret = sqlite3_bind_null(stmt, attnum);
		if (ret != SQLITE_OK)
			elog(ERROR, "sqlite3_bind_null failed with rc=%d", ret);
		return;
	}

	switch (type)
	{
		case INT2OID:
			{
				int16		dat = DatumGetInt16(value);

				ret = sqlite3_bind_int(stmt, attnum, dat);
				break;
			}
		case INT4OID:
			{
				int32		dat = DatumGetInt32(value);

				ret = sqlite3_bind_int(stmt, attnum, dat);
				break;
			}
		case INT8OID:
			{
				int64		dat = DatumGetInt64(value);

				ret = sqlite3_bind_int64(stmt, attnum, dat);
				break;
			}

		case FLOAT4OID:

			{
				float4		dat = DatumGetFloat4(value);

				ret = sqlite3_bind_double(stmt, attnum, (double) dat);
				break;
			}
		case FLOAT8OID:
			{
				float8		dat = DatumGetFloat8(value);

				ret = sqlite3_bind_double(stmt, attnum, dat);
				break;
			}

		case NUMERICOID:
			{
				Datum		value_datum = DirectFunctionCall1(numeric_float8, value);
				float8		dat = DatumGetFloat8(value_datum);

				ret = sqlite3_bind_double(stmt, attnum, dat);
				break;
			}
		case BOOLOID:
			{
				int32		dat = DatumGetInt32(value);

				ret = sqlite3_bind_int(stmt, attnum, dat);
				break;
			}

		case BPCHAROID:
		case VARCHAROID:
		case TEXTOID:
		case JSONOID:
		case NAMEOID:
		case TIMEOID:
		case TIMESTAMPOID:
		case TIMESTAMPTZOID:
		case DATEOID:
			{
				/* Bind as text because SQLite does not have these types */
				char	   *outputString = NULL;
				Oid			outputFunctionId = InvalidOid;
				bool		typeVarLength = false;
				int			pg_database_encoding = GetDatabaseEncoding(); /* very fast call, see PostgreSQL mbutils.c */
				char	   *utf8_text_value = NULL;

				getTypeOutputInfo(type, &outputFunctionId, &typeVarLength);
				outputString = OidOutputFunctionCall(outputFunctionId, value);
				if (pg_database_encoding == PG_UTF8)
					utf8_text_value = outputString;
				else
					utf8_text_value = (char *) pg_do_encoding_conversion((unsigned char *) outputString, strlen(outputString), pg_database_encoding, PG_UTF8);
				ret = sqlite3_bind_text(stmt, attnum, utf8_text_value, -1, SQLITE_TRANSIENT);
				break;
			}
		case BYTEAOID:
			{
				int			len;
				char	   *dat = NULL;
				char	   *result = DatumGetPointer(value);

				if (VARATT_IS_1B(result))
				{
					len = VARSIZE_1B(result) - VARHDRSZ_SHORT;
					dat = VARDATA_1B(result);
				}
				else
				{
					len = VARSIZE_4B(result) - VARHDRSZ;
					dat = VARDATA_4B(result);
				}
				ret = sqlite3_bind_blob(stmt, attnum, dat, len, SQLITE_TRANSIENT);
				break;
			}
		case VARBITOID:
		case BITOID:
			{
				sqlite3_int64 dat;
				char	   *outputString = NULL;
				Oid			outputFunctionId = InvalidOid;
				bool		typeVarLength = false;

				getTypeOutputInfo(type, &outputFunctionId, &typeVarLength);
				outputString = OidOutputFunctionCall(outputFunctionId, value);
				elog(DEBUG4, "sqlite_fdw : BIT bind  %s", outputString);
				if (strlen(outputString) > SQLITE_FDW_BIT_DATATYPE_BUF_SIZE - 1 )
				{
					ereport(ERROR, (errcode(ERRCODE_FDW_INVALID_DATA_TYPE),
							errmsg("SQLite FDW dosens't support very long bit/varbit data"),
							errhint("bit length %ld, maxmum %ld", strlen(outputString), SQLITE_FDW_BIT_DATATYPE_BUF_SIZE - 1)));
				}
				dat = binstr2int(outputString);
				ret = sqlite3_bind_int64(stmt, attnum, dat);
				break;
			}
		default:
			{
				ereport(ERROR, (errcode(ERRCODE_FDW_INVALID_DATA_TYPE),
								errmsg("cannot convert constant value to Sqlite value %u", type),
								errhint("Constant value data type: %u", type)));
				break;
			}
	}
	if (ret != SQLITE_OK)
		ereport(ERROR, (errcode(ERRCODE_FDW_INVALID_DATA_TYPE),
						errmsg("Can't convert constant value to Sqlite: %s",
							   sqlite3_errmsg(sqlite3_db_handle(stmt))),
						errhint("Constant value data type: %u", type)));

}

/*
 * Give nearest SQLite data affinity for PostgreSQL data type
 */
static int32
sqlite_affinity_eqv_to_pgtype(Oid type)
{
	switch (type)
	{
		case INT2OID:
		case INT4OID:
		case INT8OID:
		case BOOLOID:
			return SQLITE_INTEGER;
		case FLOAT4OID:
		case FLOAT8OID:
		case NUMERICOID:
			return SQLITE_FLOAT;
		case BYTEAOID:
			return SQLITE_BLOB;
		default:
			return SQLITE3_TEXT;
	}
}

/*
 * Give equivalent string for SQLite data affinity by int from enum
 * SQLITE_INTEGER etc.
 */
static const char* sqlite_datatype(int t)
{
	static const char *azType[] = { "?", "integer", "real", "text", "blob", "null" };
	switch (t)
	{
		case SQLITE_INTEGER:
			return azType[1];
		case SQLITE_FLOAT:
			return azType[2];
		case SQLITE3_TEXT:
			return azType[3];
		case SQLITE_BLOB:
			return azType[4];
		case SQLITE_NULL:
			return azType[5];
		default:
			return azType[0];
	}
}

/*
 * Human readable message about disallowed combination of PostgreSQL columnn
 * data type and SQLite data value affinity
 */
static void sqlite_value_to_pg_error (Oid pgtyp, int pgtypmod, sqlite3_stmt * stmt, int stmt_colid, int sqlite_value_affinity, int affinity_for_pg_column, int value_byte_size_blob_or_utf8)
{
	const char	*sqlite_affinity = 0;
	const char	*pg_eqv_affinity = 0;
	const char	*pg_dataTypeName = 0;
	const int	 max_logged_byte_length = NAMEDATALEN;

	pg_dataTypeName = TypeNameToString(makeTypeNameFromOid(pgtyp, pgtypmod));
	sqlite_affinity = sqlite_datatype(sqlite_value_affinity);
	pg_eqv_affinity = sqlite_datatype(affinity_for_pg_column);

	if (value_byte_size_blob_or_utf8 < max_logged_byte_length)
	{
		const unsigned char	*text_value = sqlite3_column_text(stmt, stmt_colid);
		elog(ERROR, "SQLite data affinity \"%s\" disallowed for PostgreSQL data type \"%s\" = SQLite \"%s\", value = '%s'", sqlite_affinity, pg_dataTypeName, pg_eqv_affinity, text_value);
	}
	else
	{
		elog(ERROR, "SQLite data affinity \"%s\" disallowed for PostgreSQL data type \"%s\" = SQLite \"%s\" for a long value (%d bytes)", sqlite_affinity, pg_dataTypeName, pg_eqv_affinity, value_byte_size_blob_or_utf8);
	}
}

static char * sqlite_text_value_to_pg_db_encoding(sqlite3_stmt * stmt, int stmt_colid)
{
	int pg_database_encoding = GetDatabaseEncoding(); /* very fast call, see PostgreSQL mbutils.c */
	char *utf8_text_value;
	/* Text from this SQLite function is always UTF-8,
	 * see  https://www.sqlite.org/c3ref/column_blob.html
	 */
	utf8_text_value = (char *) sqlite3_column_text(stmt, stmt_colid);
	if (pg_database_encoding == PG_UTF8)
		return utf8_text_value;
	else
		/* There is no UTF16 in PostgreSQL for fast sqlite3_column_text16, hence always convert */
		return (char *) pg_do_encoding_conversion((unsigned char *) utf8_text_value, strlen(utf8_text_value), PG_UTF8, pg_database_encoding);
}

char *int2binstr(sqlite3_int64 num, char *s, size_t len)
{
	s[--len] = '\0';
    do
		s[--len] = ((num & 1) ? '1' : '0');
	while ((num >>= 1) != 0);
    return s + len;
}

sqlite3_int64 binstr2int(const char *s)
{
    sqlite3_int64 rc;
    for (rc = 0; '\0' != *s; s++) {
		if ('1' == *s) {
            rc = (rc * 2) + 1;
        } else if ('0' == *s) {
            rc *= 2;
        } else {
            errno = EINVAL;
            return -1;
        }
    }
    return rc;
}<|MERGE_RESOLUTION|>--- conflicted
+++ resolved
@@ -32,11 +32,8 @@
 			sqlite_value_to_pg_error (Oid pgtyp, int pgtypmod, sqlite3_stmt * stmt, int stmt_colid, int sqlite_value_affinity, int affinity_for_pg_column, int value_byte_size_blob_or_utf8);
 static char *
 			sqlite_text_value_to_pg_db_encoding(sqlite3_stmt * stmt, int stmt_colid);
-<<<<<<< HEAD
 char *
 			int2binstr(sqlite3_int64 num, char *s, size_t len);
-=======
->>>>>>> 3536796a
 
 /*
  * convert_sqlite_to_pg: Convert Sqlite data into PostgreSQL's compatible data types
