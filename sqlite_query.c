/*-------------------------------------------------------------------------
 *
 * SQLite Foreign Data Wrapper for PostgreSQL
 *
 * Portions Copyright (c) 2018, TOSHIBA CORPORATION
 *
 * IDENTIFICATION
 * 		sqlite_query.c
 *
 *-------------------------------------------------------------------------
 */

#include "postgres.h"
#include "sqlite_fdw.h"

#include <stdio.h>
#include <sqlite3.h>

#include "catalog/pg_type_d.h"
#include "utils/builtins.h"
#include "utils/lsyscache.h"
<<<<<<< HEAD
#include "utils/uuid.h"
#include "utils/timestamp.h"

=======
>>>>>>> 3536796a
#include "nodes/makefuncs.h"
#include "catalog/pg_type.h"
#include "parser/parse_type.h"
#include "mb/pg_wchar.h"
#include "commands/defrem.h"

static int32
			sqlite_affinity_eqv_to_pgtype(Oid pgtyp);
static const char*
			sqlite_datatype(int t);
static void
<<<<<<< HEAD
			sqlite_value_to_pg_error (Form_pg_attribute att, sqlite3_stmt * stmt, int stmt_colid, int sqlite_value_affinity, int affinity_for_pg_column, int value_byte_size_blob_or_utf8);
static char *
			get_column_option_string(Oid relid, int varattno, char *optionname);
int
			sqlite_bind_blob_algo (int attnum, Datum value, sqlite3_stmt * stmt);
static char *
=======
			sqlite_value_to_pg_error (Oid pgtyp, int pgtypmod, sqlite3_stmt * stmt, int stmt_colid, int sqlite_value_affinity, int affinity_for_pg_column, int value_byte_size_blob_or_utf8);
static char *
>>>>>>> 3536796a
			sqlite_text_value_to_pg_db_encoding(sqlite3_stmt * stmt, int stmt_colid);

/*
 * convert_sqlite_to_pg: Convert Sqlite data into PostgreSQL's compatible data types
 */
NullableDatum
sqlite_convert_to_pg(Form_pg_attribute att, sqlite3_stmt * stmt, int stmt_colid, AttInMetadata *attinmeta, AttrNumber attnum, int sqlite_value_affinity, int AffinityBehaviourFlags)
{
	Oid			pgtyp = att->atttypid;
	Datum		value_datum = 0;
	char	   *valstr = NULL;
	int			affinity_for_pg_column = sqlite_affinity_eqv_to_pgtype(pgtyp);
<<<<<<< HEAD
				/* Compute always, void text and void BLOB will be special cases */
	int		 	value_byte_size_blob_or_utf8 = sqlite3_column_bytes(stmt, stmt_colid);
=======
	int		 	value_byte_size_blob_or_utf8 = sqlite3_column_bytes(stmt, stmt_colid); /* Compute always, void text and void BLOB will be special cases */

	if (affinity_for_pg_column != sqlite_value_affinity && sqlite_value_affinity == SQLITE3_TEXT)
	{
		sqlite_value_to_pg_error (pgtyp, pgtypmod, stmt, stmt_colid, sqlite_value_affinity, affinity_for_pg_column, value_byte_size_blob_or_utf8);
	}
>>>>>>> 3536796a

	switch (pgtyp)
	{
		case BOOLOID:
			{
				switch (sqlite_value_affinity)
				{
					case SQLITE_INTEGER: /* <-- proper and recommended SQLite affinity of value for pgtyp */
						{
							int			value = sqlite3_column_int(stmt, stmt_colid);
							return (struct NullableDatum){BoolGetDatum(value), false};
						}
					case SQLITE_FLOAT:
					case SQLITE_BLOB:
						{
							sqlite_value_to_pg_error (att, stmt, attnum, sqlite_value_affinity, affinity_for_pg_column, value_byte_size_blob_or_utf8);
							break;
						}
					case SQLITE3_TEXT:
					{
						if (value_byte_size_blob_or_utf8)
							sqlite_value_to_pg_error (att, stmt, attnum, sqlite_value_affinity, affinity_for_pg_column, value_byte_size_blob_or_utf8);
						else
							elog(ERROR, "Void text disallowed for PostgreSQL bool column");
						break;
					}
					default:
					{
						sqlite_value_to_pg_error (att, stmt, attnum, sqlite_value_affinity, affinity_for_pg_column, value_byte_size_blob_or_utf8);
						break;
					}
				}
				break;
			}
		case BYTEAOID:
			{
<<<<<<< HEAD
				switch (sqlite_value_affinity)
				{
					case SQLITE_INTEGER:
					case SQLITE_FLOAT:
					default:
						{
							sqlite_value_to_pg_error (att, stmt, attnum, sqlite_value_affinity, affinity_for_pg_column, value_byte_size_blob_or_utf8);
							break;
						}
					case SQLITE_BLOB: /* <-- proper and recommended SQLite affinity of value for pgtyp */
					case SQLITE3_TEXT: /* threated as UTF-8 text BLOB */
					{
						value_datum = (Datum) palloc0(value_byte_size_blob_or_utf8 + VARHDRSZ);
						memcpy(VARDATA(value_datum), sqlite3_column_blob(stmt, stmt_colid), value_byte_size_blob_or_utf8);
						SET_VARSIZE(value_datum, value_byte_size_blob_or_utf8 + VARHDRSZ);
						return (struct NullableDatum) {PointerGetDatum(value_datum), false};
					}
				}
				break;
=======
				value_datum = (Datum) palloc0(value_byte_size_blob_or_utf8 + VARHDRSZ);
				memcpy(VARDATA(value_datum), sqlite3_column_blob(stmt, stmt_colid), value_byte_size_blob_or_utf8);
				SET_VARSIZE(value_datum, value_byte_size_blob_or_utf8 + VARHDRSZ);
				return (struct NullableDatum) { PointerGetDatum((const void *) value_datum), false};
>>>>>>> 3536796a
			}
		case INT2OID:
			{
				switch (sqlite_value_affinity)
				{
					case SQLITE_INTEGER: /* <-- proper and recommended SQLite affinity of value for pgtyp */
						{
							int			value = sqlite3_column_int(stmt, stmt_colid);
							return (struct NullableDatum) {Int16GetDatum(value), false};
						}
					case SQLITE_FLOAT:
					case SQLITE_BLOB:
					default:
						{
							sqlite_value_to_pg_error (att, stmt, attnum, sqlite_value_affinity, affinity_for_pg_column, value_byte_size_blob_or_utf8);
							break;
						}
					case SQLITE3_TEXT:
					{
						if (value_byte_size_blob_or_utf8)
							sqlite_value_to_pg_error (att, stmt, attnum, sqlite_value_affinity, affinity_for_pg_column, value_byte_size_blob_or_utf8);
						else
							elog(ERROR, "Void text disallowed for PostgreSQL smallint column");
						break;
					}
				}
				break;
			}
		case INT4OID:
			{
				switch (sqlite_value_affinity)
				{
					case SQLITE_INTEGER: /* <-- proper and recommended SQLite affinity of value for pgtyp */
					{
						int			value = sqlite3_column_int(stmt, stmt_colid);
						return (struct NullableDatum) {Int32GetDatum(value), false};
					}
					case SQLITE_FLOAT: /* TODO: This code is untill mod() pushdowning fix here*/
					{
						int			value = sqlite3_column_int(stmt, stmt_colid);
						elog(DEBUG2, "sqlite_fdw : real aff. was readed for pg int32");
						return (struct NullableDatum) {Int32GetDatum(value), false};
					}
					case SQLITE_BLOB:
					default:
						{
							sqlite_value_to_pg_error (att, stmt, attnum, sqlite_value_affinity, affinity_for_pg_column, value_byte_size_blob_or_utf8);
							break;
						}
					case SQLITE3_TEXT:
					{
						if (value_byte_size_blob_or_utf8)
							sqlite_value_to_pg_error (att, stmt, stmt_colid, sqlite_value_affinity, affinity_for_pg_column, value_byte_size_blob_or_utf8);
						else
							elog(ERROR, "Void text disallowed for PostgreSQL int column");
						break;
					}
				}
				break;
			}
		case INT8OID:
			{
				switch (sqlite_value_affinity)
				{
					case SQLITE_INTEGER: /* <-- proper and recommended SQLite affinity of value for pgtyp */
						{
							sqlite3_int64 value = sqlite3_column_int64(stmt, stmt_colid);
							return (struct NullableDatum) {Int64GetDatum(value), false};
						}
					case SQLITE_FLOAT: /* TODO: This code is untill mod() pushdowning fix here*/
					{
						int			value = sqlite3_column_int(stmt, stmt_colid);
						elog(DEBUG2, "sqlite_fdw : real aff. was readed for pg int64");
						return (struct NullableDatum) {Int32GetDatum(value), false};
					}					
					case SQLITE_BLOB:
					default:
						{
							sqlite_value_to_pg_error (att, stmt, attnum, sqlite_value_affinity, affinity_for_pg_column, value_byte_size_blob_or_utf8);
							break;
						}
					case SQLITE3_TEXT:
					{
						if (value_byte_size_blob_or_utf8)
							sqlite_value_to_pg_error (att, stmt, attnum, sqlite_value_affinity, affinity_for_pg_column, value_byte_size_blob_or_utf8);
						else
							elog(ERROR, "Void text disallowed for PostgreSQL bigint column");
						break;
					}
				}
				break;
			}
		case FLOAT4OID:
			{
				switch (sqlite_value_affinity)
				{
					case SQLITE_FLOAT: /* <-- proper and recommended SQLite affinity of value for pgtyp */
						{
							double		value = sqlite3_column_double(stmt, stmt_colid);
							return (struct NullableDatum) {Float4GetDatum((float4) value), false};
						}
					case SQLITE_INTEGER:
					case SQLITE_BLOB:
					default:
						{
							sqlite_value_to_pg_error (att, stmt, attnum, sqlite_value_affinity, affinity_for_pg_column, value_byte_size_blob_or_utf8);
							break;
						}
					case SQLITE3_TEXT:
					{
						if (value_byte_size_blob_or_utf8)
							sqlite_value_to_pg_error (att, stmt, attnum, sqlite_value_affinity, affinity_for_pg_column, value_byte_size_blob_or_utf8);
						else
							elog(ERROR, "Void text disallowed for PostgreSQL float4 column");
						break;
					}
				}
				break;
			}
		case FLOAT8OID:
			{
				switch (sqlite_value_affinity)
				{
					case SQLITE_FLOAT: /* <-- proper and recommended SQLite affinity of value for pgtyp */
						{
							double		value = sqlite3_column_double(stmt, stmt_colid);
							return (struct NullableDatum) {Float8GetDatum((float8) value), false};
						}
					case SQLITE_INTEGER:
					case SQLITE_BLOB:
					default:
						{
							sqlite_value_to_pg_error (att, stmt, attnum, sqlite_value_affinity, affinity_for_pg_column, value_byte_size_blob_or_utf8);
							break;
						}
					case SQLITE3_TEXT:
					{
						if (value_byte_size_blob_or_utf8)
							sqlite_value_to_pg_error (att, stmt, attnum, sqlite_value_affinity, affinity_for_pg_column, value_byte_size_blob_or_utf8);
						else
							elog(ERROR, "Void text disallowed for PostgreSQL float8 column");
						break;
					}
				}
				break;
			}
		case TIMESTAMPOID:
		case TIMESTAMPTZOID:
			{
				/*
				 * We add this conversion to allow add INTEGER/FLOAT SQLite
				 * Columns be added as TimeStamp in PostgreSQL. We just
				 * calling PostgreSQL function "to_timestamp(double value)""
				 * to convert each registry returned from INT/FLOAT value to
				 * TimeStamp string, so PosgtreSQL can handle/show without
				 * problems. If it's a TEXT SQLite column...we let them to the
				 * "regular" process because its already implemented and
				 * working properly.
				 */
				switch (sqlite_value_affinity)
				{
					case SQLITE_INTEGER:
						{
							Timestamp value = (Timestamp)sqlite3_column_int64(stmt, stmt_colid);
							return (struct NullableDatum) {TimestampGetDatum(value), false};
						}
					case SQLITE_FLOAT:
						{
							double		value = sqlite3_column_double(stmt, stmt_colid);
							Datum		d = DirectFunctionCall1(float8_timestamptz, Float8GetDatum((float8) value));
							return (struct NullableDatum) {d, false};
						}
					case SQLITE_BLOB:
					default:
						{
							sqlite_value_to_pg_error (att, stmt, attnum, sqlite_value_affinity, affinity_for_pg_column, value_byte_size_blob_or_utf8);
							break;
						}
					case SQLITE3_TEXT:
					{
						if (value_byte_size_blob_or_utf8)
							valstr = sqlite_text_value_to_pg_db_encoding(stmt, stmt_colid);
						else
							elog(ERROR, "Void text disallowed for PostgreSQL float4 column");
						break;
					}
				}
				break;
			}
		case NUMERICOID:
			{
				switch (sqlite_value_affinity)
				{
					case SQLITE_INTEGER:
					case SQLITE_FLOAT: /* <-- proper and recommended SQLite affinity of value for pgtyp */
						{
							double		value = sqlite3_column_double(stmt, stmt_colid);
							valstr = DatumGetCString(DirectFunctionCall1(float8out, Float8GetDatum((float8) value)));
							break; /* !!! use valstr later! */
						}
					case SQLITE_BLOB:
					default:
						{
							sqlite_value_to_pg_error (att, stmt, attnum, sqlite_value_affinity, affinity_for_pg_column, value_byte_size_blob_or_utf8);
							break;
						}
					case SQLITE3_TEXT:
					{
						if (value_byte_size_blob_or_utf8)
							sqlite_value_to_pg_error (att, stmt, attnum, sqlite_value_affinity, affinity_for_pg_column, value_byte_size_blob_or_utf8);
						else
							elog(ERROR, "Void text disallowed for PostgreSQL numeric column");
						break;
					}
				}
				break;
			}
			case UUIDOID:
				{
				switch (sqlite_value_affinity)
				{
					case SQLITE_INTEGER:
					case SQLITE_FLOAT:
						{
							sqlite_value_to_pg_error (att, stmt, attnum, sqlite_value_affinity, affinity_for_pg_column, value_byte_size_blob_or_utf8);
							break;
						}
					case SQLITE_BLOB: /* <-- first proper and recommended SQLite affinity of value for pgtyp */
						{
							if (value_byte_size_blob_or_utf8 != UUID_LEN)
							{
								ereport(ERROR, (errcode(ERRCODE_FDW_INVALID_DATA_TYPE),
												errmsg("PostgreSQL uuid data type allows only %d bytes SQLite blob value", UUID_LEN),
												errhint("incorrect value is %d bytes length", value_byte_size_blob_or_utf8)));
								break;
							}
						else
							{
								const unsigned char * sqlite_blob = 0;
								pg_uuid_t  *retval = (pg_uuid_t *) palloc0(sizeof(pg_uuid_t));
								sqlite_blob = sqlite3_column_blob(stmt, stmt_colid);
								memcpy(retval->data, sqlite_blob, UUID_LEN);
								return (struct NullableDatum){UUIDPGetDatum(retval), false};
								break;
							}
						}
					case SQLITE3_TEXT: /* <-- second proper and recommended SQLite affinity of value for pgtyp */
					{
						if (value_byte_size_blob_or_utf8)
							valstr = sqlite_text_value_to_pg_db_encoding(stmt, stmt_colid);
						else
							elog(ERROR, "Void text disallowed for PostgreSQL uuid column");
						break;
					}
					default:
					{
						sqlite_value_to_pg_error (att, stmt, attnum, sqlite_value_affinity, affinity_for_pg_column, value_byte_size_blob_or_utf8);
						break;
					}
				}
				break;
			}
		/* some popular datatypes for default algorythm branch
		 * case BPCHAROID:
		 * case VARCHAROID:
		 * case TEXTOID:
		 * case JSONOID:
		 * case NAMEOID:
		 * case TIMEOID:
		 */
		default:
			{
				valstr = sqlite_text_value_to_pg_db_encoding(stmt, stmt_colid);
			}
	}
	/* convert string value to appropriate type value */
	value_datum = InputFunctionCall(&attinmeta->attinfuncs[attnum],
									valstr,
									attinmeta->attioparams[attnum],
									attinmeta->atttypmods[attnum]);
	return (struct NullableDatum){value_datum, false};
}

/*
 * sqlite_bind_blob_algo:
 * Common part of extracting and preparing PostgreSQL bytea data
 * for SQLite binding as blob
 */
int sqlite_bind_blob_algo (int attnum, Datum value, sqlite3_stmt * stmt)
{
	int			len;
	char	   *dat = NULL;
	char	   *result = DatumGetPointer(value);

	if (VARATT_IS_1B(result))
	{
		len = VARSIZE_1B(result) - VARHDRSZ_SHORT;
		dat = VARDATA_1B(result);
	}
	else
	{
		len = VARSIZE_4B(result) - VARHDRSZ;
		dat = VARDATA_4B(result);
	}
	return sqlite3_bind_blob(stmt, attnum, dat, len, SQLITE_TRANSIENT);
}

static char *
get_column_option_string(Oid relid, int varattno, char *optionname)
{
	char	   *coloptionvalue = NULL;
	List	   *options;
	ListCell   *lc;

	options = GetForeignColumnOptions(relid, varattno);
	foreach(lc, options)
	{
		DefElem	*def = (DefElem *) lfirst(lc);

		if (strcmp(def->defname, optionname) == 0)
		{
			coloptionvalue = defGetString(def);
			break;
		}
	}
	return coloptionvalue;
}

/*
 * bind_sql_var:
 * Bind the values provided as DatumBind the values and nulls to modify the target table (INSERT/UPDATE)
 */
void
sqlite_bind_sql_var(Form_pg_attribute att, int attnum, Datum value, sqlite3_stmt * stmt, bool *isnull, Oid relid)
{
	int			ret = SQLITE_OK;
	Oid			type = att->atttypid;
	int32		pgtypmod = att->atttypmod;
	attnum++;
	elog(DEBUG2, "sqlite_fdw : %s %d type=%u relid=%u typmod=%d ", __func__, attnum, type, relid, pgtypmod);

	if (*isnull)
	{
		ret = sqlite3_bind_null(stmt, attnum);
		if (ret != SQLITE_OK)
			elog(ERROR, "sqlite3_bind_null failed with rc=%d", ret);
		return;
	}

	switch (type)
	{
		case INT2OID:
			{
				int16		dat = DatumGetInt16(value);

				ret = sqlite3_bind_int(stmt, attnum, dat);
				break;
			}
		case INT4OID:
			{
				int32		dat = DatumGetInt32(value);

				ret = sqlite3_bind_int(stmt, attnum, dat);
				break;
			}
		case INT8OID:
			{
				int64		dat = DatumGetInt64(value);

				ret = sqlite3_bind_int64(stmt, attnum, dat);
				break;
			}

		case FLOAT4OID:

			{
				float4		dat = DatumGetFloat4(value);

				ret = sqlite3_bind_double(stmt, attnum, (double) dat);
				break;
			}
		case FLOAT8OID:
			{
				float8		dat = DatumGetFloat8(value);

				ret = sqlite3_bind_double(stmt, attnum, dat);
				break;
			}

		case NUMERICOID:
			{
				Datum		value_datum = DirectFunctionCall1(numeric_float8, value);
				float8		dat = DatumGetFloat8(value_datum);

				ret = sqlite3_bind_double(stmt, attnum, dat);
				break;
			}
		case BOOLOID:
			{
				int32		dat = DatumGetInt32(value);

				ret = sqlite3_bind_int(stmt, attnum, dat);
				break;
			}

		case BPCHAROID:
		case VARCHAROID:
		case TEXTOID:
		case JSONOID:
		case NAMEOID:
		case TIMEOID:
		case TIMESTAMPOID:
		case TIMESTAMPTZOID:
		case DATEOID:
			{
				/* Bind as text because SQLite does not have these types */
				char	   *outputString = NULL;
				Oid			outputFunctionId = InvalidOid;
				bool		typeVarLength = false;
				int			pg_database_encoding = GetDatabaseEncoding(); /* very fast call, see PostgreSQL mbutils.c */
				char	   *utf8_text_value = NULL;

				getTypeOutputInfo(type, &outputFunctionId, &typeVarLength);
				outputString = OidOutputFunctionCall(outputFunctionId, value);
				if (pg_database_encoding == PG_UTF8)
					utf8_text_value = outputString;
				else
					utf8_text_value = (char *) pg_do_encoding_conversion((unsigned char *) outputString, strlen(outputString), pg_database_encoding, PG_UTF8);
				ret = sqlite3_bind_text(stmt, attnum, utf8_text_value, -1, SQLITE_TRANSIENT);
				break;
			}
		case BYTEAOID:
			{
				ret = sqlite_bind_blob_algo(attnum, value, stmt);
				break;
			}
		case UUIDOID:
			{
				bool		uuid_as_blob = false;

				if (relid)
				{
					char * optv = get_column_option_string (relid, attnum, "column_type");
					elog(DEBUG3, "sqlite_fdw : col type %s ", optv);
					if (optv != NULL && strcasecmp(optv, "BLOB") == 0)
						uuid_as_blob = true;
				}

				if (uuid_as_blob)
				{
					unsigned char *dat = palloc0(UUID_LEN);		
					pg_uuid_t* pg_uuid = DatumGetUUIDP(value);
					elog(DEBUG2, "sqlite_fdw : bind uuid as blob");
					memcpy(dat, pg_uuid->data, UUID_LEN);					
					ret = sqlite3_bind_blob(stmt, attnum, dat, UUID_LEN, SQLITE_TRANSIENT);
				}
				else 
				{
					/* uuid as text */
					char	   *outputString = NULL;
					Oid			outputFunctionId = InvalidOid;
					bool		typeVarLength = false;
					getTypeOutputInfo(type, &outputFunctionId, &typeVarLength);
					outputString = OidOutputFunctionCall(outputFunctionId, value); /* uuid text belongs to ASCII subset, no need to translate encoding */
					ret = sqlite3_bind_text(stmt, attnum, outputString, -1, SQLITE_TRANSIENT);
				}
				break;
			}
		default:
			{
				NameData	pgColND = att->attname;
				const char	*pg_dataTypeName = TypeNameToString(makeTypeNameFromOid(type, pgtypmod));
				ereport(ERROR, (errcode(ERRCODE_FDW_INVALID_DATA_TYPE),
								errmsg("cannot convert constant value to Sqlite value"),
								errhint("Constant value data type: \"%s\" in column \"%.*s\"", pg_dataTypeName, (int)sizeof(pgColND.data), pgColND.data)));
				break;
			}
	}
	if (ret != SQLITE_OK)
	{
		const char	*pg_dataTypeName = TypeNameToString(makeTypeNameFromOid(type, pgtypmod));
		ereport(ERROR, (errcode(ERRCODE_FDW_INVALID_DATA_TYPE),
						errmsg("Can't convert constant value to Sqlite: %s",
							   sqlite3_errmsg(sqlite3_db_handle(stmt))),
						errhint("Constant value data type: %s", pg_dataTypeName)));
	}
}

/*
 * Give nearest SQLite data affinity for PostgreSQL data type
 */
static int32
sqlite_affinity_eqv_to_pgtype(Oid type)
{
	switch (type)
	{
		case INT2OID:
		case INT4OID:
		case INT8OID:
		case BOOLOID:
			return SQLITE_INTEGER;
		case FLOAT4OID:
		case FLOAT8OID:
		case NUMERICOID:
			return SQLITE_FLOAT;
		case BYTEAOID:
			return SQLITE_BLOB;
		default:
			return SQLITE3_TEXT;
	}
}

/*
 * Give equivalent string for SQLite data affinity by int from enum
 * SQLITE_INTEGER etc.
 */
static const char* sqlite_datatype(int t)
{
	static const char *azType[] = { "?", "integer", "real", "text", "blob", "null" };
	switch (t)
	{
		case SQLITE_INTEGER:
			return azType[1];
		case SQLITE_FLOAT:
			return azType[2];
		case SQLITE3_TEXT:
			return azType[3];
		case SQLITE_BLOB:
			return azType[4];
		case SQLITE_NULL:
			return azType[5];
		default:
			return azType[0];
	}
}

/*
 * Human readable message about disallowed combination of PostgreSQL columnn
 * data type and SQLite data value affinity
 */
static void sqlite_value_to_pg_error (Form_pg_attribute att, sqlite3_stmt * stmt, int stmt_colid, int sqlite_value_affinity, int affinity_for_pg_column, int value_byte_size_blob_or_utf8)
{
<<<<<<< HEAD
	Oid			pgtyp = att->atttypid;
	int32		pgtypmod = att->atttypmod;
	NameData	pgColND = att->attname;
	const char *sqlite_affinity = 0;
	const char *pg_eqv_affinity = 0;
	const char *pg_dataTypeName = 0;
	const int	max_logged_byte_length = NAMEDATALEN;
=======
	const char	*sqlite_affinity = 0;
	const char	*pg_eqv_affinity = 0;
	const char	*pg_dataTypeName = 0;
	const int	 max_logged_byte_length = NAMEDATALEN;
>>>>>>> 3536796a

	pg_dataTypeName = TypeNameToString(makeTypeNameFromOid(pgtyp, pgtypmod));
	sqlite_affinity = sqlite_datatype(sqlite_value_affinity);
	pg_eqv_affinity = sqlite_datatype(affinity_for_pg_column);

	if (value_byte_size_blob_or_utf8 < max_logged_byte_length)
	{
		const unsigned char	*text_value = sqlite3_column_text(stmt, stmt_colid);
		ereport(ERROR, (errcode(ERRCODE_FDW_INVALID_DATA_TYPE),
						errmsg("SQLite data affinity \"%s\" disallowed for PostgreSQL data type \"%s\"", sqlite_affinity, pg_dataTypeName),
						errhint("In column \"%.*s\" expected SQLite affinity \"%s\", incorrect value = '%s'", (int)sizeof(pgColND.data), pgColND.data, pg_eqv_affinity, text_value)));
	}
	else
	{
		ereport(ERROR, (errcode(ERRCODE_FDW_INVALID_DATA_TYPE),
						errmsg("SQLite data affinity \"%s\" disallowed for PostgreSQL data type \"%s\"", sqlite_affinity, pg_dataTypeName),
						errhint("In column \"%.*s\" expected SQLite affinity \"%s\", a long incorrect value (%d bytes)", (int)sizeof(pgColND.data), pgColND.data, pg_eqv_affinity, value_byte_size_blob_or_utf8)));
	}
}

static char * sqlite_text_value_to_pg_db_encoding(sqlite3_stmt * stmt, int stmt_colid)
{
	int pg_database_encoding = GetDatabaseEncoding(); /* very fast call, see PostgreSQL mbutils.c */
	char *utf8_text_value;
	/* Text from this SQLite function is always UTF-8,
	 * see  https://www.sqlite.org/c3ref/column_blob.html
	 */
	utf8_text_value = (char *) sqlite3_column_text(stmt, stmt_colid);
	if (pg_database_encoding == PG_UTF8)
		return utf8_text_value;
	else
		/* There is no UTF16 in PostgreSQL for fast sqlite3_column_text16, hence always convert */
		return (char *) pg_do_encoding_conversion((unsigned char *) utf8_text_value, strlen(utf8_text_value), PG_UTF8, pg_database_encoding);
}<|MERGE_RESOLUTION|>--- conflicted
+++ resolved
@@ -19,12 +19,8 @@
 #include "catalog/pg_type_d.h"
 #include "utils/builtins.h"
 #include "utils/lsyscache.h"
-<<<<<<< HEAD
 #include "utils/uuid.h"
 #include "utils/timestamp.h"
-
-=======
->>>>>>> 3536796a
 #include "nodes/makefuncs.h"
 #include "catalog/pg_type.h"
 #include "parser/parse_type.h"
@@ -36,17 +32,12 @@
 static const char*
 			sqlite_datatype(int t);
 static void
-<<<<<<< HEAD
 			sqlite_value_to_pg_error (Form_pg_attribute att, sqlite3_stmt * stmt, int stmt_colid, int sqlite_value_affinity, int affinity_for_pg_column, int value_byte_size_blob_or_utf8);
 static char *
 			get_column_option_string(Oid relid, int varattno, char *optionname);
 int
 			sqlite_bind_blob_algo (int attnum, Datum value, sqlite3_stmt * stmt);
 static char *
-=======
-			sqlite_value_to_pg_error (Oid pgtyp, int pgtypmod, sqlite3_stmt * stmt, int stmt_colid, int sqlite_value_affinity, int affinity_for_pg_column, int value_byte_size_blob_or_utf8);
-static char *
->>>>>>> 3536796a
 			sqlite_text_value_to_pg_db_encoding(sqlite3_stmt * stmt, int stmt_colid);
 
 /*
@@ -59,17 +50,8 @@
 	Datum		value_datum = 0;
 	char	   *valstr = NULL;
 	int			affinity_for_pg_column = sqlite_affinity_eqv_to_pgtype(pgtyp);
-<<<<<<< HEAD
 				/* Compute always, void text and void BLOB will be special cases */
 	int		 	value_byte_size_blob_or_utf8 = sqlite3_column_bytes(stmt, stmt_colid);
-=======
-	int		 	value_byte_size_blob_or_utf8 = sqlite3_column_bytes(stmt, stmt_colid); /* Compute always, void text and void BLOB will be special cases */
-
-	if (affinity_for_pg_column != sqlite_value_affinity && sqlite_value_affinity == SQLITE3_TEXT)
-	{
-		sqlite_value_to_pg_error (pgtyp, pgtypmod, stmt, stmt_colid, sqlite_value_affinity, affinity_for_pg_column, value_byte_size_blob_or_utf8);
-	}
->>>>>>> 3536796a
 
 	switch (pgtyp)
 	{
@@ -106,7 +88,6 @@
 			}
 		case BYTEAOID:
 			{
-<<<<<<< HEAD
 				switch (sqlite_value_affinity)
 				{
 					case SQLITE_INTEGER:
@@ -122,16 +103,10 @@
 						value_datum = (Datum) palloc0(value_byte_size_blob_or_utf8 + VARHDRSZ);
 						memcpy(VARDATA(value_datum), sqlite3_column_blob(stmt, stmt_colid), value_byte_size_blob_or_utf8);
 						SET_VARSIZE(value_datum, value_byte_size_blob_or_utf8 + VARHDRSZ);
-						return (struct NullableDatum) {PointerGetDatum(value_datum), false};
-					}
-				}
-				break;
-=======
-				value_datum = (Datum) palloc0(value_byte_size_blob_or_utf8 + VARHDRSZ);
-				memcpy(VARDATA(value_datum), sqlite3_column_blob(stmt, stmt_colid), value_byte_size_blob_or_utf8);
-				SET_VARSIZE(value_datum, value_byte_size_blob_or_utf8 + VARHDRSZ);
-				return (struct NullableDatum) { PointerGetDatum((const void *) value_datum), false};
->>>>>>> 3536796a
+						return (struct NullableDatum) {PointerGetDatum((const void *)value_datum), false};
+					}
+				}
+				break;
 			}
 		case INT2OID:
 			{
@@ -674,7 +649,6 @@
  */
 static void sqlite_value_to_pg_error (Form_pg_attribute att, sqlite3_stmt * stmt, int stmt_colid, int sqlite_value_affinity, int affinity_for_pg_column, int value_byte_size_blob_or_utf8)
 {
-<<<<<<< HEAD
 	Oid			pgtyp = att->atttypid;
 	int32		pgtypmod = att->atttypmod;
 	NameData	pgColND = att->attname;
@@ -682,12 +656,6 @@
 	const char *pg_eqv_affinity = 0;
 	const char *pg_dataTypeName = 0;
 	const int	max_logged_byte_length = NAMEDATALEN;
-=======
-	const char	*sqlite_affinity = 0;
-	const char	*pg_eqv_affinity = 0;
-	const char	*pg_dataTypeName = 0;
-	const int	 max_logged_byte_length = NAMEDATALEN;
->>>>>>> 3536796a
 
 	pg_dataTypeName = TypeNameToString(makeTypeNameFromOid(pgtyp, pgtypmod));
 	sqlite_affinity = sqlite_datatype(sqlite_value_affinity);
