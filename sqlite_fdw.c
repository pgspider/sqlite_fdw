/*-------------------------------------------------------------------------
 *
 * SQLite Foreign Data Wrapper for PostgreSQL
 *
 * Portions Copyright (c) 2018, TOSHIBA CORPORATION
 *
 * IDENTIFICATION
 *        sqlite_fdw.c
 *
 *-------------------------------------------------------------------------
 */

#include "postgres.h"
#include "sqlite_fdw.h"

#include <sqlite3.h>

#include "catalog/pg_collation.h"
#include "catalog/pg_type.h"
#include "commands/defrem.h"
#include "commands/explain.h"
#include "foreign/fdwapi.h"
#include "funcapi.h"
#include "mb/pg_wchar.h"
#include "miscadmin.h"
#include "nodes/makefuncs.h"
#include "nodes/nodeFuncs.h"
#if (PG_VERSION_NUM < 140000)
	#include "optimizer/clauses.h"
#endif
#include "optimizer/pathnode.h"
#if PG_VERSION_NUM >= 120000
	#include "optimizer/appendinfo.h"
#endif
#include "optimizer/planmain.h"
#include "optimizer/planner.h"
#include "optimizer/cost.h"
#if (PG_VERSION_NUM >= 130010 && PG_VERSION_NUM < 140000) || \
	(PG_VERSION_NUM >= 140007 && PG_VERSION_NUM < 150000) || \
	(PG_VERSION_NUM >= 150002)
	#include "optimizer/inherit.h"
#endif
#include "optimizer/paths.h"
#include "optimizer/prep.h"
#include "optimizer/restrictinfo.h"
#include "optimizer/tlist.h"
#include "parser/parsetree.h"
#include "parser/parse_type.h"
#include "storage/ipc.h"
#include "utils/builtins.h"
#include "utils/formatting.h"
#include "utils/guc.h"
#include "utils/lsyscache.h"
#include "utils/selfuncs.h"


extern PGDLLEXPORT void _PG_init(void);

static void sqlite_fdw_exit(int code, Datum arg);

PG_MODULE_MAGIC;


/* The number of default estimated rows for table which does not exist in sqlite1_stat1
 * See sqlite3ResultSetOfSelect in select.c of SQLite
 */
#define DEFAULT_ROW_ESTIMATE 1000000
#define DEFAULTE_NUM_ROWS	1000
#define IS_KEY_COLUMN(A)		((strcmp(A->defname, "key") == 0) && \
								 (strcmp(strVal(A->arg), "true") == 0))


/* Default CPU cost to start up a foreign query. */
#define DEFAULT_FDW_STARTUP_COST	100.0

/* Default CPU cost to process 1 row (above and beyond cpu_tuple_cost). */
#if PG_VERSION_NUM >= 170000
#define DEFAULT_FDW_TUPLE_COST 0.2
#else
#define DEFAULT_FDW_TUPLE_COST 0.01
#endif

/* If no remote estimates, assume a sort costs 20% extra */
#define DEFAULT_FDW_SORT_MULTIPLIER 1.2

/*
 * This enum describes what's kept in the fdw_private list for a ForeignPath.
 * We store:
 *
 * 1) Boolean flag showing if the remote query has the final sort
 * 2) Boolean flag showing if the remote query has the LIMIT clause
 */
enum FdwPathPrivateIndex
{
	/* has-final-sort flag (as an integer Value node) */
	FdwPathPrivateHasFinalSort,
	/* has-limit flag (as an integer Value node) */
	FdwPathPrivateHasLimit,
};

/*
 * Indexes of FDW-private information stored in fdw_private lists.
 *
 * These items are indexed with the enum FdwScanPrivateIndex, so an item
 * can be fetched with list_nth().  For example, to get the SELECT statement:
 *		sql = strVal(list_nth(fdw_private, FdwScanPrivateSelectSql));
 */
enum FdwScanPrivateIndex
{
	/* SQL statement to execute remotely (as a String node) */
	FdwScanPrivateSelectSql,
	/* Integer list of attribute numbers retrieved by the SELECT */
	FdwScanPrivateRetrievedAttrs,
	/* Integer representing UPDATE/DELETE target */
	FdwScanPrivateForUpdate,
#if (PG_VERSION_NUM < 100000)
	/* rtindex */
	FdwScanPrivateRtIndex,
#endif

	/*
	 * String describing join i.e. names of relations being joined and types
	 * of join, added when the scan is join
	 */
	FdwScanPrivateRelations,
};

/*
 * Similarly, this enum describes what's kept in the fdw_private list for
 * a ModifyTable node referencing a sqlite_fdw foreign table.  We store:
 *
 * 1) INSERT/UPDATE/DELETE statement text to be sent to the remote server
 * 2) Integer list of target attribute numbers for INSERT/UPDATE
 *	  (NIL for a DELETE)
 * 3) Length till the end of VALUES clause for INSERT
 *	  (-1 for a DELETE/UPDATE)
 */
enum FdwModifyPrivateIndex
{
	/* SQL statement to execute remotely (as a String node) */
	FdwModifyPrivateUpdateSql,
	/* Integer list of target attribute numbers for INSERT/UPDATE */
	FdwModifyPrivateTargetAttnums,
	/* Length till the end of VALUES clause (as an Integer node) */
	FdwModifyPrivateLen,
};

/*
 * Similarly, this enum describes what's kept in the fdw_private list for
 * a ForeignScan node that modifies a foreign table directly.  We store:
 *
 * 1) UPDATE/DELETE statement text to be sent to the remote server
 * 2) Boolean flag showing if the remote query has a RETURNING clause
 * 3) Integer list of attribute numbers retrieved by RETURNING, if any
 * 4) Boolean flag showing if we set the command es_processed
 */
enum FdwDirectModifyPrivateIndex
{
	/* SQL statement to execute remotely (as a String node) */
	FdwDirectModifyPrivateUpdateSql,
	/* has-returning flag (as a Boolean node) */
	FdwDirectModifyPrivateHasReturning,
	/* Integer list of attribute numbers retrieved by RETURNING */
	FdwDirectModifyPrivateRetrievedAttrs,
	/* set-processed flag (as a Boolean node) */
	FdwDirectModifyPrivateSetProcessed,
};

extern PGDLLEXPORT Datum sqlite_fdw_handler(PG_FUNCTION_ARGS);

PG_FUNCTION_INFO_V1(sqlite_fdw_handler);
PG_FUNCTION_INFO_V1(sqlite_fdw_version);


static void sqliteGetForeignRelSize(PlannerInfo *root,
									RelOptInfo *baserel,
									Oid foreigntableid);

static void sqliteGetForeignPaths(PlannerInfo *root,
								  RelOptInfo *baserel,
								  Oid foreigntableid);

static ForeignScan *sqliteGetForeignPlan(PlannerInfo *root,
										 RelOptInfo *baserel,
										 Oid foreigntableid,
										 ForeignPath *best_path,
										 List *tlist,
										 List *scan_clauses,
										 Plan *outer_plan);


static void sqliteBeginForeignScan(ForeignScanState *node,
								   int eflags);

static TupleTableSlot *sqliteIterateForeignScan(ForeignScanState *node);

static void sqliteReScanForeignScan(ForeignScanState *node);

static void sqliteEndForeignScan(ForeignScanState *node);


static void sqliteAddForeignUpdateTargets(
#if (PG_VERSION_NUM >= 140000)
										  PlannerInfo *root,
										  Index rtindex,
#else
										  Query *parsetree,
#endif
										  RangeTblEntry *target_rte,
										  Relation target_relation);

static List *sqlitePlanForeignModify(PlannerInfo *root,
									 ModifyTable *plan,
									 Index resultRelation,
									 int subplan_index);

static void sqliteBeginForeignModify(ModifyTableState *mtstate,
									 ResultRelInfo *rinfo,
									 List *fdw_private,
									 int subplan_index,
									 int eflags);

static TupleTableSlot *sqliteExecForeignInsert(EState *estate,
											   ResultRelInfo *rinfo,
											   TupleTableSlot *slot,
											   TupleTableSlot *planSlot);
#if PG_VERSION_NUM >= 140000
static TupleTableSlot **sqliteExecForeignBatchInsert(EState *estate,
													 ResultRelInfo *resultRelInfo,
													 TupleTableSlot **slots,
													 TupleTableSlot **planSlots,
													 int *numSlots);
static int	sqliteGetForeignModifyBatchSize(ResultRelInfo *resultRelInfo);
#endif
static TupleTableSlot *sqliteExecForeignUpdate(EState *estate,
											   ResultRelInfo *rinfo,
											   TupleTableSlot *slot,
											   TupleTableSlot *planSlot);

static TupleTableSlot *sqliteExecForeignDelete(EState *estate,
											   ResultRelInfo *rinfo,
											   TupleTableSlot *slot,
											   TupleTableSlot *planSlot);

static void sqliteEndForeignModify(EState *estate,
								   ResultRelInfo *rinfo);

#if (PG_VERSION_NUM >= 110000)
static void sqliteEndForeignInsert(EState *estate,
								   ResultRelInfo *resultRelInfo);
static void sqliteBeginForeignInsert(ModifyTableState *mtstate,
									 ResultRelInfo *resultRelInfo);
#endif

static void sqliteExplainForeignScan(ForeignScanState *node,
									 struct ExplainState *es);


static void sqliteExplainForeignModify(ModifyTableState *mtstate,
									   ResultRelInfo *rinfo,
									   List *fdw_private,
									   int subplan_index,
									   struct ExplainState *es);
static bool sqlitePlanDirectModify(PlannerInfo *root,
								   ModifyTable *plan,
								   Index resultRelation,
								   int subplan_index);
static void sqliteBeginDirectModify(ForeignScanState *node, int eflags);
static TupleTableSlot *sqliteIterateDirectModify(ForeignScanState *node);
static void sqliteEndDirectModify(ForeignScanState *node);
static void sqliteExplainDirectModify(ForeignScanState *node,
									  struct ExplainState *es);
#if PG_VERSION_NUM >= 140000
static void sqliteExecForeignTruncate(List *rels,
									  DropBehavior behavior,
									  bool restart_seqs);
#endif
static bool sqliteAnalyzeForeignTable(Relation relation,
									  AcquireSampleRowsFunc *func,
									  BlockNumber *totalpages);

static int sqliteIsForeignRelUpdatable(Relation rel);


static List *sqliteImportForeignSchema(ImportForeignSchemaStmt *stmt,
									   Oid serverOid);

static void sqliteGetForeignJoinPaths(PlannerInfo *root,
									  RelOptInfo *joinrel,
									  RelOptInfo *outerrel,
									  RelOptInfo *innerrel,
									  JoinType jointype,
									  JoinPathExtraData *extra);

static void
			sqliteGetForeignUpperPaths(PlannerInfo *root,
									   UpperRelationKind stage,
									   RelOptInfo *input_rel,
									   RelOptInfo *output_rel
#if (PG_VERSION_NUM >= 110000)
									   ,void *extra
#endif
);

static void sqlite_prepare_wrapper(ForeignServer *server,
								   sqlite3 * db, char *query,
								   sqlite3_stmt * *result,
								   const char **pzTail,
								   bool is_cache);
static void sqlite_to_pg_type(StringInfo str, char *typname);

static TupleTableSlot **sqlite_execute_insert(EState *estate,
											  ResultRelInfo *resultRelInfo,
											  CmdType operation,
											  TupleTableSlot **slots,
											  TupleTableSlot **planSlots,
											  int *numSlots);

static void sqlite_prepare_query_params(PlanState *node,
										List *fdw_exprs,
										int numParams,
										FmgrInfo **param_flinfo,
										List **param_exprs,
										const char ***param_values,
										Oid **param_types);

static void sqlite_process_query_params(ExprContext *econtext,
										FmgrInfo *param_flinfo,
										List *param_exprs,
										const char **param_values,
										sqlite3_stmt * *stmt,
										Oid *param_types,
										Oid foreignTableId);

static void sqlite_create_cursor(ForeignScanState *node);
static void sqlite_execute_dml_stmt(ForeignScanState *node);
static void sqlite_merge_fdw_options(SqliteFdwRelationInfo * fpinfo,
									 const SqliteFdwRelationInfo * fpinfo_o,
									 const SqliteFdwRelationInfo * fpinfo_i);
static bool sqlite_foreign_grouping_ok(PlannerInfo *root, RelOptInfo *grouped_rel);
static void sqlite_add_foreign_grouping_paths(PlannerInfo *root,
											  RelOptInfo *input_rel,
											  RelOptInfo *grouped_rel
#if (PG_VERSION_NUM >= 110000)
											  ,GroupPathExtraData *extra
#endif
);
static void sqlite_add_foreign_ordered_paths(PlannerInfo *root,
											 RelOptInfo *input_rel,
											 RelOptInfo *ordered_rel);
static void sqlite_add_foreign_final_paths(PlannerInfo *root,
										   RelOptInfo *input_rel,
										   RelOptInfo *final_rel
#if (PG_VERSION_NUM >= 120000)
										   ,FinalPathExtraData *extra
#endif
);
static void sqlite_estimate_path_cost_size(PlannerInfo *root,
										   RelOptInfo *foreignrel,
										   List *param_join_conds,
										   List *pathkeys,
										   SqliteFdwPathExtraData * fpextra,
										   double *p_rows, int *p_width,
										   Cost *p_startup_cost, Cost *p_total_cost);
static bool sqlite_foreign_join_ok(PlannerInfo *root, RelOptInfo *joinrel,
								   JoinType jointype, RelOptInfo *outerrel, RelOptInfo *innerrel,
								   JoinPathExtraData *extra);
#if PG_VERSION_NUM >= 170000
static bool sqlite_semijoin_target_ok(PlannerInfo *root,
							   RelOptInfo *joinrel,
							   RelOptInfo *outerrel,
							   RelOptInfo *innerrel);
#endif
static void sqlite_adjust_foreign_grouping_path_cost(PlannerInfo *root,
													 List *pathkeys,
													 double retrieved_rows,
													 double width,
													 double limit_tuples,
													 Cost *p_startup_cost,
													 Cost *p_run_cost);
static bool sqlite_all_baserels_are_foreign(PlannerInfo *root);

static void sqlite_add_paths_with_pathkeys_for_rel(PlannerInfo *root, RelOptInfo *rel, List *fdw_private,
												   Path *epq_path
#if PG_VERSION_NUM >= 170000
												   , List *restrictlist
#endif
);
static List *sqlite_get_useful_pathkeys_for_relation(PlannerInfo *root,
													 RelOptInfo *rel);
#if PG_VERSION_NUM >= 140000
static int	sqlite_get_batch_size_option(Relation rel);
#endif
static void conversion_error_callback(void *arg);
static int32 sqlite_affinity_eqv_to_pgtype(Oid type);
const char* sqlite_datatype(int t);

static const char *azType[] = { "?", "integer", "real", "text", "blob", "null" };

/*
 * Identify the attribute where data conversion fails.
 */
typedef struct ConversionLocation
{
	AttrNumber	cur_attno;		/* attribute number being processed, or 0 */
	Relation	rel;			/* foreign table being processed, or NULL */
	ForeignScanState *fsstate;	/* plan node being processed, or NULL */
	Form_pg_attribute att;		/* PostgreSQL relation attribute */
	sqlite3_value *val;			/* abstract SQLite value to get affinity, length and text value */
} ConversionLocation;

/*
 * Library load-time initialization, sets on_proc_exit() callback for
 * backend shutdown.
 */
void
_PG_init(void)
{
	on_proc_exit(&sqlite_fdw_exit, PointerGetDatum(NULL));
}

/*
 * sqlite_fdw_exit: Exit callback function.
 */
static void
sqlite_fdw_exit(int code, Datum arg)
{
	sqlite_cleanup_connection();
}


Datum
sqlite_fdw_handler(PG_FUNCTION_ARGS)
{
	FdwRoutine *fdwroutine = makeNode(FdwRoutine);

	elog(DEBUG1, "sqlite_fdw : %s", __func__);

	fdwroutine->GetForeignRelSize = sqliteGetForeignRelSize;
	fdwroutine->GetForeignPaths = sqliteGetForeignPaths;
	fdwroutine->GetForeignPlan = sqliteGetForeignPlan;

	fdwroutine->BeginForeignScan = sqliteBeginForeignScan;
	fdwroutine->IterateForeignScan = sqliteIterateForeignScan;
	fdwroutine->ReScanForeignScan = sqliteReScanForeignScan;
	fdwroutine->EndForeignScan = sqliteEndForeignScan;

	fdwroutine->IsForeignRelUpdatable = sqliteIsForeignRelUpdatable;
	fdwroutine->AddForeignUpdateTargets = sqliteAddForeignUpdateTargets;
	fdwroutine->PlanForeignModify = sqlitePlanForeignModify;
	fdwroutine->BeginForeignModify = sqliteBeginForeignModify;
	fdwroutine->ExecForeignInsert = sqliteExecForeignInsert;
#if PG_VERSION_NUM >= 140000
	fdwroutine->ExecForeignBatchInsert = sqliteExecForeignBatchInsert;
	fdwroutine->GetForeignModifyBatchSize = sqliteGetForeignModifyBatchSize;
#endif
	fdwroutine->ExecForeignUpdate = sqliteExecForeignUpdate;
	fdwroutine->ExecForeignDelete = sqliteExecForeignDelete;
	fdwroutine->EndForeignModify = sqliteEndForeignModify;
#if (PG_VERSION_NUM >= 110000)
	fdwroutine->BeginForeignInsert = sqliteBeginForeignInsert;
	fdwroutine->EndForeignInsert = sqliteEndForeignInsert;
#endif

	/* Support functions for join push-down */
	fdwroutine->GetForeignJoinPaths = sqliteGetForeignJoinPaths;

	/* support for EXPLAIN */
	fdwroutine->ExplainForeignScan = sqliteExplainForeignScan;
	fdwroutine->ExplainForeignModify = sqliteExplainForeignModify;
	fdwroutine->ExplainDirectModify = sqliteExplainDirectModify;
#if PG_VERSION_NUM >= 140000
	/* Support function for TRUNCATE */
	fdwroutine->ExecForeignTruncate = sqliteExecForeignTruncate;
#endif
	/* suport for Direct Modification */
	fdwroutine->PlanDirectModify = sqlitePlanDirectModify;
	fdwroutine->BeginDirectModify = sqliteBeginDirectModify;
	fdwroutine->IterateDirectModify = sqliteIterateDirectModify;
	fdwroutine->EndDirectModify = sqliteEndDirectModify;

	/* support for ANALYSE */
	fdwroutine->AnalyzeForeignTable = sqliteAnalyzeForeignTable;

	/* support for IMPORT FOREIGN SCHEMA */
	fdwroutine->ImportForeignSchema = sqliteImportForeignSchema;

	/* Support functions for upper relation push-down */
	fdwroutine->GetForeignUpperPaths = sqliteGetForeignUpperPaths;

	PG_RETURN_POINTER(fdwroutine);
}

Datum
sqlite_fdw_version(PG_FUNCTION_ARGS)
{
	PG_RETURN_INT32(CODE_VERSION);
}

/* Wrapper for sqlite3_prepare */
static void
sqlite_prepare_wrapper(ForeignServer *server, sqlite3 * db, char *query, sqlite3_stmt * *stmt,
					   const char **pzTail, bool is_cache)
{
	int			rc;

	elog(DEBUG1, "sqlite_fdw : %s %s\n", __func__, query);
	rc = sqlite3_prepare_v2(db, query, -1, stmt, pzTail);
	if (rc != SQLITE_OK)
	{
		ereport(ERROR,
				(errcode(ERRCODE_FDW_UNABLE_TO_CREATE_EXECUTION),
				 errmsg("SQL error during prepare: %s %s", sqlite3_errmsg(db), query)
				 ));
	}
	/* cache stmt to finalize at last */
	if (is_cache)
		sqlite_cache_stmt(server, stmt);
}


/*
 * sqliteGetForeignRelSize: Create a FdwPlan for a scan on the foreign table
 */
static void
sqliteGetForeignRelSize(PlannerInfo *root, RelOptInfo *baserel, Oid foreigntableid)
{
	SqliteFdwRelationInfo *fpinfo;
	ListCell   *lc;

	elog(DEBUG1, "sqlite_fdw : %s", __func__);

	fpinfo = (SqliteFdwRelationInfo *) palloc0(sizeof(SqliteFdwRelationInfo));
	baserel->fdw_private = (void *) fpinfo;

	/* Base foreign tables need to be pushed down always. */
	fpinfo->pushdown_safe = true;
	/* Look up foreign-table catalog info. */
	fpinfo->table = GetForeignTable(foreigntableid);
	fpinfo->server = GetForeignServer(fpinfo->table->serverid);

	/*
	 * Extract user-settable option values.
	 */
	fpinfo->fdw_startup_cost = DEFAULT_FDW_STARTUP_COST;
	fpinfo->fdw_tuple_cost = DEFAULT_FDW_TUPLE_COST;

	/*
	 * Identify which baserestrictinfo clauses can be sent to the remote
	 * server and which can't.
	 */
	sqlite_classify_conditions(root, baserel, baserel->baserestrictinfo,
							   &fpinfo->remote_conds, &fpinfo->local_conds);

	/*
	 * Identify which attributes will need to be retrieved from the remote
	 * server.
	 */
	fpinfo->attrs_used = NULL;
#if PG_VERSION_NUM >= 90600
	pull_varattnos((Node *) baserel->reltarget->exprs, baserel->relid, &fpinfo->attrs_used);
#else
	pull_varattnos((Node *) baserel->reltargetlist, baserel->relid, &fpinfo->attrs_used);
#endif

	foreach(lc, fpinfo->local_conds)
	{
		RestrictInfo *rinfo = (RestrictInfo *) lfirst(lc);

		pull_varattnos((Node *) rinfo->clause, baserel->relid, &fpinfo->attrs_used);
	}

	/*
	 * Compute the selectivity and cost of the local_conds, so we don't have
	 * to do it over again for each path.  The best we can do for these
	 * conditions is to estimate selectivity on the basis of local statistics.
	 */
	fpinfo->local_conds_sel = clauselist_selectivity(root,
													 fpinfo->local_conds,
													 baserel->relid,
													 JOIN_INNER,
													 NULL);

	cost_qual_eval(&fpinfo->local_conds_cost, fpinfo->local_conds, root);

	/*
	 * Set # of retrieved rows and cached relation costs to some negative
	 * value, so that we can detect when they are set to some sensible values,
	 * during one (usually the first) of the calls to
	 * sqlite_estimate_path_cost_size.
	 */
	fpinfo->retrieved_rows = -1;
	fpinfo->rel_startup_cost = -1;
	fpinfo->rel_total_cost = -1;

	/*
	 * If the foreign table has never been ANALYZEd, it will have relpages
	 * and reltuples equal to zero, which most likely has nothing to do
	 * with reality.  We can't do a whole lot about that if we're not
	 * allowed to consult the remote server, but we can use a hack similar
	 * to plancat.c's treatment of empty relations: use a minimum size
	 * estimate of 10 pages, and divide by the column-datatype-based width
	 * estimate to get the corresponding number of tuples.
	 */

#if (PG_VERSION_NUM >= 140000)
	if (baserel->tuples < 0)
#else
	if (baserel->pages == 0 && baserel->tuples == 0)
#endif
	{
		baserel->pages = 10;
		baserel->tuples =
			(10 * BLCKSZ) / (baserel->reltarget->width +
							 MAXALIGN(SizeofHeapTupleHeader));
	}

	/*
	 * Estimate baserel size as best we can with local statistics.
	 */
	set_baserel_size_estimates(root, baserel);

	/* Fill in basically-bogus cost estimates for use later. */
	sqlite_estimate_path_cost_size(root, baserel, NIL, NIL, NULL,
								   &fpinfo->rows, &fpinfo->width,
								   &fpinfo->startup_cost, &fpinfo->total_cost);

	/*
	 * Set the name of relation in fpinfo, while we are constructing it here.
	 * It will be used to build the string describing the join relation in
	 * EXPLAIN output. We can't know whether VERBOSE option is specified or
	 * not, so always schema-qualify the foreign table name.
	 */
	fpinfo->relation_name = psprintf("%u", baserel->relid);

	/* No outer and inner relations. */
	fpinfo->make_outerrel_subquery = false;
	fpinfo->make_innerrel_subquery = false;
	fpinfo->lower_subquery_rels = NULL;
#if PG_VERSION_NUM >= 170000
	fpinfo->hidden_subquery_rels = NULL;
#endif
	/* Set the relation index. */
	fpinfo->relation_index = baserel->relid;
}

/*
 * sqlite_get_useful_pathkeys_for_relation
 *		Determine which orderings of a relation might be useful.
 *
 * Getting data in sorted order can be useful either because the requested
 * order matches the final output ordering for the overall query we're
 * planning, or because it enables an efficient merge join.  Here, we try
 * to figure out which pathkeys to consider.
 */
static List *
sqlite_get_useful_pathkeys_for_relation(PlannerInfo *root, RelOptInfo *rel)
{
	List	   *useful_pathkeys_list = NIL;
	SqliteFdwRelationInfo *fpinfo = (SqliteFdwRelationInfo *) rel->fdw_private;
	ListCell   *lc;

	/*
	 * Pushing the query_pathkeys to the remote server is always worth
	 * considering, because it might let us avoid a local sort.
	 */
	fpinfo->qp_is_pushdown_safe = false;
	if (root->query_pathkeys)
	{
		bool		query_pathkeys_ok = true;

		foreach(lc, root->query_pathkeys)
		{
			PathKey	*pathkey = (PathKey *) lfirst(lc);
			/*
			 * The planner and executor don't have any clever strategy for
			 * taking data sorted by a prefix of the query's pathkeys and
			 * getting it to be sorted by all of those pathkeys. We'll just
			 * end up resorting the entire data set.  So, unless we can push
			 * down all of the query pathkeys, forget it.
			 */
			if (!sqlite_is_foreign_pathkey(root, rel, pathkey))
			{
				query_pathkeys_ok = false;
				break;
			}
		}

		if (query_pathkeys_ok)
		{
			useful_pathkeys_list = list_make1(list_copy(root->query_pathkeys));
			fpinfo->qp_is_pushdown_safe = true;
		}
	}

	return useful_pathkeys_list;
}

static void
sqlite_add_paths_with_pathkeys_for_rel(PlannerInfo *root, RelOptInfo *rel, List *fdw_private,
									   Path *epq_path
#if PG_VERSION_NUM >= 170000
									   , List *restrictlist
#endif
)
{
	List	   *useful_pathkeys_list = NIL; /* List of all pathkeys */
	ListCell   *lc;
	double		rows;
	Cost		startup_cost;
	Cost		total_cost;

	/* Use small cost to avoid calculating real cost size in SQLite */
	rows = startup_cost = total_cost = 10;

	useful_pathkeys_list = sqlite_get_useful_pathkeys_for_relation(root, rel);

#if PG_VERSION_NUM >= 150000
	/*
	 * Before creating sorted paths, arrange for the passed-in EPQ path, if
	 * any, to return columns needed by the parent ForeignScan node so that
	 * they will propagate up through Sort nodes injected below, if necessary.
	 */
	if (epq_path != NULL && useful_pathkeys_list != NIL)
	{
		SqliteFdwRelationInfo *fpinfo = (SqliteFdwRelationInfo *) rel->fdw_private;
		PathTarget *target = copy_pathtarget(epq_path->pathtarget);

		/* Include columns required for evaluating PHVs in the tlist. */
		add_new_columns_to_pathtarget(target,
									  pull_var_clause((Node *) target->exprs,
													  PVC_RECURSE_PLACEHOLDERS));

		/* Include columns required for evaluating the local conditions. */
		foreach(lc, fpinfo->local_conds)
		{
			RestrictInfo *rinfo = lfirst_node(RestrictInfo, lc);

			add_new_columns_to_pathtarget(target,
										  pull_var_clause((Node *) rinfo->clause,
														  PVC_RECURSE_PLACEHOLDERS));
		}

		/*
		 * If we have added any new columns, adjust the tlist of the EPQ path.
		 *
		 * Note: the plan created using this path will only be used to execute
		 * EPQ checks, where accuracy of the plan cost and width estimates
		 * would not be important, so we do not do set_pathtarget_cost_width()
		 * for the new pathtarget here.  See also postgresGetForeignPlan().
		 */
		if (list_length(target->exprs) > list_length(epq_path->pathtarget->exprs))
		{
			/* The EPQ path is a join path, so it is projection-capable. */
			Assert(is_projection_capable_path(epq_path));

			/*
			 * Use create_projection_path() here, so as to avoid modifying it
			 * in place.
			 */
			epq_path = (Path *) create_projection_path(root,
													   rel,
													   epq_path,
													   target);
		}
	}
#endif

	/* Create one path for each set of pathkeys we found above. */
	foreach(lc, useful_pathkeys_list)
	{
		List	   *useful_pathkeys = lfirst(lc);
		Path	   *sorted_epq_path;

		/*
		 * The EPQ path must be at least as well sorted as the path itself, in
		 * case it gets used as input to a mergejoin.
		 */
		sorted_epq_path = epq_path;
		if (sorted_epq_path != NULL &&
			!pathkeys_contained_in(useful_pathkeys,
								   sorted_epq_path->pathkeys))
			sorted_epq_path = (Path *)
				create_sort_path(root,
								 rel,
								 sorted_epq_path,
								 useful_pathkeys,
								 -1.0);

		if (rel->reloptkind == RELOPT_BASEREL ||
			rel->reloptkind == RELOPT_OTHER_MEMBER_REL)
			add_path(rel, (Path *)
					 create_foreignscan_path(root, rel,
											 NULL,
											 rows,
											 startup_cost,
											 total_cost,
											 useful_pathkeys,
#if (PG_VERSION_NUM >= 120000)
											 rel->lateral_relids,
#else
											 NULL,	/* no outer rel either */
#endif
											 sorted_epq_path,
#if PG_VERSION_NUM >= 170000
											 NIL,	/* no fdw_restrictinfo
													 * list */
#endif
											 fdw_private));
		else
			add_path(rel, (Path *)
#if PG_VERSION_NUM >= 120000
					 create_foreign_join_path(root, rel,
#else
					 create_foreignscan_path(root, rel,
#endif
											 NULL,
											 rows,
											 startup_cost,
											 total_cost,
											 useful_pathkeys,
#if (PG_VERSION_NUM >= 120000)
											 rel->lateral_relids,
#else
											 NULL,	/* no outer rel either */
#endif
											 sorted_epq_path,
#if PG_VERSION_NUM >= 170000
											 restrictlist,
#endif
											 fdw_private));
	}
}

/*
 * Check if any of the tables queried aren't foreign tables.
 * We use this function to add limit pushdownm fallback to sqlite
 * because if theres any non-foreign table, GetForeignUpperPath its not called from planner.c
 */
static bool
sqlite_all_baserels_are_foreign(PlannerInfo *root)
{
	bool		allTablesQueriedAreForeign = true;
	ListCell   *l;

	/*
	 * If there is no append_rel_list, we assume we're only consulting a
	 * foreign table, so default value it's true and we dont need to do more.
	 */
	foreach(l, root->append_rel_list)
	{
		AppendRelInfo  *appinfo = lfirst_node(AppendRelInfo, l);
		int				childRTindex;
		RangeTblEntry  *childRTE;
		RelOptInfo 	   *childrel;

		/* Re-locate the child RTE and RelOptInfo */
		childRTindex = appinfo->child_relid;
		childRTE = root->simple_rte_array[childRTindex];
		childrel = root->simple_rel_array[childRTindex];

		if (!(IS_DUMMY_REL(childrel) || childRTE->inh))
		{
			if (!(childrel->rtekind == RTE_RELATION && childRTE->relkind == RELKIND_FOREIGN_TABLE))
			{
				allTablesQueriedAreForeign = false;
				break;
			}
		}
	}

	return allTablesQueriedAreForeign;
}

/*
 * sqliteGetForeignPaths
 *		Create possible scan paths for a scan on the foreign table
 */
static void
sqliteGetForeignPaths(PlannerInfo *root, RelOptInfo *baserel, Oid foreigntableid)
{
	Cost		startup_cost = 10;
	Cost		total_cost = baserel->rows + startup_cost;
	List	   *fdw_private = NIL;

	elog(DEBUG1, "sqlite_fdw : %s", __func__);
	/* Estimate costs */
	total_cost = baserel->rows;

	/*
	 * We add fdw_private with has_limit: true if these three conditions are
	 * true because we need to be able to pushdown limit in this case: - Query
	 * has LIMIT - Query don't have OFFSET because if we pusdown OFFSET and
	 * later, we re-applying offset with the "final result", and we would be
	 * "jumping/skipping" child results and losing registries that we wanted
	 * to show. - Some of the baserels are not a foreign table, so PostgreSQL
	 * is not calling GetForeignUpperPaths
	 */
	if (limit_needed(root->parse) && !root->parse->limitOffset && !sqlite_all_baserels_are_foreign(root))
#if PG_VERSION_NUM >= 150000
		fdw_private = list_make2(makeBoolean(false), makeBoolean(true));
#else
		fdw_private = list_make2(makeInteger(false), makeInteger(true));
#endif

	/* Create a ForeignPath node and add it as only possible path */
	add_path(baserel, (Path *)
			 create_foreignscan_path(root, baserel,
#if PG_VERSION_NUM >= 90600
									 NULL,	/* default pathtarget */
#endif
									 baserel->rows,
									 startup_cost,
									 total_cost,
									 NIL,	/* no pathkeys */
#if (PG_VERSION_NUM >= 120000)
									 baserel->lateral_relids,
#else
									 NULL,	/* no outer rel either */
#endif
									 NULL,  /* no extra plan */
#if PG_VERSION_NUM >= 170000
									 NIL,   /* no fdw_restrictinfo list */
#endif
									 fdw_private));

	/* Add paths with pathkeys */
	sqlite_add_paths_with_pathkeys_for_rel(root, baserel, fdw_private, NULL
#if PG_VERSION_NUM >= 170000
										   , NIL
#endif
	);
}

/*
 * sqliteGetForeignPlan: Get a foreign scan plan node
 */
static ForeignScan *
sqliteGetForeignPlan(PlannerInfo *root, RelOptInfo *baserel, Oid foreigntableid, ForeignPath *best_path, List *tlist, List *scan_clauses, Plan *outer_plan)
{
	SqliteFdwRelationInfo *fpinfo = (SqliteFdwRelationInfo *) baserel->fdw_private;
	Index		scan_relid = baserel->relid;
	List	   *fdw_private;
	List	   *local_exprs = NULL;
	List	   *remote_exprs = NULL;
	List	   *params_list = NULL;
	List	   *fdw_scan_tlist = NIL;
	List	   *remote_conds = NIL;

	StringInfoData sql;
	bool		has_final_sort = false;
	bool		has_limit = false;
	List	   *retrieved_attrs;
	ListCell   *lc;
	List	   *fdw_recheck_quals = NIL;
	int			for_update;

	elog(DEBUG1, "sqlite_fdw : %s", __func__);

	/* Decide to execute function pushdown support in the target list. */
	fpinfo->is_tlist_func_pushdown = sqlite_is_foreign_function_tlist(root, baserel, tlist);

	/*
	 * Get FDW private data created by sqliteGetForeignUpperPaths(), if any.
	 */
	if (best_path->fdw_private)
	{
#if PG_VERSION_NUM >= 150000
		has_final_sort = boolVal(list_nth(best_path->fdw_private, FdwPathPrivateHasFinalSort));
		has_limit = boolVal(list_nth(best_path->fdw_private, FdwPathPrivateHasLimit));

#else
		has_final_sort = intVal(list_nth(best_path->fdw_private, FdwPathPrivateHasFinalSort));
		has_limit = intVal(list_nth(best_path->fdw_private, FdwPathPrivateHasLimit));
#endif
	}

	/*
	 * Build the query string to be sent for execution, and identify
	 * expressions to be sent as parameters.
	 */

	/* Build the query */
	initStringInfo(&sql);

	/*
	 * Separate the scan_clauses into those that can be executed remotely and
	 * those that can't.  baserestrictinfo clauses that were previously
	 * determined to be safe or unsafe by sqlite_classify_conditions are shown
	 * in fpinfo->remote_conds and fpinfo->local_conds.  Anything else in the
	 * scan_clauses list will be a join clause, which we have to check for
	 * remote-safety.
	 *
	 * Note: the join clauses we see here should be the exact same ones
	 * previously examined by sqliteGetForeignPaths.  Possibly it'd be worth
	 * passing forward the classification work done then, rather than
	 * repeating it here.
	 *
	 * This code must match "extract_actual_clauses(scan_clauses, false)"
	 * except for the additional decision about remote versus local execution.
	 * Note however that we only strip the RestrictInfo nodes from the
	 * local_exprs list, since appendWhereClause expects a list of
	 * RestrictInfos.
	 */
	if (IS_SIMPLE_REL(baserel) && fpinfo->is_tlist_func_pushdown == false)
	{
		foreach(lc, scan_clauses)
		{
			RestrictInfo *rinfo = (RestrictInfo *) lfirst(lc);

			Assert(IsA(rinfo, RestrictInfo));

			/* Ignore any pseudoconstants, they're dealt with elsewhere */
			if (rinfo->pseudoconstant)
				continue;

			if (list_member_ptr(fpinfo->remote_conds, rinfo))
			{
				remote_conds = lappend(remote_conds, rinfo);
				remote_exprs = lappend(remote_exprs, rinfo->clause);
			}
			else if (list_member_ptr(fpinfo->local_conds, rinfo))
				local_exprs = lappend(local_exprs, rinfo->clause);
			else if (sqlite_is_foreign_expr(root, baserel, rinfo->clause))
			{
				remote_conds = lappend(remote_conds, rinfo);
				remote_exprs = lappend(remote_exprs, rinfo->clause);
			}
			else
				local_exprs = lappend(local_exprs, rinfo->clause);

			/*
			 * For a base-relation scan, we have to support EPQ recheck, which
			 * should recheck all the remote quals.
			 */
			fdw_recheck_quals = remote_exprs;
		}
	}
	else
	{
		/*
		 * Join relation or upper relation - set scan_relid to 0.
		 */
		scan_relid = 0;

		/*
		 * For a join rel, baserestrictinfo is NIL and we are not considering
		 * parameterization right now, so there should be no scan_clauses for
		 * a joinrel or an upper rel either.
		 */
		if (fpinfo->is_tlist_func_pushdown == false)
		{
			Assert(!scan_clauses);
		}

		/*
		 * Instead we get the conditions to apply from the fdw_private
		 * structure.
		 */
		remote_exprs = extract_actual_clauses(fpinfo->remote_conds, false);
		local_exprs = extract_actual_clauses(fpinfo->local_conds, false);

		/*
		 * We leave fdw_recheck_quals empty in this case, since we never need
		 * to apply EPQ recheck clauses.  In the case of a joinrel, EPQ
		 * recheck is handled elsewhere --- see sqliteGetForeignJoinPaths().
		 * If we're planning an upperrel (ie, remote grouping or aggregation)
		 * then there's no EPQ to do because SELECT FOR UPDATE wouldn't be
		 * allowed, and indeed we *can't* put the remote clauses into
		 * fdw_recheck_quals because the unaggregated Vars won't be available
		 * locally.
		 */

		/* Build the list of columns to be fetched from the foreign server. */
		if (fpinfo->is_tlist_func_pushdown == true)
		{
			int			next_resno = list_length(fdw_scan_tlist) + 1;

			foreach(lc, tlist)
			{
				TargetEntry *tlist_tle = lfirst_node(TargetEntry, lc);

				if (!IsA(tlist_tle->expr, Const))
				{
					TargetEntry *tle;

					tle = makeTargetEntry(copyObject(tlist_tle->expr),
										  next_resno++,
										  NULL,
										  false);
					fdw_scan_tlist = lappend(fdw_scan_tlist, tle);
				}
			}

			foreach(lc, fpinfo->local_conds)
			{
				RestrictInfo *rinfo = lfirst_node(RestrictInfo, lc);

				fdw_scan_tlist = add_to_flat_tlist(fdw_scan_tlist,
												   pull_var_clause((Node *) rinfo->clause,
																   PVC_RECURSE_PLACEHOLDERS));
			}
		}
		else
		{
			fdw_scan_tlist = sqlite_build_tlist_to_deparse(baserel);
		}

		/*
		 * Ensure that the outer plan produces a tuple whose descriptor
		 * matches our scan tuple slot. This is safe because all scans and
		 * joins support projection, so we never need to insert a Result node.
		 * Also, remove the local conditions from outer plan's quals, lest
		 * they will be evaluated twice, once by the local plan and once by
		 * the scan.
		 */
		if (outer_plan)
		{
			/*
			 * Right now, we only consider grouping and aggregation beyond
			 * joins. Queries involving aggregates or grouping do not require
			 * EPQ mechanism, hence should not have an outer plan here.
			 */
			Assert(baserel->reloptkind != RELOPT_UPPER_REL);
			outer_plan->targetlist = fdw_scan_tlist;

			foreach(lc, local_exprs)
			{
				Join	   *join_plan = (Join *) outer_plan;
				Node	   *qual = lfirst(lc);

				outer_plan->qual = list_delete(outer_plan->qual, qual);

				/*
				 * For an inner join the local conditions of foreign scan plan
				 * can be part of the joinquals as well.
				 */
				if (join_plan->jointype == JOIN_INNER)
					join_plan->joinqual = list_delete(join_plan->joinqual,
													  qual);
			}
		}
	}

	/*
	 * Build the query string to be sent for execution, and identify
	 * expressions to be sent as parameters.
	 */
	initStringInfo(&sql);
	sqlite_deparse_select_stmt_for_rel(&sql, root, baserel, fdw_scan_tlist,
									   remote_exprs, best_path->path.pathkeys,
									   has_final_sort, has_limit, false,
									   &retrieved_attrs, &params_list);

	/* Remember remote_exprs for possible use by sqlitePlanDirectModify */
	fpinfo->final_remote_exprs = remote_exprs;

	for_update = false;
	if (root->parse->commandType == CMD_UPDATE ||
		root->parse->commandType == CMD_DELETE ||
		root->parse->commandType == CMD_INSERT)
	{
		/* Relation is UPDATE/DELETE target, so use FOR UPDATE */
		for_update = true;
	}

	/*
	 * Build the fdw_private list that will be available to the executor.
	 * Items in the list must match enum FdwScanPrivateIndex, above.
	 */
	fdw_private = list_make3(makeString(sql.data), retrieved_attrs, makeInteger(for_update));
#if (PG_VERSION_NUM < 100000)
	fdw_private = lappend(fdw_private, makeInteger(root->all_baserels == NULL ? -2 : bms_next_member(root->all_baserels, -1)));
#endif
	if (IS_JOIN_REL(baserel) || IS_UPPER_REL(baserel))
		fdw_private = lappend(fdw_private,
							  makeString(fpinfo->relation_name));

	/*
	 * Create the ForeignScan node from target list, local filtering
	 * expressions, remote parameter expressions, and FDW private information.
	 *
	 * Note that the remote parameter expressions are stored in the fdw_exprs
	 * field of the finished plan node; we can't keep them in private state
	 * because then they wouldn't be subject to later planner processing.
	 */
	return make_foreignscan(tlist,
							local_exprs,
							scan_relid,
							params_list,
							fdw_private,
							fdw_scan_tlist,
							fdw_recheck_quals,
							outer_plan);
}

#if PG_VERSION_NUM >= 140000
/*
 * Construct a tuple descriptor for the scan tuples handled by a foreign join.
 */
static TupleDesc
sqlite_get_tupdesc_for_join_scan_tuples(ForeignScanState *node)
{
	ForeignScan *fsplan = (ForeignScan *) node->ss.ps.plan;
	EState	   *estate = node->ss.ps.state;
	TupleDesc	tupdesc;
	int			i;

	/*
	 * The core code has already set up a scan tuple slot based on
	 * fsplan->fdw_scan_tlist, and this slot's tupdesc is mostly good enough,
	 * but there's one case where it isn't.  If we have any whole-row row
	 * identifier Vars, they may have vartype RECORD, and we need to replace
	 * that with the associated table's actual composite type.  This ensures
	 * that when we read those ROW() expression values from the remote server,
	 * we can convert them to a composite type the local server knows.
	 */
	tupdesc = CreateTupleDescCopy(node->ss.ss_ScanTupleSlot->tts_tupleDescriptor);
	for (i = 0; i < tupdesc->natts; i++)
	{
		Form_pg_attribute att = TupleDescAttr(tupdesc, i);
		Var		   *var;
		RangeTblEntry *rte;
		Oid			reltype;

		/* Nothing to do if it's not a generic RECORD attribute */
		if (att->atttypid != RECORDOID || att->atttypmod >= 0)
			continue;

		/*
		 * If we can't identify the referenced table, do nothing.  This'll
		 * likely lead to failure later, but perhaps we can muddle through.
		 */
		var = (Var *) list_nth_node(TargetEntry, fsplan->fdw_scan_tlist, i)->expr;
		if (!IsA(var, Var) || var->varattno != 0)
			continue;
		rte = list_nth(estate->es_range_table, var->varno - 1);
		if (rte->rtekind != RTE_RELATION)
			continue;
		reltype = get_rel_type_id(rte->relid);
		if (!OidIsValid(reltype))
			continue;
		att->atttypid = reltype;
		/* shouldn't need to change anything else */
	}
	return tupdesc;
}
#endif

/*
 * sqliteBeginForeignScan: Initiate access to the database
 */
static void
sqliteBeginForeignScan(ForeignScanState *node, int eflags)
{
	sqlite3			   *conn = NULL;
	SqliteFdwExecState *festate = NULL;
	EState			   *estate = node->ss.ps.state;
	ForeignScan 	   *fsplan = (ForeignScan *) node->ss.ps.plan;
	int					numParams;
	RangeTblEntry	   *rte;
	int					rtindex;

	elog(DEBUG1, "sqlite_fdw : %s", __func__);

	/*
	 * Do nothing in EXPLAIN
	 */
	if (eflags & EXEC_FLAG_EXPLAIN_ONLY)
		return;

	/*
	 * We'll save private state in node->fdw_state.
	 */
	festate = (SqliteFdwExecState *) palloc0(sizeof(SqliteFdwExecState));
	node->fdw_state = (void *) festate;
	festate->rowidx = 0;

	/* Get info about foreign table. */
	if (fsplan->scan.scanrelid > 0)
		rtindex = fsplan->scan.scanrelid;
	else
	{
#if PG_VERSION_NUM >= 160000
		rtindex = bms_next_member(fsplan->fs_base_relids, -1);
#else
		rtindex = bms_next_member(fsplan->fs_relids, -1);
#endif

#if (PG_VERSION_NUM < 100000)
		/* PostgreSQL version 9.6.x need to get rtindex from ForeignPlan */
		if (rtindex == -2)
			rtindex = intVal(list_nth(fsplan->fdw_private, FdwScanPrivateRtIndex));
#endif
	}
	rte = exec_rt_fetch(rtindex, estate);

	festate->rel = node->ss.ss_currentRelation;
	festate->table = GetForeignTable(rte->relid);
	festate->server = GetForeignServer(festate->table->serverid);

	/*
	 * Get the already connected connection, otherwise connect and get the
	 * connection handle.
	 */
	conn = sqlite_get_connection(festate->server, false);

	/* Stash away the state info we have already */
	festate->query = strVal(list_nth(fsplan->fdw_private, FdwScanPrivateSelectSql));
	festate->retrieved_attrs = list_nth(fsplan->fdw_private, FdwScanPrivateRetrievedAttrs);
	festate->for_update = intVal(list_nth(fsplan->fdw_private, FdwScanPrivateForUpdate)) ? true : false;
	festate->conn = conn;
	festate->cursor_exists = false;

	/*
	 * Get info we'll need for converting data fetched from the foreign server
	 * into local representation and error reporting during that process.
	 */
	if (fsplan->scan.scanrelid > 0)
	{
		festate->rel = node->ss.ss_currentRelation;
		festate->tupdesc = RelationGetDescr(festate->rel);
	}
	else
	{
		festate->rel = NULL;
#if (PG_VERSION_NUM >= 140000)
		festate->tupdesc = sqlite_get_tupdesc_for_join_scan_tuples(node);
#else
		festate->tupdesc = node->ss.ss_ScanTupleSlot->tts_tupleDescriptor;
#endif
	}

	festate->attinmeta = TupleDescGetAttInMetadata(festate->tupdesc);

	/* Initialize the Sqlite statement */
	festate->stmt = NULL;

	/* Prepare Sqlite statement */
	sqlite_prepare_wrapper(festate->server, festate->conn, festate->query, &festate->stmt, NULL, true);

	/* Prepare for output conversion of parameters used in remote query. */
	numParams = list_length(fsplan->fdw_exprs);
	festate->numParams = numParams;
	if (numParams > 0)
		sqlite_prepare_query_params((PlanState *) node,
									fsplan->fdw_exprs,
									numParams,
									&festate->param_flinfo,
									&festate->param_exprs,
									&festate->param_values,
									&festate->param_types);
}

static void
make_tuple_from_result_row(sqlite3_stmt * stmt,
						   TupleDesc tupleDescriptor,
						   List *retrieved_attrs,
						   Datum *row,
						   bool *is_null,
						   SqliteFdwExecState * festate,
						   ForeignScanState *node)
{
	ConversionLocation errpos;
	ErrorContextCallback errcallback;
	ListCell	   *lc = NULL;
	int				stmt_colid = 0;
	NullableDatum   sqlite_coverted;

	memset(row, 0, sizeof(Datum) * tupleDescriptor->natts);
	memset(is_null, true, sizeof(bool) * tupleDescriptor->natts);

	/*
	 * Set up and install callback to report where conversion error occurs.
	 */
	errpos.cur_attno = 0;
	errpos.att = NULL;
	errpos.rel = festate->rel;
	errpos.fsstate = node;
	errpos.val = NULL;
	errcallback.callback = conversion_error_callback;
	errcallback.arg = (void *) &errpos;
	errcallback.previous = error_context_stack;
	error_context_stack = &errcallback;

	foreach(lc, retrieved_attrs)
	{
		int					attnum = lfirst_int(lc) - 1;
		Form_pg_attribute   att = TupleDescAttr(tupleDescriptor, attnum);
		sqlite3_value	   *val = sqlite3_column_value(stmt, stmt_colid);
		int					sqlite_value_affinity = sqlite3_value_type(val);

		errpos.cur_attno = attnum;
		errpos.att = att;
		errpos.val = val;
		if ( sqlite_value_affinity != SQLITE_NULL)
		{
			/* TODO: Processing of column options about special convert behaviour
			 * options = GetForeignColumnOptions(rel, attnum_base); ... foreach(lc_attr, options)
			 */

			int AffinityBehaviourFlags = 0;
			/* TODO
			 * Flags about special convert behaviour from options on database, table or column level
			 */

			sqlite_coverted = sqlite_convert_to_pg(att, val,
												   festate->attinmeta,
												   attnum, sqlite_value_affinity,
												   AffinityBehaviourFlags);
			if (!sqlite_coverted.isnull) {
				is_null[attnum] = false;
				row[attnum] = sqlite_coverted.value;
			}
			else
				is_null[attnum] = true;
		}
		stmt_colid++;
	}
	/* Uninstall error context callback. */
	error_context_stack = errcallback.previous;
}

/*
 * sqliteIterateForeignScan: Iterate and get the rows one by one from
 * Sqlite and placed in tuple slot
 */
static TupleTableSlot *
sqliteIterateForeignScan(ForeignScanState *node)
{
	SqliteFdwExecState *festate = (SqliteFdwExecState *) node->fdw_state;
	TupleTableSlot	   *tupleSlot = node->ss.ss_ScanTupleSlot;
	EState			   *estate = node->ss.ps.state;
	TupleDesc			tupleDescriptor = tupleSlot->tts_tupleDescriptor;
	int					rc = 0;

	elog(DEBUG1, "sqlite_fdw : %s", __func__);

	/*
	 * If this is the first call after Begin or ReScan, we need to create the
	 * cursor on the remote side. Binding parameters is done in this function.
	 */
	if (!festate->cursor_exists)
		sqlite_create_cursor(node);


	ExecClearTuple(tupleSlot);

	/*
	 * We get all rows before starting update if this scan is for update
	 * because there is no isolation between update and select on the same
	 * database connections. Please see for details:
	 * https://sqlite.org/isolation.html
	 */
	if (festate->for_update && festate->rowidx == 0)
	{
		int			size = 0;

		/* festate->rows need longer context than per tuple */
		MemoryContext oldcontext = MemoryContextSwitchTo(estate->es_query_cxt);

		festate->row_nums = 0;
		festate->rowidx = 0;
		while (1)
		{
			rc = sqlite3_step(festate->stmt);
			if (rc == SQLITE_ROW)
			{

				if (size == 0)
				{
					size = 1;
					festate->rows = palloc(sizeof(Datum *) * size);
					festate->rows_isnull = palloc(sizeof(bool *) * size);
				}
				else if (festate->row_nums >= size)
				{
					/* expand array */
					size = size * 2;
					festate->rows = repalloc(festate->rows, sizeof(Datum *) * size);
					festate->rows_isnull = repalloc(festate->rows_isnull, sizeof(bool *) * size);
				}
				festate->rows[festate->row_nums] = palloc(sizeof(Datum) * tupleDescriptor->natts);
				festate->rows_isnull[festate->row_nums] = palloc(sizeof(bool) * tupleDescriptor->natts);
				make_tuple_from_result_row(festate->stmt,
										   tupleDescriptor, festate->retrieved_attrs,
										   festate->rows[festate->row_nums],
										   festate->rows_isnull[festate->row_nums],
										   festate,
										   node);

				festate->row_nums++;

			}
			else if (SQLITE_DONE == rc)
			{
				/* No more rows/data exists */
				break;
			}
			else
			{
				sqlitefdw_report_error(ERROR, festate->stmt, festate->conn, NULL, rc);
			}
		}
		MemoryContextSwitchTo(oldcontext);
	}

	if (festate->for_update)
	{
		if (festate->rowidx < festate->row_nums)
		{
			memcpy(tupleSlot->tts_values, festate->rows[festate->rowidx], sizeof(Datum) * tupleDescriptor->natts);
			memcpy(tupleSlot->tts_isnull, festate->rows_isnull[festate->rowidx], sizeof(bool) * tupleDescriptor->natts);
			ExecStoreVirtualTuple(tupleSlot);
			festate->rowidx++;
		}
	}
	else
	{
		rc = sqlite3_step(festate->stmt);
		if (SQLITE_ROW == rc)
		{
			make_tuple_from_result_row(festate->stmt,
									   tupleDescriptor,
									   festate->retrieved_attrs,
									   tupleSlot->tts_values,
									   tupleSlot->tts_isnull,
									   festate,
									   node);
			ExecStoreVirtualTuple(tupleSlot);
		}
		else if (SQLITE_DONE == rc)
		{
			/* No more rows/data exists */
		}
		else
		{
			sqlitefdw_report_error(ERROR, festate->stmt, festate->conn, NULL, rc);
		}
	}
	return tupleSlot;
}

/*
 * sqliteEndForeignScan: Finish scanning foreign table and dispose
 * objects used for this scan
 */
static void
sqliteEndForeignScan(ForeignScanState *node)
{
	SqliteFdwExecState *festate = (SqliteFdwExecState *) node->fdw_state;

	elog(DEBUG1, "sqlite_fdw : %s", __func__);

	/* if festate is NULL, we are in EXPLAIN; nothing to do */
	if (festate == NULL)
		return;

	if (festate->stmt)
	{
		festate->stmt = NULL;
	}
}

/*
 * Restart the scan from the beginning. Note that any parameters the scan
 * depends on may have changed value, so the new scan does not necessarily
 * return exactly the same rows.
 */
static void
sqliteReScanForeignScan(ForeignScanState *node)
{

	SqliteFdwExecState *festate = (SqliteFdwExecState *) node->fdw_state;

	elog(DEBUG1, "sqlite_fdw : %s", __func__);

	if (festate->stmt)
	{
		sqlite3_reset(festate->stmt);
	}
	festate->cursor_exists = false;
	festate->rowidx = 0;
}

/*
 * sqliteAddForeignUpdateTargets: Add column(s) needed for update/delete on a foreign table,
 * we are using first column as row identification column, so we are adding that into target
 * list.
 */
static void
sqliteAddForeignUpdateTargets(
#if (PG_VERSION_NUM >= 140000)
							  PlannerInfo *root,
							  Index rtindex,
#else
							  Query *parsetree,
#endif
							  RangeTblEntry *target_rte,
							  Relation target_relation)
{

	Oid			relid = RelationGetRelid(target_relation);
	TupleDesc	tupdesc = target_relation->rd_att;
	int			i;
	bool		has_key = false;

	/* loop through all columns of the foreign table */
	for (i = 0; i < tupdesc->natts; ++i)
	{
		Form_pg_attribute att = TupleDescAttr(tupdesc, i);
		AttrNumber	attrno = att->attnum;
		List	   *options;
		ListCell   *option;

		/* look for the "key" option on this column */
		options = GetForeignColumnOptions(relid, attrno);
		foreach(option, options)
		{
			DefElem		*def = (DefElem *) lfirst(option);

			/* if "key" is set, add a resjunk for this column */
			if (IS_KEY_COLUMN(def))
			{
				Var		   *var;
#if PG_VERSION_NUM < 140000
				Index		rtindex = parsetree->resultRelation;
				TargetEntry *tle;
#endif
				var = makeVar(rtindex,
							  attrno,
							  att->atttypid,
							  att->atttypmod,
							  att->attcollation,
							  0);
#if (PG_VERSION_NUM >= 140000)
				add_row_identity_var(root, var, rtindex, pstrdup(NameStr(att->attname)));
#else
				/* Wrap it in a resjunk TLE with the right name ... */
				tle = makeTargetEntry((Expr *) var,
									  list_length(parsetree->targetList) + 1,
									  pstrdup(NameStr(att->attname)),
									  true);

				/* ... and add it to the query's targetlist */
				parsetree->targetList = lappend(parsetree->targetList, tle);
#endif
				has_key = true;
			}
			else if (strcmp(def->defname, "key") == 0)
			{
				elog(ERROR, "impossible column option \"%s\"", def->defname);
			}
		}
	}

	if (!has_key)
		ereport(ERROR,
				(errcode(ERRCODE_FDW_UNABLE_TO_CREATE_EXECUTION),
				 errmsg("no primary key column specified for foreign table"),
				 errdetail("For UPDATE or DELETE, at least one foreign table column must be marked as primary key column."),
				 errhint("Set the option \"%s\" on the columns that belong to the primary key.", "key")));

}

static List *
sqlitePlanForeignModify(PlannerInfo *root,
						ModifyTable *plan,
						Index resultRelation,
						int subplan_index)
{
	CmdType			operation = plan->operation;
	RangeTblEntry  *rte = planner_rt_fetch(resultRelation, root);
	Relation		rel;
	List		   *targetAttrs = NULL;
	StringInfoData  sql;
	Oid				foreignTableId;
	TupleDesc		tupdesc;
	int				i;
	List		   *condAttr = NULL;
	bool			doNothing = false;
	int				values_end_len = -1;

	elog(DEBUG1, "sqlite_fdw : %s", __func__);

	initStringInfo(&sql);

	/*
	 * Core code already has some lock on each rel being planned, so we can
	 * use NoLock here.
	 */
	rel = table_open(rte->relid, NoLock);

	foreignTableId = RelationGetRelid(rel);
	tupdesc = RelationGetDescr(rel);

	if (operation == CMD_INSERT ||
		(operation == CMD_UPDATE &&
		 rel->trigdesc &&
		 rel->trigdesc->trig_update_before_row))
	{
		int			attnum;

		for (attnum = 1; attnum <= tupdesc->natts; attnum++)
		{
			Form_pg_attribute attr = TupleDescAttr(tupdesc, attnum - 1);

			if (!attr->attisdropped)
				targetAttrs = lappend_int(targetAttrs, attnum);
		}
	}
	else if (operation == CMD_UPDATE)
	{
		AttrNumber	attno;
#if (PG_VERSION_NUM >= 130010 && PG_VERSION_NUM < 140000) || \
	(PG_VERSION_NUM >= 140007 && PG_VERSION_NUM < 150000) || \
	(PG_VERSION_NUM >= 150002)
		int			col;
		RelOptInfo *rel = find_base_rel(root, resultRelation);
		Bitmapset  *allUpdatedCols = get_rel_all_updated_cols(root, rel);

		col = -1;
		while ((col = bms_next_member(allUpdatedCols, col))>= 0)
		{
			/* bit numbers are offset by FirstLowInvalidHeapAttributeNumber */
			attno = col + FirstLowInvalidHeapAttributeNumber;
#else
		Bitmapset  *tmpset;
		tmpset = bms_union(rte->updatedCols, rte->extraUpdatedCols);

		while ((attno = bms_first_member(tmpset)) >= 0)
		{
			attno += FirstLowInvalidHeapAttributeNumber;
#endif
			if (attno <= InvalidAttrNumber)	/* shouldn't happen */
				elog(ERROR, "system-column update is not supported");

			targetAttrs = lappend_int(targetAttrs, attno);
		}
	}

	if (plan->returningLists)
		ereport(ERROR,
				(errcode(ERRCODE_FDW_UNABLE_TO_CREATE_EXECUTION),
				 errmsg("RETURNING clause is not supported")));

	/*
	 * ON CONFLICT DO UPDATE and DO NOTHING case with inference specification
	 * should have already been rejected in the optimizer, as presently there
	 * is no way to recognize an arbiter index on a foreign table.  Only DO
	 * NOTHING is supported without an inference specification.
	 */
	if (plan->onConflictAction == ONCONFLICT_NOTHING)
		doNothing = true;
	else if (plan->onConflictAction != ONCONFLICT_NONE)
		elog(ERROR, "unexpected ON CONFLICT specification: %d",
			 (int) plan->onConflictAction);

	/*
	 * Add all primary key attribute names to condAttr used in where clause of
	 * update
	 */
	for (i = 0; i < tupdesc->natts; ++i)
	{
		Form_pg_attribute att = TupleDescAttr(tupdesc, i);
		AttrNumber	attrno = att->attnum;
		List	   *options;
		ListCell   *option;

		/* look for the "key" option on this column */
		options = GetForeignColumnOptions(foreignTableId, attrno);
		foreach(option, options)
		{
			DefElem	   *def = (DefElem *) lfirst(option);

			if (IS_KEY_COLUMN(def))
			{
				condAttr = lappend_int(condAttr, attrno);
			}
		}
	}

	/*
	 * Construct the SQL command string.
	 */
	switch (operation)
	{
		case CMD_INSERT:
			sqlite_deparse_insert(&sql, root, resultRelation, rel, targetAttrs, doNothing, &values_end_len);
			break;
		case CMD_UPDATE:
			sqlite_deparse_update(&sql, root, resultRelation, rel, targetAttrs, condAttr);
			break;
		case CMD_DELETE:
			sqlite_deparse_delete(&sql, root, resultRelation, rel, condAttr);
			break;
		default:
			elog(ERROR, "unexpected operation: %d", (int) operation);
			break;
	}
	table_close(rel, NoLock);
	return list_make3(makeString(sql.data), targetAttrs, makeInteger(values_end_len));
}

static void
sqliteBeginForeignModify(ModifyTableState *mtstate,
						 ResultRelInfo *resultRelInfo,
						 List *fdw_private,
						 int subplan_index,
						 int eflags)
{
	SqliteFdwExecState *fmstate = NULL;
	EState	   *estate = mtstate->ps.state;
	Relation	rel = resultRelInfo->ri_RelationDesc;
	AttrNumber	n_params = 0;
	Oid			typefnoid = InvalidOid;
	bool		isvarlena = false;
	ListCell   *lc = NULL;
	Oid			foreignTableId = InvalidOid;
	Plan	   *subplan;
	int			i;

	elog(DEBUG1, "sqlite_fdw : %s", __func__);

	foreignTableId = RelationGetRelid(rel);
#if (PG_VERSION_NUM >= 140000)
	subplan = outerPlanState(mtstate)->plan;
#else
	subplan = mtstate->mt_plans[subplan_index]->plan;
#endif

	/*
	 * Do nothing in EXPLAIN (no ANALYZE) case. resultRelInfon->ri_FdwState
	 * stays NULL.
	 */
	if (eflags & EXEC_FLAG_EXPLAIN_ONLY)
		return;

	fmstate = (SqliteFdwExecState *) palloc0(sizeof(SqliteFdwExecState));
	fmstate->rel = rel;
	fmstate->table = GetForeignTable(foreignTableId);
	fmstate->server = GetForeignServer(fmstate->table->serverid);

	fmstate->conn = sqlite_get_connection(fmstate->server, false);
	fmstate->query = strVal(list_nth(fdw_private, FdwModifyPrivateUpdateSql));
	fmstate->target_attrs = (List *) list_nth(fdw_private, FdwModifyPrivateTargetAttnums);
	fmstate->retrieved_attrs = (List *) list_nth(fdw_private, FdwModifyPrivateTargetAttnums);
	fmstate->values_end = intVal(list_nth(fdw_private, FdwModifyPrivateLen));
	fmstate->orig_query = pstrdup(fmstate->query);

	n_params = list_length(fmstate->retrieved_attrs) + 1;
	fmstate->p_flinfo = (FmgrInfo *) palloc0(sizeof(FmgrInfo) * n_params);
	fmstate->p_nums = 0;
	fmstate->temp_cxt = AllocSetContextCreate(estate->es_query_cxt,
											  "sqlite_fdw temporary data",
											  ALLOCSET_SMALL_MINSIZE,
											  ALLOCSET_SMALL_INITSIZE,
											  ALLOCSET_SMALL_MAXSIZE);

	/* Set up for remaining transmittable parameters */
	foreach(lc, fmstate->retrieved_attrs)
	{
		int			attnum = lfirst_int(lc);
		Form_pg_attribute attr = TupleDescAttr(RelationGetDescr(rel), attnum - 1);

		Assert(!attr->attisdropped);
#if PG_VERSION_NUM >= 140000
		/* Ignore generated columns; */
		if (attr->attgenerated)
		{
			if (list_length(fmstate->retrieved_attrs) >= 1)
				fmstate->p_nums = 1;
			continue;
		}
#endif
		getTypeOutputInfo(attr->atttypid, &typefnoid, &isvarlena);
		fmgr_info(typefnoid, &fmstate->p_flinfo[fmstate->p_nums]);
		fmstate->p_nums++;
	}
	Assert(fmstate->p_nums <= n_params);

#if (PG_VERSION_NUM >= 140000)
	/* Set batch_size from foreign server/table options. */
	fmstate->batch_size = sqlite_get_batch_size_option(rel);
#endif

	n_params = list_length(fmstate->retrieved_attrs);
	/* Initialize sqlite statment */
	fmstate->stmt = NULL;

	fmstate->num_slots = 1;
	/* Prepare sqlite statment */
	sqlite_prepare_wrapper(fmstate->server, fmstate->conn, fmstate->query, &fmstate->stmt, NULL, true);

	resultRelInfo->ri_FdwState = fmstate;

	fmstate->junk_idx = palloc0(RelationGetDescr(rel)->natts * sizeof(AttrNumber));
	/* loop through table columns */
	for (i = 0; i < RelationGetDescr(rel)->natts; ++i)
	{
		/*
		 * for primary key columns, get the resjunk attribute number and store
		 * it
		 */
		fmstate->junk_idx[i] =
			ExecFindJunkAttributeInTlist(subplan->targetlist,
										 get_attname(foreignTableId, i + 1
#if (PG_VERSION_NUM >= 110000)
													 ,false
#endif
													 ));
	}

}
#if (PG_VERSION_NUM >= 110000)
static void
sqliteBeginForeignInsert(ModifyTableState *mtstate,
						 ResultRelInfo *resultRelInfo)
{
	elog(ERROR, "Not support partition insert");
}
static void
sqliteEndForeignInsert(EState *estate,
					   ResultRelInfo *resultRelInfo)
{
	elog(ERROR, "Not support partition insert");
}
#endif
/*
 * sqliteExecForeignInsert
 *		Insert one row into a foreign table
 */
static TupleTableSlot *
sqliteExecForeignInsert(EState *estate,
						ResultRelInfo *resultRelInfo,
						TupleTableSlot *slot,
						TupleTableSlot *planSlot)
{
	TupleTableSlot **rslot;
	int			numSlots = 1;

	rslot = sqlite_execute_insert(estate, resultRelInfo, CMD_INSERT,
								  &slot, &planSlot, &numSlots);

	return rslot ? *rslot : NULL;
}

#if PG_VERSION_NUM >= 140000
/*
 * sqliteExecForeignBatchInsert
 *		Insert multiple rows into a foreign table
 */
static TupleTableSlot **
sqliteExecForeignBatchInsert(EState *estate,
							 ResultRelInfo *resultRelInfo,
							 TupleTableSlot **slots,
							 TupleTableSlot **planSlots,
							 int *numSlots)
{
	TupleTableSlot **rslot;

	rslot = sqlite_execute_insert(estate, resultRelInfo, CMD_INSERT,
								  slots, planSlots, numSlots);

	return rslot;
}

/*
 * sqliteGetForeignModifyBatchSize
 *		Determine the maximum number of tuples that can be inserted in bulk
 *
 * Returns the batch size specified for server or table. When batching is not
 * allowed (e.g. for tables with BEFORE/AFTER ROW triggers or with RETURNING
 * clause), returns 1.
 */
static int
sqliteGetForeignModifyBatchSize(ResultRelInfo *resultRelInfo)
{
	int			batch_size;
	int			limitVal;
#if SQLITE_VERSION_NUMBER < 3008008
	int			limitRow;
#endif
#if PG_VERSION_NUM >= 160000
	SqliteFdwExecState *fmstate = (SqliteFdwExecState *) resultRelInfo->ri_FdwState;
#else
	SqliteFdwExecState *fmstate = resultRelInfo->ri_FdwState ?
	(SqliteFdwExecState *) resultRelInfo->ri_FdwState :
	NULL;
#endif

	/* should be called only once */
	Assert(resultRelInfo->ri_BatchSize == 0);

	/*
	 * In EXPLAIN without ANALYZE, ri_fdwstate is NULL, so we have to lookup
	 * the option directly in server/table options. Otherwise just use the
	 * value we determined earlier.
	 */
	if (fmstate)
	{
		batch_size = fmstate->batch_size;
		limitVal = (sqlite3_limit(fmstate->conn, SQLITE_LIMIT_VARIABLE_NUMBER, -1) / fmstate->p_nums);
#if SQLITE_VERSION_NUMBER < 3008008
		limitRow = (sqlite3_limit(fmstate->conn, SQLITE_LIMIT_COMPOUND_SELECT, -1));
#endif
	}
	else
		batch_size = sqlite_get_batch_size_option(resultRelInfo->ri_RelationDesc);

	/*
	 * Disable batching when there are any BEFORE/AFTER ROW
	 * INSERT triggers on the foreign table, or there are any
	 * WITH CHECK OPTION constraints from parent views.
	 *
	 * When there are any BEFORE ROW INSERT triggers on the table, we can't
	 * support it, because such triggers might query the table we're inserting
	 * into and act differently if the tuples that have already been processed
	 * and prepared for insertion are not there.
	 */
	if (resultRelInfo->ri_WithCheckOptions != NIL ||
		(resultRelInfo->ri_TrigDesc &&
		 (resultRelInfo->ri_TrigDesc->trig_insert_before_row ||
		  resultRelInfo->ri_TrigDesc->trig_insert_after_row)))
		return 1;

	/*
	 * If the foreign table has no columns, disable batching as the INSERT
	 * syntax doesn't allow batching multiple empty rows into a zero-column
	 * table in a single statement.  This is needed for COPY FROM, in which
	 * case fmstate must be non-NULL.
	 */
	if (fmstate && list_length(fmstate->target_attrs) == 0)
		return 1;


	/*
	 * The batch size is used specified for server/table. Make sure we don't
	 * exceed this limit by using the maximum batch_size possible.
	 */
	if (fmstate && fmstate->p_nums > 0)

		/*
		 * If version of SQLite is less than 3.8.8, Bulk insert into SQLite
		 * database has limit of 500 rows. So need use
		 * SQLITE_MAX_COMPOUND_SELECT to check maximum batch_size.
		 */
#if SQLITE_VERSION_NUMBER < 3008008
		batch_size = Min(batch_size, Min(limitVal, limitRow));
#else
		batch_size = Min(batch_size, limitVal);
#endif

	/* Otherwise use the batch size specified for server/table. */
	return batch_size;
}

/*
 * sqlite_find_modifytable_subplan
 *		Helper routine for sqlitePlanDirectModify to find the
 *		ModifyTable subplan node that scans the specified RTI.
 *
 * Returns NULL if the subplan couldn't be identified.  That's not a fatal
 * error condition, we just abandon trying to do the update directly.
 */
static ForeignScan *
sqlite_find_modifytable_subplan(PlannerInfo *root,
								ModifyTable *plan,
								Index rtindex,
								int subplan_index)
{
	Plan	   *subplan = outerPlan(plan);

	/*
	 * The cases we support are (1) the desired ForeignScan is the immediate
	 * child of ModifyTable, or (2) it is the subplan_index'th child of an
	 * Append node that is the immediate child of ModifyTable.  There is no
	 * point in looking further down, as that would mean that local joins are
	 * involved, so we can't do the update directly.
	 *
	 * There could be a Result atop the Append too, acting to compute the
	 * UPDATE targetlist values.  We ignore that here; the tlist will be
	 * checked by our caller.
	 *
	 * In principle we could examine all the children of the Append, but it's
	 * currently unlikely that the core planner would generate such a plan
	 * with the children out-of-order.  Moreover, such a search risks costing
	 * O(N^2) time when there are a lot of children.
	 */
	if (IsA(subplan, Append))
	{
		Append	   *appendplan = (Append *) subplan;

		if (subplan_index < list_length(appendplan->appendplans))
			subplan = (Plan *) list_nth(appendplan->appendplans, subplan_index);
	}
	else if (IsA(subplan, Result) &&
			 outerPlan(subplan) != NULL &&
			 IsA(outerPlan(subplan), Append))
	{
		Append	   *appendplan = (Append *) outerPlan(subplan);

		if (subplan_index < list_length(appendplan->appendplans))
			subplan = (Plan *) list_nth(appendplan->appendplans, subplan_index);
	}

	/* Now, have we got a ForeignScan on the desired rel? */
	if (IsA(subplan, ForeignScan))
	{
		ForeignScan *fscan = (ForeignScan *) subplan;
#if (PG_VERSION_NUMBER >= 160000)
		if (bms_is_member(rtindex, fscan->fs_base_relids))
#else
		if (bms_is_member(rtindex, fscan->fs_relids))
#endif
			return fscan;
	}

	return NULL;
}
#endif

/*
 * sqlitePlanDirectModify
 *		Consider a direct foreign table modification
 *
 * Decide whether it is safe to modify a foreign table directly, and if so,
 * rewrite subplan accordingly.
 */
static bool
sqlitePlanDirectModify(PlannerInfo *root,
					   ModifyTable *plan,
					   Index resultRelation,
					   int subplan_index)
{
	CmdType			operation = plan->operation;
#if PG_VERSION_NUM < 140000
	Plan		   *subplan;
#endif
	RelOptInfo	   *foreignrel;
	RangeTblEntry  *rte;
	SqliteFdwRelationInfo *fpinfo;
	Relation		rel;
	StringInfoData  sql;
	ForeignScan	   *fscan;
#if PG_VERSION_NUM >= 140000
	List		   *processed_tlist = NIL;
#endif
	List		   *targetAttrs = NIL;
	List		   *remote_exprs;
	List		   *params_list = NIL;
	List		   *retrieved_attrs = NIL;

	elog(DEBUG1, "sqlite_fdw : %s", __func__);

	/*
	 * Decide whether it is safe to modify a foreign table directly.
	 */

	/*
	 * The table modification must be an UPDATE or DELETE.
	 */
	if (operation != CMD_UPDATE && operation != CMD_DELETE)
		return false;

	/*
	 * It's unsafe to modify a foreign table directly if there are any local
	 * joins needed.
	 */
#if (PG_VERSION_NUM >= 140000)
	fscan = sqlite_find_modifytable_subplan(root, plan, resultRelation, subplan_index);
	if (!fscan)
		return false;
#else
	subplan = (Plan *) list_nth(plan->plans, subplan_index);
	if (!IsA(subplan, ForeignScan))
		return false;
	fscan = (ForeignScan *) subplan;
#endif

	/*
	 * It's unsafe to modify a foreign table directly if there are any quals
	 * that should be evaluated locally.
	 */
#if (PG_VERSION_NUM >= 140000)
	if (fscan->scan.plan.qual != NIL)
#else
	if (subplan->qual != NIL)
#endif
		return false;

	/* not supported  RETURNING clause by this FDW */
	if (plan->returningLists)
	{
		return false;
	}

	/* Safe to fetch data about the target foreign rel */
	if (fscan->scan.scanrelid == 0)
	{
		foreignrel = find_join_rel(root, fscan->fs_relids);
		/* We should have a rel for this foreign join. */
		Assert(foreignrel);
	}
	else
		foreignrel = root->simple_rel_array[resultRelation];

	/*
	 * Currently, SQLite 3.33 does support UPDATE-FROM. Because with
	 * UPDATE-FROM we can join the target table against other tables. TODO:
	 * After JOIN pushdown feature is supported, we need to consider the below
	 * code to pushdown UPDATE-FROM.
	 */
	if (IS_JOIN_REL(foreignrel))
		return false;

	rte = root->simple_rte_array[resultRelation];
	fpinfo = (SqliteFdwRelationInfo *) foreignrel->fdw_private;

	/*
	 * It's unsafe to update a foreign table directly, if any expressions to
	 * assign to the target columns are unsafe to evaluate remotely.
	 */
	if (operation == CMD_UPDATE)
	{
#if (PG_VERSION_NUM >= 140000)
		ListCell   *lc,
				   *lc2;

		/*
		 * The expressions of concern are the first N columns of the processed
		 * targetlist, where N is the length of the rel's update_colnos.
		 */
		get_translated_update_targetlist(root, resultRelation,
										 &processed_tlist, &targetAttrs);
		forboth(lc, processed_tlist, lc2, targetAttrs)
		{
			TargetEntry *tle = lfirst_node(TargetEntry, lc);
			AttrNumber	attno = lfirst_int(lc2);

			/* update's new-value expressions shouldn't be resjunk */
			Assert(!tle->resjunk);

			if (attno <= InvalidAttrNumber) /* shouldn't happen */
				elog(ERROR, "system-column update is not supported");

			if (!sqlite_is_foreign_expr(root, foreignrel, (Expr *) tle->expr))
				return false;
		}
#else
		int			col;

		/*
		 * We transmit only columns that were explicitly targets of the
		 * UPDATE, so as to avoid unnecessary data transmission.
		 */
		col = -1;
		while ((col = bms_next_member(rte->updatedCols, col)) >= 0)
		{
			/* bit numbers are offset by FirstLowInvalidHeapAttributeNumber */
			AttrNumber	attno = col + FirstLowInvalidHeapAttributeNumber;
			TargetEntry *tle;

			if (attno <= InvalidAttrNumber) /* shouldn't happen */
				elog(ERROR, "system-column update is not supported");

			tle = get_tle_by_resno(subplan->targetlist, attno);

			if (!tle)
				elog(ERROR, "attribute number %d not found in subplan targetlist",
					 attno);

			if (!sqlite_is_foreign_expr(root, foreignrel, (Expr *) tle->expr))
				return false;

			targetAttrs = lappend_int(targetAttrs, attno);
		}
#endif
	}

	/*
	 * Ok, rewrite subplan so as to modify the foreign table directly.
	 */
	initStringInfo(&sql);

	/*
	 * Core code already has some lock on each rel being planned, so we can
	 * use NoLock here.
	 */
	rel = table_open(rte->relid, NoLock);

	/*
	 * Recall the qual clauses that must be evaluated remotely.  (These are
	 * bare clauses not RestrictInfos, but deparse.c's appendConditions()
	 * doesn't care.)
	 */
	remote_exprs = fpinfo->final_remote_exprs;

	/*
	 * Construct the SQL command string.
	 */
	switch (operation)
	{
		case CMD_UPDATE:
			sqlite_deparse_direct_update_sql(&sql, root, resultRelation, rel,
											 foreignrel,
#if (PG_VERSION_NUM >= 140000)
											 processed_tlist,
#else
											 ((Plan *) fscan)->targetlist,
#endif
											 targetAttrs,
											 remote_exprs, &params_list,
											 &retrieved_attrs);
			break;
		case CMD_DELETE:
			sqlite_deparse_direct_delete_sql(&sql, root, resultRelation, rel,
											 foreignrel,
											 remote_exprs, &params_list,
											 &retrieved_attrs);
			break;
		default:
			elog(ERROR, "unexpected operation: %d", (int) operation);
			break;
	}

	/*
	 * Update the operation info.
	 */
	fscan->operation = operation;
#if PG_VERSION_NUM >= 140000
	fscan->resultRelation = resultRelation;
#endif

	/*
	 * Update the fdw_exprs list that will be available to the executor.
	 */
	fscan->fdw_exprs = params_list;

	/*
	 * Update the fdw_private list that will be available to the executor.
	 * Items in the list must match enum FdwDirectModifyPrivateIndex, above.
	 */
	fscan->fdw_private = list_make4(makeString(sql.data),
#if PG_VERSION_NUM >= 150000
									makeBoolean((retrieved_attrs != NIL)),
									retrieved_attrs,
									makeBoolean(plan->canSetTag));
#else
									makeInteger(0),
									retrieved_attrs,
									makeInteger(plan->canSetTag));
#endif

	/*
	 * Update the foreign-join-related fields.
	 */
	if (fscan->scan.scanrelid == 0)
	{
		/* No need for the outer subplan. */
		fscan->scan.plan.lefttree = NULL;
	}

	table_close(rel, NoLock);
	return true;
}

/*
 * sqliteBeginDirectModify
 *		Prepare a direct foreign table modification
 */
static void
sqliteBeginDirectModify(ForeignScanState *node, int eflags)
{
	ForeignScan		   *fsplan = (ForeignScan *) node->ss.ps.plan;
	EState			   *estate = node->ss.ps.state;
	SqliteFdwDirectModifyState *dmstate;
	Index				rtindex;
	int					numParams;

	elog(DEBUG1, "sqlite_fdw : %s", __func__);

	/*
	 * Do nothing in EXPLAIN (no ANALYZE) case.  node->fdw_state stays NULL.
	 */
	if (eflags & EXEC_FLAG_EXPLAIN_ONLY)
		return;

	/*
	 * We'll save private state in node->fdw_state.
	 */
	dmstate = (SqliteFdwDirectModifyState *) palloc0(sizeof(SqliteFdwDirectModifyState));
	node->fdw_state = (void *) dmstate;

	/* Get info about foreign table. */
#if (PG_VERSION_NUM >= 140000)
	rtindex = node->resultRelInfo->ri_RangeTableIndex;
#else
	rtindex = estate->es_result_relation_info->ri_RangeTableIndex;
#endif

#if PG_VERSION_NUM >= 160000
	rtindex = node->resultRelInfo->ri_RangeTableIndex;
#endif
	if (fsplan->scan.scanrelid == 0)
		dmstate->rel = ExecOpenScanRelation(estate, rtindex, eflags);
	else
		dmstate->rel = node->ss.ss_currentRelation;
	dmstate->table = GetForeignTable(RelationGetRelid(dmstate->rel));
	dmstate->server = GetForeignServer(dmstate->table->serverid);

	/*
	 * Get connection to the foreign server.  Connection manager will
	 * establish new connection if necessary.
	 */
	dmstate->conn = sqlite_get_connection(dmstate->server, false);

	/* Update the foreign-join-related fields. */
	if (fsplan->scan.scanrelid == 0)
	{
		/* Save info about foreign table. */
		dmstate->resultRel = dmstate->rel;

		/*
		 * Set dmstate->rel to NULL to teach get_returning_data() and
		 * make_tuple_from_result_row() that columns fetched from the remote
		 * server are described by fdw_scan_tlist of the foreign-scan plan
		 * node, not the tuple descriptor for the target relation.
		 */
		dmstate->rel = NULL;
	}

	/* Initialize state variable */
	dmstate->num_tuples = -1;	/* -1 means not set yet */

	/* Get private info created by planner functions. */
	dmstate->query = strVal(list_nth(fsplan->fdw_private,
									 FdwDirectModifyPrivateUpdateSql));
#if (PG_VERSION_NUM >= 150000)
	dmstate->has_returning = boolVal(list_nth(fsplan->fdw_private,
											 FdwDirectModifyPrivateHasReturning));
	dmstate->set_processed = boolVal(list_nth(fsplan->fdw_private,
											 FdwDirectModifyPrivateSetProcessed));
#else
	dmstate->has_returning = intVal(list_nth(fsplan->fdw_private,
											 FdwDirectModifyPrivateHasReturning));
	dmstate->set_processed = intVal(list_nth(fsplan->fdw_private,
											 FdwDirectModifyPrivateSetProcessed));
#endif
	dmstate->retrieved_attrs = (List *) list_nth(fsplan->fdw_private,
												 FdwDirectModifyPrivateRetrievedAttrs);

	/* Create context for per-tuple temp workspace. */
	dmstate->temp_cxt = AllocSetContextCreate(estate->es_query_cxt,
											  "sqlite_fdw temporary data",
											  ALLOCSET_SMALL_SIZES);

	/* Initialize the SQLite statement */
	dmstate->stmt = NULL;

	/* Prepare SQLite statement */
	sqlite_prepare_wrapper(dmstate->server, dmstate->conn, dmstate->query, &dmstate->stmt, NULL, true);

	/*
	 * Prepare for processing of parameters used in remote query, if any.
	 */
	numParams = list_length(fsplan->fdw_exprs);
	dmstate->numParams = numParams;
	if (numParams > 0)
		sqlite_prepare_query_params((PlanState *) node,
									fsplan->fdw_exprs,
									numParams,
									&dmstate->param_flinfo,
									&dmstate->param_exprs,
									&dmstate->param_values,
									&dmstate->param_types);
}

/*
 * sqliteIterateDirectModify
 *		Execute a direct foreign table modification
 */
static TupleTableSlot *
sqliteIterateDirectModify(ForeignScanState *node)
{
	SqliteFdwDirectModifyState *dmstate = (SqliteFdwDirectModifyState *) node->fdw_state;
	EState	   *estate = node->ss.ps.state;
	TupleTableSlot *slot = node->ss.ss_ScanTupleSlot;
	Instrumentation *instr = node->ss.ps.instrument;

	elog(DEBUG1, "sqlite_fdw : %s", __func__);

	Assert(!dmstate->has_returning);

	/*
	 * If this is the first call after Begin, execute the statement.
	 */
	if (dmstate->num_tuples == -1)
		sqlite_execute_dml_stmt(node);

	/* Increment the command es_processed count if necessary. */
	if (dmstate->set_processed)
		estate->es_processed += dmstate->num_tuples;

	/* Increment the tuple count for EXPLAIN ANALYZE if necessary. */
	if (instr)
		instr->tuplecount += dmstate->num_tuples;

	return ExecClearTuple(slot);
}

/*
 * sqliteEndDirectModify
 *		Finish a direct foreign table modification
 */
static void
sqliteEndDirectModify(ForeignScanState *node)
{
	SqliteFdwDirectModifyState *dmstate = (SqliteFdwDirectModifyState *) node->fdw_state;

	elog(DEBUG1, "sqlite_fdw : %s", __func__);

	/* if dmstate is NULL, we are in EXPLAIN; nothing to do */
	if (dmstate == NULL)
		return;

	if (dmstate->stmt)
	{
		dmstate->stmt = NULL;
	}
}

/*
 * sqliteExplainDirectModify
 *		Produce extra output for EXPLAIN of a ForeignScan that modifies a
 *		foreign table directly
 */
static void
sqliteExplainDirectModify(ForeignScanState *node,
						  struct ExplainState *es)
{
	List	   *fdw_private;
	char	   *sql;

	elog(DEBUG1, "sqlite_fdw : %s", __func__);

	if (es->verbose)
	{
		fdw_private = ((ForeignScan *) node->ss.ps.plan)->fdw_private;
		sql = strVal(list_nth(fdw_private, FdwDirectModifyPrivateUpdateSql));
		ExplainPropertyText("SQLite query", sql, es);
	}
}

#if PG_VERSION_NUM >= 140000
/*
 * sqliteExecForeignTruncate
 *		Truncate one or more foreign tables
 */
static void
sqliteExecForeignTruncate(List *rels,
						  DropBehavior behavior,
						  bool restart_seqs)
{
	Oid				serverid = InvalidOid;
	sqlite3		   *conn = NULL;
	StringInfoData  sql;
	ListCell	   *lc;
	bool			server_truncatable = true;

	/*
	 * By default, all sqlite_fdw foreign tables are assumed truncatable. This
	 * can be overridden by a per-server setting, which in turn can be
	 * overridden by a per-table setting.
	 */
	foreach(lc, rels)
	{
		ForeignServer *server = NULL;
		Relation	rel = lfirst(lc);
		ForeignTable *table = GetForeignTable(RelationGetRelid(rel));
		ListCell   *cell;
		bool		truncatable;

		/*
		 * First time through, determine whether the foreign server allows
		 * truncates. Since all specified foreign tables are assumed to belong
		 * to the same foreign server, this result can be used for other
		 * foreign tables.
		 */
		if (!OidIsValid(serverid))
		{
			serverid = table->serverid;
			server = GetForeignServer(serverid);

			foreach(cell, server->options)
			{
				DefElem		*defel = (DefElem *) lfirst(cell);

				if (strcmp(defel->defname, "truncatable") == 0)
				{
					server_truncatable = defGetBoolean(defel);
					break;
				}
			}
		}

		/*
		 * Confirm that all specified foreign tables belong to the same
		 * foreign server.
		 */
		Assert(table->serverid == serverid);

		/* Determine whether this foreign table allows truncations */
		truncatable = server_truncatable;
		foreach(cell, table->options)
		{
			DefElem		*defel = (DefElem *) lfirst(cell);

			if (strcmp(defel->defname, "truncatable") == 0)
			{
				truncatable = defGetBoolean(defel);
				break;
			}
		}

		if (!truncatable)
			ereport(ERROR,
					(errcode(ERRCODE_OBJECT_NOT_IN_PREREQUISITE_STATE),
					 errmsg("foreign table \"%s\" does not allow truncates",
							RelationGetRelationName(rel))));
	}
	Assert(OidIsValid(serverid));

	/*
	 * Get connection to the foreign server.  Connection manager will
	 * establish new connection if necessary.
	 */
	conn = sqlite_get_connection(GetForeignServer(serverid), true);

	/*
	 * TRUNCATE does not support in SQLite, so convert into DELETE FROM to
	 * delete each table.
	 */
	initStringInfo(&sql);
	sqlite_deparse_truncate(&sql, rels);

	/* Issue the DELETE statement without WHERE clause to remote server */
	sqlite_do_sql_command(conn, sql.data, ERROR, NULL);

	pfree(sql.data);
}
#endif

static void
bindJunkColumnValue(SqliteFdwExecState * fmstate,
					TupleTableSlot *slot,
					TupleTableSlot *planSlot,
					Oid foreignTableId,
					int bindnum)
{
	int			i;

	/* Bind where condition using junk column */
	for (i = 0; i < slot->tts_tupleDescriptor->natts; ++i)
	{
		Form_pg_attribute att = TupleDescAttr(slot->tts_tupleDescriptor, i);
		AttrNumber	attrno = att->attnum;
		List	   *options;
		ListCell   *option;

		/* look for the "key" option on this column */
		if (fmstate->junk_idx[i] == InvalidAttrNumber)
			continue;
		options = GetForeignColumnOptions(foreignTableId, attrno);
		foreach(option, options)
		{
			DefElem	   *def = (DefElem *) lfirst(option);
			bool		is_null = false;

			if (IS_KEY_COLUMN(def))
			{
				Datum		value;
				/* Get the id that was passed up as a resjunk column */
				value = ExecGetJunkAttribute(planSlot, fmstate->junk_idx[i], &is_null);
				/* Bind qual */
				sqlite_bind_sql_var(att, bindnum, value, fmstate->stmt, &is_null, foreignTableId);
				bindnum++;
			}
		}
	}
}

/*
 * sqliteExecForeignUpdate
 *		Update one row in a foreign table
 */
static TupleTableSlot *
sqliteExecForeignUpdate(EState *estate,
						ResultRelInfo *resultRelInfo,
						TupleTableSlot *slot,
						TupleTableSlot *planSlot)
{
	SqliteFdwExecState *fmstate = (SqliteFdwExecState *) resultRelInfo->ri_FdwState;
	Relation	rel = resultRelInfo->ri_RelationDesc;
	Oid			foreignTableId = RelationGetRelid(rel);
	ListCell   *lc = NULL;
	int			bindnum = 0;
	int			i = 0;
	int			rc = 0;

	elog(DEBUG1, "sqlite_fdw : %s", __func__);

	/* Bind the values */
	foreach(lc, fmstate->retrieved_attrs)
	{
		int			attnum = lfirst_int(lc);
		bool		is_null;
		Datum		value = 0;
		Form_pg_attribute bind_att = NULL;
#if PG_VERSION_NUM >= 140000
		TupleDesc	tupdesc = RelationGetDescr(fmstate->rel);
		Form_pg_attribute attr = TupleDescAttr(tupdesc, attnum - 1);

		/* Ignore generated columns and skip bind value */
		if (attr->attgenerated)
			continue;
#endif
		/* first attribute cannot be in target list attribute */
		bind_att = TupleDescAttr(slot->tts_tupleDescriptor, attnum - 1);
		value = slot_getattr(slot, attnum, &is_null);

		sqlite_bind_sql_var(bind_att, bindnum, value, fmstate->stmt, &is_null, foreignTableId);
		bindnum++;
		i++;
	}

	bindJunkColumnValue(fmstate, slot, planSlot, foreignTableId, bindnum);

	/* Execute the query */
	rc = sqlite3_step(fmstate->stmt);
	if (rc != SQLITE_DONE)
	{
		sqlitefdw_report_error(ERROR, fmstate->stmt, fmstate->conn, NULL, rc);
	}

	sqlite3_reset(fmstate->stmt);

	/* Return NULL if nothing was updated on the remote end */
	return slot;
}

static TupleTableSlot *
sqliteExecForeignDelete(EState *estate,
						ResultRelInfo *resultRelInfo,
						TupleTableSlot *slot,
						TupleTableSlot *planSlot)
{
	SqliteFdwExecState *fmstate = (SqliteFdwExecState *) resultRelInfo->ri_FdwState;
	Relation	rel = resultRelInfo->ri_RelationDesc;
	Oid			foreignTableId = RelationGetRelid(rel);
	int			rc = 0;

	elog(DEBUG1, "sqlite_fdw : %s", __func__);

	bindJunkColumnValue(fmstate, slot, planSlot, foreignTableId, 0);

	/* Execute the query */
	rc = sqlite3_step(fmstate->stmt);
	if (rc != SQLITE_DONE)
	{
		sqlitefdw_report_error(ERROR, fmstate->stmt, fmstate->conn, NULL, rc);
	}
	sqlite3_reset(fmstate->stmt);
	/* Return NULL if nothing was updated on the remote end */
	return slot;
}

static void
sqliteEndForeignModify(EState *estate,
					   ResultRelInfo *resultRelInfo)
{

	SqliteFdwExecState *fmstate = (SqliteFdwExecState *) resultRelInfo->ri_FdwState;

	elog(DEBUG1, "sqlite_fdw : %s", __func__);
	if (fmstate && fmstate->stmt)
	{
		fmstate->stmt = NULL;
	}
}

static void
sqliteExplainForeignScan(ForeignScanState *node,
						 struct ExplainState *es)
{
	ForeignScan *plan = castNode(ForeignScan, node->ss.ps.plan);
	List	   *fdw_private = plan->fdw_private;
	char	   *sql = strVal(list_nth(fdw_private, FdwScanPrivateSelectSql));

	elog(DEBUG1, "sqlite_fdw : %s", __func__);

	if (es->verbose)
	{
		ExplainPropertyText("SQLite query", sql, es);
	}
}

static void
sqliteExplainForeignModify(ModifyTableState *mtstate,
						   ResultRelInfo *rinfo,
						   List *fdw_private,
						   int subplan_index,
						   struct ExplainState *es)
{
	elog(DEBUG1, "sqlite_fdw : %s", __func__);

#if PG_VERSION_NUM >= 140000
	if (es->verbose)
	{
		/*
		 * For INSERT we should always have batch size >= 1, but UPDATE and
		 * DELETE don't support batching so don't show the property.
		 */
		if (rinfo->ri_BatchSize > 0)
			ExplainPropertyInteger("Batch Size", NULL, rinfo->ri_BatchSize, es);
	}
#endif
}

static bool
sqliteAnalyzeForeignTable(Relation relation,
						  AcquireSampleRowsFunc *func,
						  BlockNumber *totalpages)
{
	elog(DEBUG1, "sqlite_fdw : %s", __func__);
	return false;
}

/*
 * Import a foreign schema
 */
static List *
sqliteImportForeignSchema(ImportForeignSchemaStmt *stmt,
						  Oid serverOid)
{
	sqlite3		   *volatile db = NULL;
	sqlite3_stmt   *volatile sql_stmt = NULL;
	sqlite3_stmt   *volatile pragma_stmt = NULL;
	ForeignServer  *server;
	ListCell	   *lc;
	StringInfoData  buf;
	List	 	   *commands = NIL;
	bool			import_default = false;
	bool			import_not_null = true;

	elog(DEBUG1, "sqlite_fdw : %s", __func__);

	/* Parse statement options */
	foreach(lc, stmt->options)
	{
		DefElem		*def = (DefElem *) lfirst(lc);

		if (strcmp(def->defname, "import_default") == 0)
			import_default = defGetBoolean(def);
		else if (strcmp(def->defname, "import_not_null") == 0)
			import_not_null = defGetBoolean(def);
		else
			ereport(ERROR,
					(errcode(ERRCODE_FDW_INVALID_OPTION_NAME),
					 errmsg("invalid option \"%s\"", def->defname)));
	}

	server = GetForeignServerByName(stmt->server_name, false);
	db = sqlite_get_connection(server, false);

	PG_TRY();
	{
		/* You want all tables, except system tables */
		initStringInfo(&buf);
		appendStringInfo(&buf, "SELECT name FROM sqlite_master WHERE type = 'table' AND name NOT LIKE 'sqlite_%%'");

		/* Apply restrictions for LIMIT TO and EXCEPT */
		if (stmt->list_type == FDW_IMPORT_SCHEMA_LIMIT_TO ||
			stmt->list_type == FDW_IMPORT_SCHEMA_EXCEPT)
		{
			bool		first_item = true;

			appendStringInfoString(&buf, " AND name ");
			if (stmt->list_type == FDW_IMPORT_SCHEMA_EXCEPT)
				appendStringInfoString(&buf, "NOT ");
			appendStringInfoString(&buf, "IN (");

			foreach(lc, stmt->table_list)
			{
				RangeVar   *rv = (RangeVar *) lfirst(lc);

				if (first_item)
					first_item = false;
				else
					appendStringInfoString(&buf, ", ");

				appendStringInfoString(&buf, quote_literal_cstr(rv->relname));
			}
			appendStringInfoChar(&buf, ')');
		}

		sqlite_prepare_wrapper(server, db, buf.data, (sqlite3_stmt * *) & sql_stmt, NULL, false);

		/* Scan all rows for this table */
		for (;;)
		{

			char	   *table;
			char	   *query;
			bool		first_item = true;
			int			rc = sqlite3_step(sql_stmt);

			if (rc == SQLITE_DONE)
				break;
			else if (rc != SQLITE_ROW)
			{
				/*
				 * Not pass sql_stmt to sqlitefdw_report_error because it is
				 * finalized in PG_CATCH
				 */
				sqlitefdw_report_error(ERROR, NULL, db, sqlite3_sql(sql_stmt), rc);
			}
			table = (char *) sqlite3_column_text(sql_stmt, 0);

			resetStringInfo(&buf);
			appendStringInfo(&buf, "CREATE FOREIGN TABLE %s.%s (\n",
							 quote_identifier(stmt->local_schema), quote_identifier(table));

			query = palloc0(strlen(table) + 30);
			sprintf(query, "PRAGMA table_info(%s)", quote_identifier(table));

			sqlite_prepare_wrapper(server, db, query, (sqlite3_stmt * *) & pragma_stmt, NULL, false);

			for (;;)
			{
				char	   *col_name;
				char	   *type_name;
				bool		not_null;
				char	   *default_val;
				int			primary_key;

				rc = sqlite3_step(pragma_stmt);
				if (rc == SQLITE_DONE)
					break;
				else if (rc != SQLITE_ROW)
				{
					/* Not pass sql_stmt because it is finalized in PG_CATCH */
					sqlitefdw_report_error(ERROR, NULL, db, sqlite3_sql(pragma_stmt), rc);
				}
				col_name = (char *) sqlite3_column_text(pragma_stmt, 1);
				type_name = (char *) sqlite3_column_text(pragma_stmt, 2);
				not_null = (sqlite3_column_int(pragma_stmt, 3) == 1);
				default_val = (char *) sqlite3_column_text(pragma_stmt, 4);
				primary_key = sqlite3_column_int(pragma_stmt, 5);

				if (first_item)
					first_item = false;
				else
					appendStringInfoString(&buf, ",\n");

				appendStringInfo(&buf, "%s ", quote_identifier(col_name));

				sqlite_to_pg_type(&buf, type_name);

				/* part of the primary key */
				if (primary_key)
					appendStringInfo(&buf, " OPTIONS (key 'true')");

				if (not_null && import_not_null)
					appendStringInfo(&buf, " NOT NULL");

				if (default_val && import_default)
					appendStringInfo(&buf, " DEFAULT %s", default_val);

			}

			sqlite3_finalize(pragma_stmt);
			pragma_stmt = NULL;

			appendStringInfo(&buf, "\n) SERVER %s\nOPTIONS (table ",
							 quote_identifier(stmt->server_name));
			sqlite_deparse_string_literal(&buf, table);
			appendStringInfoString(&buf, ");");
			commands = lappend(commands, pstrdup(buf.data));

			elog(DEBUG1, "sqlite_fdw : %s %s", __func__, pstrdup(buf.data));
		}

	}
	PG_CATCH();
	{
		if (sql_stmt)
			sqlite3_finalize(sql_stmt);
		if (pragma_stmt)
			sqlite3_finalize(pragma_stmt);
		PG_RE_THROW();
	}
	PG_END_TRY();

	if (sql_stmt)
		sqlite3_finalize(sql_stmt);
	if (pragma_stmt)
		sqlite3_finalize(pragma_stmt);

	return commands;
}

#if PG_VERSION_NUM >= 170000
/*
 * Check if reltarget is safe enough to push down semi-join.  Reltarget is not
 * safe, if it contains references to inner rel relids, which do not belong to
 * outer rel.
 */
static bool
sqlite_semijoin_target_ok(PlannerInfo *root, RelOptInfo *joinrel, RelOptInfo *outerrel, RelOptInfo *innerrel)
{
	List *vars;
	ListCell *lc;
	bool ok = true;

	Assert(joinrel->reltarget);

	vars = pull_var_clause((Node *)joinrel->reltarget->exprs, PVC_INCLUDE_PLACEHOLDERS);

	foreach (lc, vars)
	{
		Var *var = (Var *)lfirst(lc);

		if (!IsA(var, Var))
			continue;

		if (bms_is_member(var->varno, innerrel->relids) &&
			!bms_is_member(var->varno, outerrel->relids))
		{
			/*
			 * The planner can create semi-join, which refers to inner rel
			 * vars in its target list. However, we deparse semi-join as an
			 * exists() subquery, so can't handle references to inner rel in
			 * the target list.
			 */
			ok = false;
			break;
		}
	}
	return ok;
}
#endif

/*
 * Assess whether the join between inner and outer relations can be pushed
 * down to the foreign server. As a side effect, save information we obtain
 * in this function to SqliteFdwRelationInfo passed in.
 */
static bool
sqlite_foreign_join_ok(PlannerInfo *root, RelOptInfo *joinrel, JoinType jointype,
					   RelOptInfo *outerrel, RelOptInfo *innerrel,
					   JoinPathExtraData *extra)
{
	SqliteFdwRelationInfo *fpinfo;
	SqliteFdwRelationInfo *fpinfo_o;
	SqliteFdwRelationInfo *fpinfo_i;
	ListCell   *lc;
	List	   *joinclauses;

#if PG_VERSION_NUM >= 170000
	/*
	 * We support pushing down INNER, LEFT and SEMI joins.
	 * Constructing queries representing ANTI joins is hard, hence not
	 * considered right now.
	 */

	if (jointype != JOIN_INNER && jointype != JOIN_LEFT &&
		jointype != JOIN_SEMI)
		return false;

	/*
	 * We can't push down semi-join if its reltarget is not safe
	 */
	if ((jointype == JOIN_SEMI) && !sqlite_semijoin_target_ok(root, joinrel, outerrel, innerrel))
		return false;
#else
	/*
	 * We support pushing down INNER and LEFT joins. Constructing queries
	 * representing SEMI and ANTI joins is hard, hence not considered right
	 * now.
	 */
	if (jointype != JOIN_INNER && jointype != JOIN_LEFT)
		return false;
#endif

	/*
	 * If either of the joining relations is marked as unsafe to pushdown, the
	 * join can not be pushed down.
	 */
	fpinfo = (SqliteFdwRelationInfo *) joinrel->fdw_private;
	fpinfo_o = (SqliteFdwRelationInfo *) outerrel->fdw_private;
	fpinfo_i = (SqliteFdwRelationInfo *) innerrel->fdw_private;
	if (!fpinfo_o || !fpinfo_o->pushdown_safe ||
		!fpinfo_i || !fpinfo_i->pushdown_safe)
		return false;

	/*
	 * If joining relations have local conditions, those conditions are
	 * required to be applied before joining the relations. Hence the join can
	 * not be pushed down.
	 */
	if (fpinfo_o->local_conds || fpinfo_i->local_conds)
		return false;

	/*
	 * Merge FDW options.  We might be tempted to do this after we have deemed
	 * the foreign join to be OK.  But we must do this beforehand so that we
	 * know which quals can be evaluated on the foreign server, which might
	 * depend on shippable_extensions.
	 */
	fpinfo->server = fpinfo_o->server;
	sqlite_merge_fdw_options(fpinfo, fpinfo_o, fpinfo_i);

	/*
	 * Separate restrict list into join quals and pushed-down (other) quals.
	 *
	 * Join quals belonging to an outer join must all be shippable, else we
	 * cannot execute the join remotely.  Add such quals to 'joinclauses'.
	 *
	 * Add other quals to fpinfo->remote_conds if they are shippable, else to
	 * fpinfo->local_conds.  In an inner join it's okay to execute conditions
	 * either locally or remotely; the same is true for pushed-down conditions
	 * at an outer join.
	 *
	 * Note we might return failure after having already scribbled on
	 * fpinfo->remote_conds and fpinfo->local_conds.  That's okay because we
	 * won't consult those lists again if we deem the join unshippable.
	 */
	joinclauses = NIL;
	foreach(lc, extra->restrictlist)
	{
		RestrictInfo *rinfo = lfirst_node(RestrictInfo, lc);
		bool		is_remote_clause = sqlite_is_foreign_expr(root, joinrel,
															  rinfo->clause);

		if (IS_OUTER_JOIN(jointype) &&
			!RINFO_IS_PUSHED_DOWN(rinfo, joinrel->relids))
		{
			if (!is_remote_clause)
				return false;
			joinclauses = lappend(joinclauses, rinfo);
		}
		else
		{
			if (is_remote_clause)
				fpinfo->remote_conds = lappend(fpinfo->remote_conds, rinfo);
			else
				fpinfo->local_conds = lappend(fpinfo->local_conds, rinfo);
		}
	}

	/*
	 * sqlite_deparse_explicit_target_list() isn't smart enough to handle
	 * anything other than a Var.  In particular, if there's some
	 * PlaceHolderVar that would need to be evaluated within this join tree
	 * (because there's an upper reference to a quantity that may go to NULL
	 * as a result of an outer join), then we can't try to push the join down
	 * because we'll fail when we get to
	 * sqlite_deparse_explicit_target_list(). However, a PlaceHolderVar that
	 * needs to be evaluated *at the top* of this join tree is OK, because we
	 * can do that locally after fetching the results from the remote side.
	 */
	foreach(lc, root->placeholder_list)
	{
		PlaceHolderInfo *phinfo = lfirst(lc);
		Relids		relids;

#if (PG_VERSION_NUM >= 100000)
		/* PlaceHolderInfo refers to parent relids, not child relids. */
		relids = IS_OTHER_REL(joinrel) ?
			joinrel->top_parent_relids : joinrel->relids;
#else
		relids = joinrel->relids;
#endif

		if (bms_is_subset(phinfo->ph_eval_at, relids) &&
			bms_nonempty_difference(relids, phinfo->ph_eval_at))
			return false;
	}

	/* Save the join clauses, for later use. */
	fpinfo->joinclauses = joinclauses;

	fpinfo->outerrel = outerrel;
	fpinfo->innerrel = innerrel;
	fpinfo->jointype = jointype;

	/*
	 * By default, both the input relations are not required to be deparsed as
	 * subqueries, but there might be some relations covered by the input
	 * relations that are required to be deparsed as subqueries, so save the
	 * relids of those relations for later use by the deparser.
	 */
	fpinfo->make_outerrel_subquery = false;
	fpinfo->make_innerrel_subquery = false;
	Assert(bms_is_subset(fpinfo_o->lower_subquery_rels, outerrel->relids));
	Assert(bms_is_subset(fpinfo_i->lower_subquery_rels, innerrel->relids));
	fpinfo->lower_subquery_rels = bms_union(fpinfo_o->lower_subquery_rels,
											fpinfo_i->lower_subquery_rels);
#if PG_VERSION_NUM >= 170000
	fpinfo->hidden_subquery_rels = bms_union(fpinfo_o->hidden_subquery_rels,
											 fpinfo_i->hidden_subquery_rels);
#endif
	/*
	 * Pull the other remote conditions from the joining relations into join
	 * clauses or other remote clauses (remote_conds) of this relation
	 * wherever possible. This avoids building subqueries at every join step.
	 *
	 * For an inner join, clauses from both the relations are added to the
	 * other remote clauses. For LEFT and RIGHT OUTER join, the clauses from
	 * the outer side are added to remote_conds since those can be evaluated
	 * after the join is evaluated. The clauses from inner side are added to
	 * the joinclauses, since they need to be evaluated while constructing the
	 * join.
	 *
	 * For SEMI-JOIN clauses from inner relation can not be added to
	 * remote_conds, but should be treated as join clauses (as they are
	 * deparsed to EXISTS subquery, where inner relation can be referred). A
	 * list of relation ids, which can't be referred to from higher levels, is
	 * preserved as a hidden_subquery_rels list.
	 *
	 * For a FULL OUTER JOIN, the other clauses from either relation can not
	 * be added to the joinclauses or remote_conds, since each relation acts
	 * as an outer relation for the other.
	 *
	 * The joining sides can not have local conditions, thus no need to test
	 * shippability of the clauses being pulled up.
	 */
	switch (jointype)
	{
		case JOIN_INNER:
			fpinfo->remote_conds = list_concat(fpinfo->remote_conds,
											   fpinfo_i->remote_conds);
			fpinfo->remote_conds = list_concat(fpinfo->remote_conds,
											   fpinfo_o->remote_conds);
			break;

		case JOIN_LEFT:
			fpinfo->joinclauses = list_concat(fpinfo->joinclauses,
											  fpinfo_i->remote_conds);
			fpinfo->remote_conds = list_concat(fpinfo->remote_conds,
											   fpinfo_o->remote_conds);
			break;
#if PG_VERSION_NUM >= 170000
	case JOIN_SEMI:
		fpinfo->joinclauses = list_concat(fpinfo->joinclauses,
										  fpinfo_i->remote_conds);
		fpinfo->joinclauses = list_concat(fpinfo->joinclauses,
										  fpinfo->remote_conds);
		fpinfo->remote_conds = list_copy(fpinfo_o->remote_conds);
		fpinfo->hidden_subquery_rels = bms_union(fpinfo->hidden_subquery_rels,
												 innerrel->relids);
		break;
#endif

		default:
			/* Should not happen, we have just checked this above */
			elog(ERROR, "unsupported join type %d", jointype);
	}

	/*
	 * For an inner join, all restrictions can be treated alike. Treating the
	 * pushed down conditions as join conditions allows a top level full outer
	 * join to be deparsed without requiring subqueries.
	 */
	if (jointype == JOIN_INNER)
	{
		Assert(!fpinfo->joinclauses);
		fpinfo->joinclauses = fpinfo->remote_conds;
		fpinfo->remote_conds = NIL;
	}
#if PG_VERSION_NUM >= 170000
	else if (jointype == JOIN_LEFT || jointype == JOIN_RIGHT || jointype == JOIN_FULL)
	{
		/*
		 * Conditions, generated from semi-joins, should be evaluated before
		 * LEFT/RIGHT/FULL join.
		 */
		if (!bms_is_empty(fpinfo_o->hidden_subquery_rels))
		{
			fpinfo->make_outerrel_subquery = true;
			fpinfo->lower_subquery_rels = bms_add_members(fpinfo->lower_subquery_rels, outerrel->relids);
		}

		if (!bms_is_empty(fpinfo_i->hidden_subquery_rels))
		{
			fpinfo->make_innerrel_subquery = true;
			fpinfo->lower_subquery_rels = bms_add_members(fpinfo->lower_subquery_rels, innerrel->relids);
		}
	}
#endif
	/* Mark that this join can be pushed down safely */
	fpinfo->pushdown_safe = true;

	/*
	 * Set # of retrieved rows and cached relation costs to some negative
	 * value, so that we can detect when they are set to some sensible values,
	 * during one (usually the first) of the calls to
	 * sqlite_estimate_path_cost_size.
	 */
	fpinfo->retrieved_rows = -1;
	fpinfo->rel_startup_cost = -1;
	fpinfo->rel_total_cost = -1;

	/*
	 * Set the string describing this join relation to be used in EXPLAIN
	 * output of corresponding ForeignScan.  Note that the decoration we add
	 * to the base relation names mustn't include any digits, or it'll confuse
	 * sqliteExplainForeignScan.
	 */
	fpinfo->relation_name = psprintf("(%s) %s JOIN (%s)",
									 fpinfo_o->relation_name,
									 sqlite_get_jointype_name(fpinfo->jointype),
									 fpinfo_i->relation_name);

	/*
	 * Set the relation index.  This is defined as the position of this
	 * joinrel in the join_rel_list list plus the length of the rtable list.
	 * Note that since this joinrel is at the end of the join_rel_list list
	 * when we are called, we can get the position by list_length.
	 */
	Assert(fpinfo->relation_index == 0);	/* shouldn't be set yet */
	fpinfo->relation_index =
		list_length(root->parse->rtable) + list_length(root->join_rel_list);

	return true;
}

/*
 * Adjust the cost estimates of a foreign grouping path to include the cost
 * of generating properly-sorted output.
 */
static void
sqlite_adjust_foreign_grouping_path_cost(PlannerInfo *root,
										 List *pathkeys,
										 double retrieved_rows,
										 double width,
										 double limit_tuples,
										 Cost *p_startup_cost,
										 Cost *p_run_cost)
{
	/*
	 * If the GROUP BY clause isn't sort-able, the plan chosen by the remote
	 * side is unlikely to generate properly-sorted output, so it would need
	 * an explicit sort; adjust the given costs with cost_sort().  Likewise,
	 * if the GROUP BY clause is sort-able but isn't a superset of the given
	 * pathkeys, adjust the costs with that function.  Otherwise, adjust the
	 * costs by applying the same heuristic as for the scan or join case.
	 */
#if PG_VERSION_NUM >= 160000
	if (!grouping_is_sortable(root->processed_groupClause) ||
	!pathkeys_contained_in(pathkeys, root->group_pathkeys))
#else
	if (!grouping_is_sortable(root->parse->groupClause) ||
	!pathkeys_contained_in(pathkeys, root->group_pathkeys))
#endif
	{
		Path		sort_path;	/* dummy for result of cost_sort */

		cost_sort(&sort_path,
				  root,
				  pathkeys,
				  *p_startup_cost + *p_run_cost,
				  retrieved_rows,
				  width,
				  0.0,
				  work_mem,
				  limit_tuples);

		*p_startup_cost = sort_path.startup_cost;
		*p_run_cost = sort_path.total_cost - sort_path.startup_cost;
	}
	else
	{
		/*
		 * The default extra cost seems too large for foreign-grouping cases;
		 * add 1/4th of that default.
		 */
		double		sort_multiplier = 1.0 + (DEFAULT_FDW_SORT_MULTIPLIER
											 - 1.0) * 0.25;

		*p_startup_cost *= sort_multiplier;
		*p_run_cost *= sort_multiplier;
	}
}

/*
 * sqliteGetForeignJoinPaths Add possible ForeignPath to joinrel, if
 * join is safe to push down.
 */
static void
sqliteGetForeignJoinPaths(PlannerInfo *root,
						  RelOptInfo *joinrel,
						  RelOptInfo *outerrel,
						  RelOptInfo *innerrel,
						  JoinType jointype,
						  JoinPathExtraData *extra)
{
	SqliteFdwRelationInfo *fpinfo;
	ForeignPath *joinpath;
	double		rows;
	int			width;
	Cost		startup_cost;
	Cost		total_cost;
	Path	   *epq_path;		/* Path to create plan to be executed when
								 * EvalPlanQual gets triggered. */

	/*
	 * Skip if this join combination has been considered already.
	 */
	if (joinrel->fdw_private)
		return;

	/*
	 * This code does not work for joins with lateral references, since those
	 * must have parameterized paths, which we don't generate yet.
	 */
	if (!bms_is_empty(joinrel->lateral_relids))
		return;

	/*
	 * Create unfinished SqliteFdwRelationInfo entry which is used to indicate
	 * that the join relation is already considered, so that we won't waste
	 * time in judging safety of join pushdown and adding the same paths again
	 * if found safe. Once we know that this join can be pushed down, we fill
	 * the entry.
	 */
	fpinfo = (SqliteFdwRelationInfo *) palloc0(sizeof(SqliteFdwRelationInfo));
	fpinfo->pushdown_safe = false;
	joinrel->fdw_private = fpinfo;
	/* attrs_used is only for base relations. */
	fpinfo->attrs_used = NULL;

	/*
	 * If there is a possibility that EvalPlanQual will be executed, we need
	 * to be able to reconstruct the row using scans of the base relations.
	 * GetExistingLocalJoinPath will find a suitable path for this purpose in
	 * the path list of the joinrel, if one exists.  We must be careful to
	 * call it before adding any ForeignPath, since the ForeignPath might
	 * dominate the only suitable local path available.  We also do it before
	 * calling sqlite_foreign_join_ok(), since that function updates fpinfo
	 * and marks it as pushable if the join is found to be pushable.
	 */
	if (root->parse->commandType == CMD_DELETE ||
		root->parse->commandType == CMD_UPDATE ||
		root->rowMarks)
	{
		epq_path = GetExistingLocalJoinPath(joinrel);
		if (!epq_path)
		{
			elog(DEBUG1, "could not push down foreign join because a local path suitable for EPQ checks was not found");
			return;
		}
	}
	else
		epq_path = NULL;

	if (!sqlite_foreign_join_ok(root, joinrel, jointype, outerrel, innerrel, extra))
	{
		/*
		 * Free path required for EPQ if we copied one; we don't need it now
		 */
		if (epq_path)
			pfree(epq_path);
		return;
	}

	/*
	 * Compute the selectivity and cost of the local_conds, so we don't have
	 * to do it over again for each path. The best we can do for these
	 * conditions is to estimate selectivity on the basis of local statistics.
	 * The local conditions are applied after the join has been computed on
	 * the remote side like quals in WHERE clause, so pass jointype as
	 * JOIN_INNER.
	 */
	fpinfo->local_conds_sel = clauselist_selectivity(root,
													 fpinfo->local_conds,
													 0,
													 JOIN_INNER,
													 NULL);
	cost_qual_eval(&fpinfo->local_conds_cost, fpinfo->local_conds, root);

	/*
	 * If we are going to estimate costs locally, estimate the join clause
	 * selectivity here while we have special join info.
	 */
	fpinfo->joinclause_sel = clauselist_selectivity(root, fpinfo->joinclauses,
													0, fpinfo->jointype,
													extra->sjinfo);

	/* Estimate costs for bare join relation */
	sqlite_estimate_path_cost_size(root, joinrel, NIL, NIL, NULL,
								   &rows, &width, &startup_cost, &total_cost);
	/* Now update this information in the joinrel */
	joinrel->rows = rows;
	joinrel->reltarget->width = width;
	fpinfo->rows = rows;
	fpinfo->width = width;
	fpinfo->startup_cost = startup_cost;
	fpinfo->total_cost = total_cost;

	/*
	 * Create a new join path and add it to the joinrel which represents a
	 * join between foreign tables.
	 */
#if PG_VERSION_NUM >= 120000
	joinpath = create_foreign_join_path(root,
#else
	joinpath = create_foreignscan_path(root,
#endif
									   joinrel,
									   NULL,	/* default pathtarget */
									   rows,
									   startup_cost,
									   total_cost,
									   NIL, /* no pathkeys */
									   joinrel->lateral_relids,
									   epq_path,
#if PG_VERSION_NUM >= 170000
										extra->restrictlist,
#endif
										NIL); /* no fdw_private */

	/* Add generated path into joinrel by add_path(). */
	add_path(joinrel, (Path *) joinpath);

	/* Consider pathkeys for the join relation */
	sqlite_add_paths_with_pathkeys_for_rel(root, joinrel, NULL, epq_path
#if PG_VERSION_NUM >= 170000
										   , extra->restrictlist
#endif
	);
}

static void
sqlite_merge_fdw_options(SqliteFdwRelationInfo * fpinfo,
						 const SqliteFdwRelationInfo * fpinfo_o,
						 const SqliteFdwRelationInfo * fpinfo_i)
{
	/* We must always have fpinfo_o. */
	Assert(fpinfo_o);

	/* fpinfo_i may be NULL, but if present the servers must both match. */
	Assert(!fpinfo_i ||
		   fpinfo_i->server->serverid == fpinfo_o->server->serverid);

	/*
	 * Copy the server specific FDW options.  (For a join, both relations come
	 * from the same server, so the server options should have the same value
	 * for both relations.)
	 */
	fpinfo->fdw_startup_cost = fpinfo_o->fdw_startup_cost;
	fpinfo->fdw_tuple_cost = fpinfo_o->fdw_tuple_cost;
	fpinfo->fetch_size = fpinfo_o->fetch_size;

	/* Merge the table level options from either side of the join. */
	if (fpinfo_i)
	{
		/*
		 * Set fetch size to maximum of the joining sides, since we are
		 * expecting the rows returned by the join to be proportional to the
		 * relation sizes.
		 */
		fpinfo->fetch_size = Max(fpinfo_o->fetch_size, fpinfo_i->fetch_size);
	}
}

/*
 * Assess whether the aggregation, grouping and having operations can be pushed
 * down to the foreign server.  As a side effect, save information we obtain in
 * this function to SqliteFdwRelationInfo of the input relation.
 */
static bool
sqlite_foreign_grouping_ok(PlannerInfo *root, RelOptInfo *grouped_rel)
{
	Query	   *query = root->parse;
	PathTarget *grouping_target;
	SqliteFdwRelationInfo *fpinfo = (SqliteFdwRelationInfo *) grouped_rel->fdw_private;
	SqliteFdwRelationInfo *ofpinfo;
	ListCell   *lc;
	int			i;
	List	   *tlist = NIL;

#if PG_VERSION_NUM < 110000
	grouping_target = root->upper_targets[UPPERREL_GROUP_AGG];
#else
	grouping_target = grouped_rel->reltarget;
#endif

	/* Grouping Sets are not pushable */
	if (query->groupingSets)
		return false;

#if (PG_VERSION_NUM < 100000)
	if (root->query_level > 1)
	{
		if (root->all_baserels != NULL)
		{
			Query	   *query = root->parent_root->parse;
			int			rtindex = bms_next_member(root->all_baserels, -1);

			if (rtindex != -2 && list_length(query->rtable) >= rtindex &&
				getrelid(rtindex, query->rtable) == 0)
				return false;
		}
	}
#endif

	/* Get the fpinfo of the underlying scan relation. */
	ofpinfo = (SqliteFdwRelationInfo *) fpinfo->outerrel->fdw_private;

	/*
	 * If underneath input relation has any local conditions, those conditions
	 * are required to be applied before performing aggregation.  Hence the
	 * aggregate cannot be pushed down.
	 */
	if (ofpinfo->local_conds)
		return false;

	i = 0;
	foreach(lc, grouping_target->exprs)
	{
		Expr	   *expr = (Expr *) lfirst(lc);
		Index		sgref = get_pathtarget_sortgroupref(grouping_target, i);
		ListCell   *l;

		/*
		 * Check whether this expression is part of GROUP BY clause.  Note we
		 * check the whole GROUP BY clause not just processed_groupClause,
		 * because we will ship all of it, cf. appendGroupByClause.
		 */
		if (sgref && get_sortgroupref_clause_noerr(sgref, query->groupClause))
		{
			TargetEntry *tle;

			/*
			 * If any of the GROUP BY expression is not shippable we can not
			 * push down aggregation to the foreign server.
			 */
			if (!sqlite_is_foreign_expr(root, grouped_rel, expr))
				return false;

			/*
			 * If it would be a foreign param, we can't put it into the tlist,
			 * so we have to fail.
			 */
			if (sqlite_is_foreign_param(root, grouped_rel, expr))
				return false;

			/*
			 * Pushable, so add to tlist.  We need to create a TLE for this
			 * expression and apply the sortgroupref to it.  We cannot use
			 * add_to_flat_tlist() here because that avoids making duplicate
			 * entries in the tlist.  If there are duplicate entries with
			 * distinct sortgrouprefs, we have to duplicate that situation in
			 * the output tlist.
			 */
			tle = makeTargetEntry(expr, list_length(tlist) + 1, NULL, false);
			tle->ressortgroupref = sgref;
			tlist = lappend(tlist, tle);
		}
		else
		{
			/* Check entire expression whether it is pushable or not */
			if (sqlite_is_foreign_expr(root, grouped_rel, expr) &&
				!sqlite_is_foreign_param(root, grouped_rel, expr))
			{
				/* Pushable, add to tlist */
				tlist = add_to_flat_tlist(tlist, list_make1(expr));
			}
			else
			{
				List	   *aggvars = NIL;
				/* Not matched exactly, pull the var with aggregates then */
				aggvars = pull_var_clause((Node *) expr,
										  PVC_INCLUDE_AGGREGATES);

				if (!sqlite_is_foreign_expr(root, grouped_rel, (Expr *) aggvars))
					return false;

				/*
				 * Add aggregates, if any, into the targetlist.  Plain var
				 * nodes should be either same as some GROUP BY expression or
				 * part of some GROUP BY expression. In later case, the query
				 * cannot refer plain var nodes without the surrounding
				 * expression.  In both the cases, they are already part of
				 * the targetlist and thus no need to add them again.  In fact
				 * adding pulled plain var nodes in SELECT clause will cause
				 * an error on the foreign server if they are not same as some
				 * GROUP BY expression.
				 */
				foreach(l, aggvars)
				{
					Expr	   *aggref = (Expr *) lfirst(l);

					if (IsA(aggref, Aggref))
						tlist = add_to_flat_tlist(tlist, list_make1(aggref));
				}
			}
		}

		i++;
	}

	/*
	 * Classify the pushable and non-pushable having clauses and save them in
	 * remote_conds and local_conds of the grouped rel's fpinfo.
	 */
	if (root->hasHavingQual && query->havingQual)
	{

		foreach(lc, (List *) query->havingQual)
		{
			Expr	   *expr = (Expr *) lfirst(lc);
			RestrictInfo *rinfo;

			/*
			 * Currently, the core code doesn't wrap havingQuals in
			 * RestrictInfos, so we must make our own.
			 */
			Assert(!IsA(expr, RestrictInfo));

#if (PG_VERSION_NUM >= 100000)
			rinfo = make_restrictinfo(
#if PG_VERSION_NUM >= 140000
									  root,
#endif
									  expr,
									  true,
									  false,
									  false,
#if (PG_VERSION_NUM >= 160000)
									  false,
#endif
									  root->qual_security_level,
									  grouped_rel->relids,
									  NULL,
									  NULL);
#else
			rinfo = make_simple_restrictinfo(expr);
#endif
			if (sqlite_is_foreign_expr(root, grouped_rel, expr))
				fpinfo->remote_conds = lappend(fpinfo->remote_conds, rinfo);
			else
				fpinfo->local_conds = lappend(fpinfo->local_conds, rinfo);

		}
	}

	/*
	 * If there are any local conditions, pull Vars and aggregates from it and
	 * check whether they are safe to pushdown or not.
	 */
	if (fpinfo->local_conds)
	{
		List	   *aggvars = NIL;
		foreach(lc, fpinfo->local_conds)
		{
			RestrictInfo *rinfo = lfirst_node(RestrictInfo, lc);

			aggvars = list_concat(aggvars,
								  pull_var_clause((Node *) rinfo->clause,
												  PVC_INCLUDE_AGGREGATES));
		}

		foreach(lc, aggvars)
		{
			Expr	   *expr = (Expr *) lfirst(lc);

			/*
			 * If aggregates within local conditions are not safe to push
			 * down, then we cannot push down the query.  Vars are already
			 * part of GROUP BY clause which are checked above, so no need to
			 * access them again here.
			 */
			if (IsA(expr, Aggref))
			{
				if (!sqlite_is_foreign_expr(root, grouped_rel, expr))
					return false;

				tlist = add_to_flat_tlist(tlist, list_make1(expr));
			}
		}
	}


	/* Store generated targetlist */
	fpinfo->grouped_tlist = tlist;

	/* Safe to pushdown */
	fpinfo->pushdown_safe = true;

	/* Copy startup and tuple cost as is from underneath input rel's fpinfo */
	fpinfo->fdw_startup_cost = ofpinfo->fdw_startup_cost;
	fpinfo->fdw_tuple_cost = ofpinfo->fdw_tuple_cost;

	/*
	 * Set cached relation costs to some negative value, so that we can detect
	 * when they are set to some sensible costs, during one (usually the
	 * first) of the calls to sqlite_estimate_path_cost_size().
	 */
	fpinfo->rel_startup_cost = -1;
	fpinfo->rel_total_cost = -1;


	/*
	 * Set the string describing this grouped relation to be used in EXPLAIN
	 * output of corresponding ForeignScan.
	 */
	fpinfo->relation_name = NULL;

	return true;
}

/*
 * sqliteGetForeignUpperPaths
 *		Add paths for post-join operations like aggregation, grouping etc. if
 *		corresponding operations are safe to push down.
 *
 * Right now, we only support aggregate, grouping and having clause pushdown.
 */
static void
sqliteGetForeignUpperPaths(PlannerInfo *root, UpperRelationKind stage,
						   RelOptInfo *input_rel, RelOptInfo *output_rel
#if (PG_VERSION_NUM >= 110000)
						   ,void *extra
#endif
)
{
	SqliteFdwRelationInfo *fpinfo;

	elog(DEBUG1, "sqlite_fdw : %s", __func__);

	/*
	 * If input rel is not safe to pushdown, then simply return as we cannot
	 * perform any post-join operations on the foreign server.
	 */
	if (!input_rel->fdw_private ||
		!((SqliteFdwRelationInfo *) input_rel->fdw_private)->pushdown_safe)
		return;

	/* Ignore stages we don't support; and skip any duplicate calls. */
	if ((stage != UPPERREL_GROUP_AGG && stage != UPPERREL_ORDERED && stage != UPPERREL_FINAL) || output_rel->fdw_private)
		return;

	fpinfo = (SqliteFdwRelationInfo *) palloc0(sizeof(SqliteFdwRelationInfo));
	fpinfo->pushdown_safe = false;
	fpinfo->stage = stage;
	output_rel->fdw_private = fpinfo;

	switch (stage)
	{
		case UPPERREL_GROUP_AGG:
			sqlite_add_foreign_grouping_paths(root, input_rel, output_rel
#if (PG_VERSION_NUM >= 110000)
											  ,(GroupPathExtraData *) extra
#endif
				);
			break;
		case UPPERREL_ORDERED:
			sqlite_add_foreign_ordered_paths(root, input_rel, output_rel);
			break;
		case UPPERREL_FINAL:
			sqlite_add_foreign_final_paths(root, input_rel, output_rel
#if (PG_VERSION_NUM >= 120000)
										   ,(FinalPathExtraData *) extra
#endif
				);
			break;
		default:
			elog(ERROR, "unexpected upper relation: %d", (int) stage);
			break;
	}
}

/*
 * sqlite_add_foreign_grouping_paths
 *		Add foreign path for grouping and/or aggregation.
 *
 * Given input_rel represents the underlying scan.  The paths are added to the
 * given grouped_rel.
 */
static void
sqlite_add_foreign_grouping_paths(PlannerInfo *root, RelOptInfo *input_rel,
								  RelOptInfo *grouped_rel
#if (PG_VERSION_NUM >= 110000)
								  ,GroupPathExtraData *extra
#endif
)
{
	Query	   *parse = root->parse;
	SqliteFdwRelationInfo *ifpinfo = input_rel->fdw_private;
	SqliteFdwRelationInfo *fpinfo = grouped_rel->fdw_private;
	ForeignPath *grouppath;
	double		rows;
	int			width;
	Cost		startup_cost;
	Cost		total_cost;

	/* Nothing to be done, if there is no grouping or aggregation required. */
	if (!parse->groupClause && !parse->groupingSets && !parse->hasAggs &&
		!root->hasHavingQual)
		return;

#if (PG_VERSION_NUM >= 110000)
	Assert(extra->patype == PARTITIONWISE_AGGREGATE_NONE ||
		   extra->patype == PARTITIONWISE_AGGREGATE_FULL);
#endif

	/* SQLite does not allow HAVING without GROUP BY */
	if (root->hasHavingQual && !parse->groupClause)
		return;

	/* save the input_rel as outerrel in fpinfo */
	fpinfo->outerrel = input_rel;

	/*
	 * Copy foreign table, foreign server
	 * etc. details from the input relation's fpinfo.
	 */
	fpinfo->table = ifpinfo->table;
	fpinfo->server = ifpinfo->server;

	/* Assess if it is safe to push down aggregation and grouping. */
	if (!sqlite_foreign_grouping_ok(root, grouped_rel))
		return;

	/* Use small cost to push down aggregate always */
	rows = width = startup_cost = total_cost = 1;
	/* Now update this information in the fpinfo */
	fpinfo->rows = rows;
	fpinfo->width = width;
	fpinfo->startup_cost = startup_cost;
	fpinfo->total_cost = total_cost;

	/* Create and add foreign path to the grouping relation. */
#if PG_VERSION_NUM >= 120000
	grouppath = create_foreign_upper_path(root,
										  grouped_rel,
										  grouped_rel->reltarget,
										  rows,
										  startup_cost,
										  total_cost,
										  NIL,	/* no pathkeys */
										  NULL,
#if PG_VERSION_NUM >= 170000
										  NIL, /* no fdw_restrictinfo list */
#endif
										  NIL); /* no fdw_private */
#else
	grouppath = create_foreignscan_path(root,
										grouped_rel,
										root->upper_targets[UPPERREL_GROUP_AGG],
										rows,
										startup_cost,
										total_cost,
										NIL,	/* no pathkeys */
										NULL,	/* no required_outer */
										NULL,
										NIL);	/* no fdw_private */
#endif

	/* Add generated path into grouped_rel by add_path(). */
	add_path(grouped_rel, (Path *) grouppath);
}

/*
 * sqlite_add_foreign_ordered_paths
 *		Add foreign paths for performing the final sort remotely.
 *
 * Given input_rel contains the source-data Paths.  The paths are added to the
 * given ordered_rel.
 */
static void
sqlite_add_foreign_ordered_paths(PlannerInfo *root, RelOptInfo *input_rel,
								 RelOptInfo *ordered_rel)
{
	Query	   *parse = root->parse;
	SqliteFdwRelationInfo *ifpinfo = input_rel->fdw_private;
	SqliteFdwRelationInfo *fpinfo = ordered_rel->fdw_private;
	double		rows;
	int			width;
	Cost		startup_cost;
	Cost		total_cost;
	List	   *fdw_private;
	ForeignPath *ordered_path;
	ListCell   *lc;

	/* Shouldn't get here unless the query has ORDER BY */
	Assert(parse->sortClause);

#if (PG_VERSION_NUM >= 100000)
	/* We don't support cases where there are any SRFs in the targetlist */
	if (parse->hasTargetSRFs)
		return;
#else

	/*
	 * We don't support cases where there are any SRFs in the targetlist (PG
	 * Version >10)
	 */
	if (expression_returns_set((Node *) parse->targetList))
		return;
#endif

	/* Save the input_rel as outerrel in fpinfo */
	fpinfo->outerrel = input_rel;

	/*
	 * Copy foreign table, foreign server, FDW options etc.
	 * details from the input relation's fpinfo.
	 */
	fpinfo->table = ifpinfo->table;
	fpinfo->server = ifpinfo->server;

	/*
	 * If the input_rel is a base or join relation, we would already have
	 * considered pushing down the final sort to the remote server when
	 * creating pre-sorted foreign paths for that relation, because the
	 * query_pathkeys is set to the root->sort_pathkeys in that case (see
	 * standard_qp_callback()).
	 */
	if (input_rel->reloptkind == RELOPT_BASEREL ||
		input_rel->reloptkind == RELOPT_JOINREL)
	{
		Assert(root->query_pathkeys == root->sort_pathkeys);

		/* Safe to push down if the query_pathkeys is safe to push down */
		fpinfo->pushdown_safe = ifpinfo->qp_is_pushdown_safe;

		return;
	}

	/* The input_rel should be a grouping relation */
	Assert(input_rel->reloptkind == RELOPT_UPPER_REL &&
		   ifpinfo->stage == UPPERREL_GROUP_AGG);

	/*
	 * We try to create a path below by extending a simple foreign path for
	 * the underlying grouping relation to perform the final sort remotely,
	 * which is stored into the fdw_private list of the resulting path.
	 */

	/* Assess if it is safe to push down the final sort */
	foreach(lc, root->sort_pathkeys)
	{
		PathKey	*pathkey = (PathKey *) lfirst(lc);
		EquivalenceClass *pathkey_ec = pathkey->pk_eclass;

		/*
		 * is_foreign_expr would detect volatile expressions as well, but
		 * checking ec_has_volatile here saves some cycles.
		 */
		if (pathkey_ec->ec_has_volatile)
			return;

		/*
		 * Can't push down the sort if pathkey's opfamily is not built-in.
		 */
		if (!sqlite_is_builtin(pathkey->pk_opfamily))
			return;

		/*
		 * The EC must contain a shippable EM that is computed in input_rel's
		 * reltarget, else we can't push down the sort.
		 */
		if (sqlite_find_em_for_rel_target(root,
								   pathkey_ec,
								   input_rel) == NULL)
			return;
	}

	/* Safe to push down */
	fpinfo->pushdown_safe = true;

	/* Use small cost to push down aggregate always */
	rows = width = startup_cost = total_cost = 1;
	/* Now update this information in the fpinfo */
	fpinfo->rows = rows;
	fpinfo->width = width;
	fpinfo->startup_cost = startup_cost;
	fpinfo->total_cost = total_cost;

	/*
	 * Build the fdw_private list that will be used by sqliteGetForeignPlan.
	 * Items in the list must match order in enum FdwPathPrivateIndex.
	 */
#if (PG_VERSION_NUM >= 150000)
	fdw_private = list_make2(makeBoolean(true), makeBoolean(false));
#else
	fdw_private = list_make2(makeInteger(true), makeInteger(false));
#endif

#if (PG_VERSION_NUM >= 120000)
	/* Create foreign ordering path */
	ordered_path = create_foreign_upper_path(root,
											 input_rel,
											 root->upper_targets[UPPERREL_ORDERED],
											 rows,
											 startup_cost,
											 total_cost,
											 root->sort_pathkeys,
											 NULL, /* no extra plan */
#if PG_VERSION_NUM >= 170000
											 NIL, /* no fdw_restrictinfo list */
#endif
											 fdw_private);
#else

	/*
	 * We use root->upper_targets[UPERREL_FINAL] because until PG12,
	 * upper_targets[UPPERREL_ORDERED] is not filled. Anyways, in PG12
	 * root->upper_targets[UPPERREL_FINAL] and
	 * root->upper_targets[UPPERREL_ORDERED] have the same value. More info:
	 * backend/optimizer/plan/planner.c (Line 2189)
	 */

	/* Create foreign ordering path */
	ordered_path = create_foreignscan_path(root,
										   input_rel,
										   root->upper_targets[UPPERREL_FINAL],
										   rows,
										   startup_cost,
										   total_cost,
										   root->sort_pathkeys,
										   NULL,
										   NULL,	/* no extra plan */
										   fdw_private);
#endif

	/* and add it to the ordered_rel */
	add_path(ordered_rel, (Path *) ordered_path);
}

/*
 * sqlite_add_foreign_final_paths
 *		Add foreign paths for performing the final processing remotely.
 *
 * Given input_rel contains the source-data Paths.  The paths are added to the
 * given final_rel.
 */
static void
sqlite_add_foreign_final_paths(PlannerInfo *root, RelOptInfo *input_rel,
							   RelOptInfo *final_rel
#if (PG_VERSION_NUM >= 120000)
							   ,FinalPathExtraData *extra
#endif
)
{
	Query	   *parse = root->parse;
	SqliteFdwRelationInfo *ifpinfo = (SqliteFdwRelationInfo *) input_rel->fdw_private;
	SqliteFdwRelationInfo *fpinfo = (SqliteFdwRelationInfo *) final_rel->fdw_private;
	bool		has_final_sort = false;
	List	   *pathkeys = NIL;
	double		rows;
	int			width;
	Cost		startup_cost;
	Cost		total_cost;
	List	   *fdw_private;
	ForeignPath *final_path;
#if (PG_VERSION_NUM < 120000)
	bool		has_limit = limit_needed(parse);
#endif

	/*
	 * Currently, we only support this for SELECT commands
	 */
	if (parse->commandType != CMD_SELECT)
		return;

	/*
	 * No work if there is FOR UPDATE/SHARE clause and if there is no need to
	 * add a LIMIT node. We DONT support FOR UPDATE pushdown because SQLITE
	 * has no implemented yet, that's why we dont do nothing.
	 */
	if (parse->rowMarks
#if (PG_VERSION_NUM >= 120000)
		|| !extra->limit_needed
#else
		|| !has_limit
#endif
		)
		return;

#if (PG_VERSION_NUM >= 100000)
	/* We don't support cases where there are any SRFs in the targetlist */
	if (parse->hasTargetSRFs)
		return;
#else

	/*
	 * We don't support cases where there are any SRFs in the targetlist (PG
	 * Version >10)
	 */
	if (expression_returns_set((Node *) parse->targetList))
		return;
#endif

	/* Save the input_rel as outerrel in fpinfo */
	fpinfo->outerrel = input_rel;

	/*
	 * Copy foreign table, foreign server, FDW options etc.
	 * details from the input relation's fpinfo.
	 */
	fpinfo->table = ifpinfo->table;
	fpinfo->server = ifpinfo->server;

#if (PG_VERSION_NUM >= 120000)
	Assert(extra->limit_needed);
#else
	Assert(has_limit);
#endif

	/*
	 * If the input_rel is an ordered relation, replace the input_rel with its
	 * input relation
	 */
	if (input_rel->reloptkind == RELOPT_UPPER_REL &&
		ifpinfo->stage == UPPERREL_ORDERED)
	{
		input_rel = ifpinfo->outerrel;
		ifpinfo = (SqliteFdwRelationInfo *) input_rel->fdw_private;
		has_final_sort = true;
		pathkeys = root->sort_pathkeys;
	}

	/* The input_rel should be a base, join, or grouping relation */
	Assert(input_rel->reloptkind == RELOPT_BASEREL ||
		   input_rel->reloptkind == RELOPT_JOINREL ||
		   (input_rel->reloptkind == RELOPT_UPPER_REL &&
			ifpinfo->stage == UPPERREL_GROUP_AGG));

	/*
	 * We try to create a path below by extending a simple foreign path for
	 * the underlying base, join, or grouping relation to perform the final
	 * sort (if has_final_sort) and the LIMIT restriction remotely, which is
	 * stored into the fdw_private list of the resulting path.  (We
	 * re-estimate the costs of sorting the underlying relation, if
	 * has_final_sort.)
	 */

	/*
	 * Assess if it is safe to push down the LIMIT and OFFSET to the remote
	 * server
	 */

	/*
	 * If the underlying relation has any local conditions, the LIMIT/OFFSET
	 * cannot be pushed down.
	 */
	if (ifpinfo->local_conds)
		return;

#if PG_VERSION_NUM >= 130000
	/*
	 * If the query has FETCH FIRST .. WITH TIES, 1) it must have ORDER BY as
	 * well, which is used to determine which additional rows tie for the last
	 * place in the result set, and 2) ORDER BY must already have been
	 * determined to be safe to push down before we get here. Since sqlite_fdw
	 * does not support FETCH FIRST ... WITH TIES, disable pushing this option.
	 */
	if (parse->limitOption == LIMIT_OPTION_WITH_TIES)
		return;
#endif

	/*
	 * Also, the LIMIT/OFFSET cannot be pushed down, if their expressions are
	 * not safe to remote.
	 */
	if (!sqlite_is_foreign_expr(root, input_rel, (Expr *) parse->limitOffset) ||
		!sqlite_is_foreign_expr(root, input_rel, (Expr *) parse->limitCount))
		return;

	/* Safe to push down */
	fpinfo->pushdown_safe = true;

	/* Use small cost to push down limit always */
	rows = width = startup_cost = total_cost = 1;
	/* Now update this information in the fpinfo */
	fpinfo->rows = rows;
	fpinfo->width = width;
	fpinfo->startup_cost = startup_cost;
	fpinfo->total_cost = total_cost;

	/*
	 * Build the fdw_private list that will be used by sqliteGetForeignPlan.
	 * Items in the list must match order in enum FdwPathPrivateIndex.
	 */
#if (PG_VERSION_NUM >= 150000)
	fdw_private = list_make2(makeBoolean(has_final_sort),
							 makeBoolean(extra->limit_needed));
#elif (PG_VERSION_NUM >= 120000)
	fdw_private = list_make2(makeInteger(has_final_sort),
							 makeInteger(extra->limit_needed));
#else
	fdw_private = list_make2(makeInteger(has_final_sort),
							 makeInteger(has_limit));
#endif

	/*
	 * Create foreign final path; this gets rid of a no-longer-needed outer
	 * plan (if any), which makes the EXPLAIN output look cleaner
	 */
#if (PG_VERSION_NUM >= 120000)
	final_path = create_foreign_upper_path(root,
										   input_rel,
										   root->upper_targets[UPPERREL_FINAL],
										   rows,
										   startup_cost,
										   total_cost,
										   pathkeys,
										   NULL, /* no extra plan */
#if PG_VERSION_NUM >= 170000
										   NIL, /* no fdw_restrictinfo list */
#endif
										   fdw_private);
#else
	final_path = create_foreignscan_path(root,
										 input_rel,
										 root->upper_targets[UPPERREL_FINAL],
										 rows,
										 startup_cost,
										 total_cost,
										 pathkeys,
										 NULL,	/* no required_outer */
										 NULL,	/* no extra plan */
										 fdw_private);
#endif
	/* and add it to the final_rel */
	add_path(final_rel, (Path *) final_path);
}

/*
 * sqlite_estimate_path_cost_size Get cost and size estimates for a foreign scan on
 * given foreign relation either a base relation or a join between foreign
 * relations or an upper relation containing foreign relations.
 *
 * param_join_conds are the parameterization clauses with outer relations.
 * pathkeys specify the expected sort order if any for given path being
 * costed. fpextra specifies additional post-scan/join-processing steps such
 * as the final sort and the LIMIT restriction.
 *
 * The function returns the cost and size estimates in p_rows, p_width,
 * p_startup_cost and p_total_cost variables.
 */
static void
sqlite_estimate_path_cost_size(PlannerInfo *root,
							   RelOptInfo *foreignrel,
							   List *param_join_conds,
							   List *pathkeys,
							   SqliteFdwPathExtraData * fpextra,
							   double *p_rows, int *p_width,
							   Cost *p_startup_cost, Cost *p_total_cost)
{
	SqliteFdwRelationInfo *fpinfo = (SqliteFdwRelationInfo *) foreignrel->fdw_private;
	double		rows;
	double		retrieved_rows;
	int			width;
	Cost		startup_cost;
	Cost		total_cost;
	Cost		run_cost = 0;

	/* Make sure the core code has set up the relation's reltarget */
	Assert(foreignrel->reltarget);

	/*
	 * We don't support join conditions in this mode (hence, no
	 * parameterized paths can be made).
	 */
	Assert(param_join_conds == NIL);

	/*
	 * We will come here again and again with different set of pathkeys or
	 * additional post-scan/join-processing steps that caller wants to
	 * cost.  We don't need to calculate the cost/size estimates for the
	 * underlying scan, join, or grouping each time.  Instead, use those
	 * estimates if we have cached them already.
	 */
	if (fpinfo->rel_startup_cost >= 0 && fpinfo->rel_total_cost >= 0)
	{
		Assert(fpinfo->retrieved_rows >= 1);

		rows = fpinfo->rows;
		retrieved_rows = fpinfo->retrieved_rows;
		width = fpinfo->width;
		startup_cost = fpinfo->rel_startup_cost;
		run_cost = fpinfo->rel_total_cost - fpinfo->rel_startup_cost;

		/*
		 * If we estimate the costs of a foreign scan or a foreign join
		 * with additional post-scan/join-processing steps, the scan or
		 * join costs obtained from the cache wouldn't yet contain the
		 * eval costs for the final scan/join target, which would've been
		 * updated by apply_scanjoin_target_to_paths(); add the eval costs
		 * now.
		 */
		if (fpextra && !IS_UPPER_REL(foreignrel))
		{
			/* Shouldn't get here unless we have LIMIT */
			Assert(fpextra->has_limit);
			Assert(foreignrel->reloptkind == RELOPT_BASEREL ||
				   foreignrel->reloptkind == RELOPT_JOINREL);
			startup_cost += foreignrel->reltarget->cost.startup;
			run_cost += foreignrel->reltarget->cost.per_tuple * rows;
		}
	}
	else if (IS_JOIN_REL(foreignrel))
	{
		SqliteFdwRelationInfo *fpinfo_i;
		SqliteFdwRelationInfo *fpinfo_o;
		QualCost join_cost;
		QualCost remote_conds_cost;
		double nrows;

		/* Use rows/width estimates made by the core code. */
		rows = foreignrel->rows;
		width = foreignrel->reltarget->width;

		/* For join we expect inner and outer relations set */
		Assert(fpinfo->innerrel && fpinfo->outerrel);

		fpinfo_i = (SqliteFdwRelationInfo *)fpinfo->innerrel->fdw_private;
		fpinfo_o = (SqliteFdwRelationInfo *)fpinfo->outerrel->fdw_private;

		/* Estimate of number of rows in cross product */
		nrows = fpinfo_i->rows * fpinfo_o->rows;

		/*
		 * Back into an estimate of the number of retrieved rows.  Just in
		 * case this is nuts, clamp to at most nrows.
		 */
		retrieved_rows = clamp_row_est(rows / fpinfo->local_conds_sel);
		retrieved_rows = Min(retrieved_rows, nrows);

		/*
		 * The cost of foreign join is estimated as cost of generating
		 * rows for the joining relations + cost for applying quals on the
		 * rows.
		 */

		/*
		 * Calculate the cost of clauses pushed down to the foreign server
		 */
		cost_qual_eval(&remote_conds_cost, fpinfo->remote_conds, root);
		/* Calculate the cost of applying join clauses */
		cost_qual_eval(&join_cost, fpinfo->joinclauses, root);

		/*
		 * Startup cost includes startup cost of joining relations and the
		 * startup cost for join and other clauses. We do not include the
		 * startup cost specific to join strategy (e.g. setting up hash
		 * tables) since we do not know what strategy the foreign server
		 * is going to use.
		 */
		startup_cost = fpinfo_i->rel_startup_cost + fpinfo_o->rel_startup_cost;
		startup_cost += join_cost.startup;
		startup_cost += remote_conds_cost.startup;
		startup_cost += fpinfo->local_conds_cost.startup;

		/*
		 * Run time cost includes:
		 *
		 * 1. Run time cost (total_cost - startup_cost) of relations being
		 * joined
		 *
		 * 2. Run time cost of applying join clauses on the cross product
		 * of the joining relations.
		 *
		 * 3. Run time cost of applying pushed down other clauses on the
		 * result of join
		 *
		 * 4. Run time cost of applying nonpushable other clauses locally
		 * on the result fetched from the foreign server.
		 */
		run_cost = fpinfo_i->rel_total_cost - fpinfo_i->rel_startup_cost;
		run_cost += fpinfo_o->rel_total_cost - fpinfo_o->rel_startup_cost;
		run_cost += nrows * join_cost.per_tuple;
		nrows = clamp_row_est(nrows * fpinfo->joinclause_sel);
		run_cost += nrows * remote_conds_cost.per_tuple;
		run_cost += fpinfo->local_conds_cost.per_tuple * retrieved_rows;

		/* Add in tlist eval cost for each output row */
		startup_cost += foreignrel->reltarget->cost.startup;
		run_cost += foreignrel->reltarget->cost.per_tuple * rows;
	}
	else if (IS_UPPER_REL(foreignrel))
	{
		RelOptInfo *outerrel = fpinfo->outerrel;
		SqliteFdwRelationInfo *ofpinfo;
		AggClauseCosts aggcosts;
		double input_rows;
		int numGroupCols;
		double numGroups = 1;

		/*
		 * The upper relation should have its outer relation set
		 */
		Assert(outerrel);

		/*
		 * and that outer relation should have its reltarget set
		 */
		Assert(outerrel->reltarget);

		/*
		 * This cost model is mixture of costing done for sorted and
		 * hashed aggregates in cost_agg().  We are not sure which
		 * strategy will be considered at remote side, thus for
		 * simplicity, we put all startup related costs in startup_cost
		 * and all finalization and run cost are added in total_cost.
		 */

		ofpinfo = (SqliteFdwRelationInfo *)outerrel->fdw_private;

		/* Get rows from input rel */
		input_rows = ofpinfo->rows;

		/*
		 * Collect statistics about aggregates for estimating costs.
		 */
		MemSet(&aggcosts, 0, sizeof(AggClauseCosts));
		if (root->parse->hasAggs)
		{
#if PG_VERSION_NUM >= 140000
			get_agg_clause_costs(root, AGGSPLIT_SIMPLE, &aggcosts);
#else
			get_agg_clause_costs(root, (Node *)fpinfo->grouped_tlist,
								 AGGSPLIT_SIMPLE, &aggcosts);

			/*
			 * The cost of aggregates in the HAVING qual will be the same
			 * for each child as it is for the parent, so there's no need
			 * to use a translated version of havingQual.
			 */
			get_agg_clause_costs(root, (Node *)root->parse->havingQual,
								 AGGSPLIT_SIMPLE, &aggcosts);
#endif
		}

		/*
		 * Get number of grouping columns and possible number of groups
		 */
#if PG_VERSION_NUM >= 160000
		numGroupCols = list_length(root->processed_groupClause);
		numGroups = estimate_num_groups(root,
										get_sortgrouplist_exprs(root->processed_groupClause,
																fpinfo->grouped_tlist),
#else
		numGroupCols = list_length(root->parse->groupClause);
		numGroups = estimate_num_groups(root,
										get_sortgrouplist_exprs(root->parse->groupClause,
																fpinfo->grouped_tlist),
#endif
										input_rows, NULL
#if PG_VERSION_NUM >= 140000
										, NULL
#endif
					);

		/*
		 * Get the retrieved_rows and rows estimates.  If there are HAVING
		 * quals, account for their selectivity.
		 */
#if PG_VERSION_NUM >= 160000
		if (root->hasHavingQual)
#else
		if (root->parse->havingQual)
#endif
		{
			/*
			 * Factor in the selectivity of the remotely-checked quals
			 */
			retrieved_rows =
				clamp_row_est(numGroups *
							  clauselist_selectivity(root,
													 fpinfo->remote_conds,
													 0,
													 JOIN_INNER,
													 NULL));

			/*
			 * Factor in the selectivity of the locally-checked quals
			 */
			rows = clamp_row_est(retrieved_rows * fpinfo->local_conds_sel);
		}
		else
		{
			rows = retrieved_rows = numGroups;
		}

		/* Use width estimate made by the core code. */
		width = foreignrel->reltarget->width;

		/*-----
		 * Startup cost includes:
		 *	  1. Startup cost for underneath input relation, adjusted for
		 *	     tlist replacement by apply_scanjoin_target_to_paths()
		 *	  2. Cost of performing aggregation, per cost_agg()
		 *-----
		 */
		startup_cost = ofpinfo->rel_startup_cost;
		startup_cost += outerrel->reltarget->cost.startup;
		startup_cost += aggcosts.transCost.startup;
		startup_cost += aggcosts.transCost.per_tuple * input_rows;
#if PG_VERSION_NUM >= 120000
		startup_cost += aggcosts.finalCost.startup;
#else
		startup_cost += aggcosts.finalCost;
#endif
		startup_cost += (cpu_operator_cost * numGroupCols) * input_rows;

		/*-----
		 * Run time cost includes:
		 *	  1. Run time cost of underneath input relation, adjusted for
		 *	     tlist replacement by apply_scanjoin_target_to_paths()
		 *	  2. Run time cost of performing aggregation, per cost_agg()
		 *-----
		 */
		run_cost = ofpinfo->rel_total_cost - ofpinfo->rel_startup_cost;
		run_cost += outerrel->reltarget->cost.per_tuple * input_rows;
#if PG_VERSION_NUM >= 120000
		run_cost += aggcosts.finalCost.per_tuple * numGroups;
#else
		run_cost += aggcosts.finalCost * numGroups;
#endif
		run_cost += cpu_tuple_cost * numGroups;

		/* Account for the eval cost of HAVING quals, if any */
#if PG_VERSION_NUM >= 160000
		if (root->hasHavingQual)
#else
		if (root->parse->havingQual)
#endif
		{
			QualCost remote_cost;

			/*
			 * Add in the eval cost of the remotely-checked quals
			 */
			cost_qual_eval(&remote_cost, fpinfo->remote_conds, root);
			startup_cost += remote_cost.startup;
			run_cost += remote_cost.per_tuple * numGroups;

			/*
			 * Add in the eval cost of the locally-checked quals
			 */
			startup_cost += fpinfo->local_conds_cost.startup;
			run_cost += fpinfo->local_conds_cost.per_tuple * retrieved_rows;
		}

		/* Add in tlist eval cost for each output row */
		startup_cost += foreignrel->reltarget->cost.startup;
		run_cost += foreignrel->reltarget->cost.per_tuple * rows;
	}
	else
	{
		Cost cpu_per_tuple;

		/*
		 * Use rows/width estimates made by set_baserel_size_estimates.
		 */
		rows = foreignrel->rows;
		width = foreignrel->reltarget->width;

		/*
		 * Back into an estimate of the number of retrieved rows.  Just in
		 * case this is nuts, clamp to at most foreignrel->tuples.
		 */
		retrieved_rows = clamp_row_est(rows / fpinfo->local_conds_sel);
		retrieved_rows = Min(retrieved_rows, foreignrel->tuples);

		/*
		 * Cost as though this were a seqscan, which is pessimistic.  We
		 * effectively imagine the local_conds are being evaluated
		 * remotely, too.
		 */
		startup_cost = 0;
		run_cost = 0;
		run_cost += seq_page_cost * foreignrel->pages;

		startup_cost += foreignrel->baserestrictcost.startup;
		cpu_per_tuple = cpu_tuple_cost + foreignrel->baserestrictcost.per_tuple;
		run_cost += cpu_per_tuple * foreignrel->tuples;

		/* Add in tlist eval cost for each output row */
		startup_cost += foreignrel->reltarget->cost.startup;
		run_cost += foreignrel->reltarget->cost.per_tuple * rows;
	}

	/*
	 * Without remote estimates, we have no real way to estimate the cost
	 * of generating sorted output.  It could be free if the query plan
	 * the remote side would have chosen generates properly-sorted output
	 * anyway, but in most cases it will cost something.  Estimate a value
	 * high enough that we won't pick the sorted path when the ordering
	 * isn't locally useful, but low enough that we'll err on the side of
	 * pushing down the ORDER BY clause when it's useful to do so.
	 */
	if (pathkeys != NIL)
	{
		if (IS_UPPER_REL(foreignrel))
		{
			Assert(foreignrel->reloptkind == RELOPT_UPPER_REL &&
				   fpinfo->stage == UPPERREL_GROUP_AGG);
			sqlite_adjust_foreign_grouping_path_cost(root, pathkeys,
													 retrieved_rows, width,
													 fpextra->limit_tuples,
													 &startup_cost, &run_cost);
		}
		else
		{
			startup_cost *= DEFAULT_FDW_SORT_MULTIPLIER;
			run_cost *= DEFAULT_FDW_SORT_MULTIPLIER;
		}
	}

	total_cost = startup_cost + run_cost;

#if PG_VERSION_NUM >= 120000
	/* Adjust the cost estimates if we have LIMIT */
	if (fpextra && fpextra->has_limit)
	{
		adjust_limit_rows_costs(&rows, &startup_cost, &total_cost,
								fpextra->offset_est, fpextra->count_est);
		retrieved_rows = rows;
	}
#endif

	/*
	 * If this includes the final sort step, the given target, which will be
	 * applied to the resulting path, might have different expressions from
	 * the foreignrel's reltarget (see make_sort_input_target()); adjust tlist
	 * eval costs.
	 */
	if (fpextra && fpextra->has_final_sort &&
		fpextra->target != foreignrel->reltarget)
	{
		QualCost	oldcost = foreignrel->reltarget->cost;
		QualCost	newcost = fpextra->target->cost;

		startup_cost += newcost.startup - oldcost.startup;
		total_cost += newcost.startup - oldcost.startup;
		total_cost += (newcost.per_tuple - oldcost.per_tuple) * rows;
	}

	/*
	 * Cache the retrieved rows and cost estimates for scans, joins, or
	 * groupings without any parameterization, pathkeys, or additional
	 * post-scan/join-processing steps, before adding the costs for
	 * transferring data from the foreign server.  These estimates are useful
	 * for costing remote joins involving this relation or costing other
	 * remote operations on this relation such as remote sorts and remote
	 * LIMIT restrictions, when the costs can not be obtained from the foreign
	 * server.  This function will be called at least once for every foreign
	 * relation without any parameterization, pathkeys, or additional
	 * post-scan/join-processing steps.
	 */
	if (pathkeys == NIL && param_join_conds == NIL && fpextra == NULL)
	{
		fpinfo->retrieved_rows = retrieved_rows;
		fpinfo->rel_startup_cost = startup_cost;
		fpinfo->rel_total_cost = total_cost;
	}

	/*
	 * Add some additional cost factors to account for connection overhead
	 * (fdw_startup_cost), transferring data across the network
	 * (fdw_tuple_cost per retrieved row), and local manipulation of the data
	 * (cpu_tuple_cost per retrieved row).
	 */
	startup_cost += fpinfo->fdw_startup_cost;
	total_cost += fpinfo->fdw_startup_cost;
	total_cost += fpinfo->fdw_tuple_cost * retrieved_rows;
	total_cost += cpu_tuple_cost * retrieved_rows;

	/*
	 * If we have LIMIT, we should prefer performing the restriction remotely
	 * rather than locally, as the former avoids extra row fetches from the
	 * remote that the latter might cause.  But since the core code doesn't
	 * account for such fetches when estimating the costs of the local
	 * restriction (see create_limit_path()), there would be no difference
	 * between the costs of the local restriction and the costs of the remote
	 * restriction estimated above if we don't use remote estimates (except
	 * for the case where the foreignrel is a grouping relation, the given
	 * pathkeys is not NIL, and the effects of a bounded sort for that rel is
	 * accounted for in costing the remote restriction).  Tweak the costs of
	 * the remote restriction to ensure we'll prefer it if LIMIT is a useful
	 * one.
	 */
	if (fpextra && fpextra->has_limit &&
		fpextra->limit_tuples > 0 &&
		fpextra->limit_tuples < fpinfo->rows)
	{
		Assert(fpinfo->rows > 0);
		total_cost -= (total_cost - startup_cost) * 0.05 *
			(fpinfo->rows - fpextra->limit_tuples) / fpinfo->rows;
	}

	/* Return results. */
	*p_rows = rows;
	*p_width = width;
	*p_startup_cost = startup_cost;
	*p_total_cost = total_cost;
}

static void
sqlite_to_pg_type(StringInfo str, char *type)
{
	int			i;

	/*
	 * type conversion based on SQLite affiniy
	 * https://www.sqlite.org/datatype3.html
	 */
	static const char *affinity[][2] = {
		{"int", "bigint"},
		{"char", "text"},
		{"clob", "text"},
		{"text", "text"},
		{"blob", "bytea"},
		{"real", "double precision"},
		{"floa", "double precision"},
		{"doub", "double precision"},
	{NULL, NULL}};

	static const char *pg_type[][2] = {
		{"datetime", "timestamp"},
		{"time"},
		{"date"},
		{"bit"},				/* bit(n) and bit varying(n) */
		{"boolean"},
		{"varchar"},
		{"char"},
		{"uuid"},
<<<<<<< HEAD
		{"geometry"},
		{"geography"},
=======
		{"macaddr"},
		{"macaddr8"},
>>>>>>> af42d07f
		{NULL}
	};

	if (type == NULL || type[0] == '\0')
	{
		/* If no type, use blob affinity */
		appendStringInfoString(str, "bytea");
		return;
	}

	type = str_tolower(type, strlen(type), C_COLLATION_OID);

	for (i = 0; pg_type[i][0] != NULL; i++)
	{
		const char *t0 = pg_type[i][0];
		if (strncmp(type, t0, strlen(t0)) == 0)
		{
			/* Pass type to PostgreSQL as it is */
			if (pg_type[i][1] == NULL)
			{
#ifdef SQLITE_FDW_GIS_ENABLE
				appendStringInfoString(str, type);
#else
				/*
				 * Without GIS support.
				 * Columns with listed data type names treated just as bytea
				 */
				bool	postgis = false;
				int		j;

				for (j = 0; postGisSQLiteCompatibleTypes[j] != NULL; j++)
				{
					const char *pgt = postGisSQLiteCompatibleTypes[j];
					if (strncmp(type, pgt, strlen(pgt)) == 0)
					{
						postgis = true;
						break;
					}
				}
				if (postgis)
					appendStringInfoString(str, "bytea");
				else
					appendStringInfoString(str, type);
#endif
			}
			else
				appendStringInfoString(str, pg_type[i][1]);
			pfree(type);
			return;
		}
	}

	for (i = 0; affinity[i][0] != NULL; i++)
	{
		if (strstr(type, affinity[i][0]) != 0)
		{
			appendStringInfoString(str, affinity[i][1]);
			pfree(type);
			return;
		}
	}
	/* decimal for numeric affinity */
	appendStringInfoString(str, "decimal");
	pfree(type);
}

/*
 * Force assorted GUC parameters to settings that ensure that we'll output
 * data values in a form that is unambiguous to the remote server.
 *
 * This is rather expensive and annoying to do once per row, but there's
 * little choice if we want to be sure values are transmitted accurately;
 * we can't leave the settings in place between rows for fear of affecting
 * user-visible computations.
 *
 * We use the equivalent of a function SET option to allow the settings to
 * persist only until the caller calls reset_transmission_modes().  If an
 * error is thrown in between, guc.c will take care of undoing the settings.
 *
 * The return value is the nestlevel that must be passed to
 * reset_transmission_modes() to undo things.
 */
int
sqlite_set_transmission_modes(void)
{
	int			nestlevel = NewGUCNestLevel();

	/*
	 * The values set here should match what pg_dump does.  See also
	 * configure_remote_session in connection.c.
	 */
	if (DateStyle != USE_ISO_DATES)
		(void) set_config_option("datestyle", "ISO",
								 PGC_USERSET, PGC_S_SESSION,
								 GUC_ACTION_SAVE, true, 0, false);

	if (IntervalStyle != INTSTYLE_POSTGRES)
		(void) set_config_option("intervalstyle", "postgres",
								 PGC_USERSET, PGC_S_SESSION,
								 GUC_ACTION_SAVE, true, 0, false);
	if (extra_float_digits < 3)
		(void) set_config_option("extra_float_digits", "3",
								 PGC_USERSET, PGC_S_SESSION,
								 GUC_ACTION_SAVE, true, 0, false);

	/*
	 * In addition force restrictive search_path, in case there are any
	 * regproc or similar constants to be printed.
	 */
	(void) set_config_option("search_path", "pg_catalog",
							 PGC_USERSET, PGC_S_SESSION,
							 GUC_ACTION_SAVE, true, 0, false);

	return nestlevel;
}

/*
 * Undo the effects of set_transmission_modes().
 */
void
sqlite_reset_transmission_modes(int nestlevel)
{
	AtEOXact_GUC(true, nestlevel);
}

/*
 * sqlite_execute_insert
 *		Perform execute sqliteExecForeignInsert, sqliteExecForeignBatchInsert
 */
static TupleTableSlot **
sqlite_execute_insert(EState *estate,
					  ResultRelInfo *resultRelInfo,
					  CmdType operation,
					  TupleTableSlot **slots,
					  TupleTableSlot **planSlots,
					  int *numSlots)
{
	SqliteFdwExecState *fmstate = (SqliteFdwExecState *) resultRelInfo->ri_FdwState;
	ListCell   *lc;
	Datum		value = 0;
	MemoryContext oldcontext;
	int			rc = SQLITE_OK;
	int			nestlevel;
	int			bindnum = 0;
	int			i;
	Relation	rel = resultRelInfo->ri_RelationDesc;
	Oid			foreignTableId = RelationGetRelid(rel);

#if PG_VERSION_NUM >= 140000
	TupleDesc	tupdesc = RelationGetDescr(rel);
#endif
	elog(DEBUG1, "sqlite_fdw : %s for RelId %u", __func__, foreignTableId);

	oldcontext = MemoryContextSwitchTo(fmstate->temp_cxt);

	nestlevel = sqlite_set_transmission_modes();

	Assert(operation == CMD_INSERT);

#if PG_VERSION_NUM >= 140000
	if (fmstate->num_slots != *numSlots)
	{
		StringInfoData sql;

		fmstate->table = GetForeignTable(RelationGetRelid(fmstate->rel));
		fmstate->server = GetForeignServer(fmstate->table->serverid);
		fmstate->stmt = NULL;

		initStringInfo(&sql);
		sqlite_rebuild_insert(&sql, fmstate->rel, fmstate->orig_query,
							  fmstate->target_attrs, fmstate->values_end,
							  fmstate->p_nums, *numSlots - 1);
		fmstate->query = sql.data;
		fmstate->num_slots = *numSlots;

		sqlite_prepare_wrapper(fmstate->server, fmstate->conn, fmstate->query, &fmstate->stmt, NULL, true);
	}
#endif

	for (i = 0; i < *numSlots; i++)
	{
		foreach(lc, fmstate->retrieved_attrs)
		{
			int			attnum = lfirst_int(lc) - 1;
			Form_pg_attribute att = TupleDescAttr(slots[i]->tts_tupleDescriptor, attnum);
			bool		isnull;
#if PG_VERSION_NUM >= 140000
			Form_pg_attribute attr = TupleDescAttr(tupdesc, attnum);

			/* Ignore generated columns and skip bind value */
			if (attr->attgenerated)
				continue;
#endif

			value = slot_getattr(slots[i], attnum + 1, &isnull);
			sqlite_bind_sql_var(att, bindnum, value, fmstate->stmt, &isnull, foreignTableId);
			bindnum++;
		}
	}
	sqlite_reset_transmission_modes(nestlevel);

	/* Execute the query */
	rc = sqlite3_step(fmstate->stmt);
	if (rc != SQLITE_DONE)
	{
		sqlitefdw_report_error(ERROR, fmstate->stmt, fmstate->conn, NULL, rc);
	}
	sqlite3_reset(fmstate->stmt);
	MemoryContextSwitchTo(oldcontext);
	MemoryContextReset(fmstate->temp_cxt);

	return slots;
}

/*
 * Prepare for processing of parameters used in remote query.
 */
static void
sqlite_prepare_query_params(PlanState *node,
							List *fdw_exprs,
							int numParams,
							FmgrInfo **param_flinfo,
							List **param_exprs,
							const char ***param_values,
							Oid **param_types)
{
	int			i;
	ListCell   *lc;

	Assert(numParams > 0);

	/* Prepare for output conversion of parameters used in remote query. */
	*param_flinfo = (FmgrInfo *) palloc0(sizeof(FmgrInfo) * numParams);
	*param_types = (Oid *) palloc0(sizeof(Oid) * numParams);
	i = 0;
	foreach(lc, fdw_exprs)
	{
		Node	   *param_expr = (Node *) lfirst(lc);
		Oid			typefnoid;
		bool		isvarlena;

		(*param_types)[i] = exprType(param_expr);
		getTypeOutputInfo(exprType(param_expr), &typefnoid, &isvarlena);
		fmgr_info(typefnoid, &(*param_flinfo)[i]);
		i++;
	}

	/*
	 * Prepare remote-parameter expressions for evaluation.  (Note: in
	 * practice, we expect that all these expressions will be just Params, so
	 * we could possibly do something more efficient than using the full
	 * expression-eval machinery for this.  But probably there would be little
	 * benefit, and it'd require sqlite_fdw to know more than is desirable
	 * about Param evaluation.)
	 */
#if PG_VERSION_NUM >= 100000
	*param_exprs = (List *) ExecInitExprList(fdw_exprs, node);
#else
	*param_exprs = (List *) ExecInitExpr((Expr *) fdw_exprs, node);
#endif
	/* Allocate buffer for text form of query parameters. */
	*param_values = (const char **) palloc0(numParams * sizeof(char *));
}

/*
 * Construct array of query parameter values and bind parameters
 *
 */
static void
sqlite_process_query_params(ExprContext *econtext,
							FmgrInfo *param_flinfo,
							List *param_exprs,
							const char **param_values,
							sqlite3_stmt * *stmt,
							Oid *param_types,
							Oid foreignTableId
							)
{
	int			i;
	ListCell   *lc;
	int			nestlevel;

	nestlevel = sqlite_set_transmission_modes();
	i = 0;
	foreach(lc, param_exprs)
	{
		ExprState  *expr_state = (ExprState *) lfirst(lc);
		Datum		expr_value;
		bool		isNull;
		/* fake structure, bind function usually works with attribute, but just typid in our case */
		Form_pg_attribute att = NULL;

		/* Evaluate the parameter expression */
#if PG_VERSION_NUM >= 100000
		expr_value = ExecEvalExpr(expr_state, econtext, &isNull);
#else
		expr_value = ExecEvalExpr(expr_state, econtext, &isNull, NULL);
#endif
		/* Bind parameters */
		att = palloc(sizeof(FormData_pg_attribute));
		att->atttypid = param_types[i];
		att->atttypmod = -1;
		sqlite_bind_sql_var(att, i, expr_value, *stmt, &isNull, foreignTableId);
		pfree(att);
		/*
		 * Get string sentation of each parameter value by invoking
		 * type-specific output function, unless the value is null.
		 */
		if (isNull)
			param_values[i] = NULL;
		else
			param_values[i] = OutputFunctionCall(&param_flinfo[i], expr_value);
		i++;
	}
	sqlite_reset_transmission_modes(nestlevel);
}

/*
 * Create cursor for node's query with current parameter values.
 */
static void
sqlite_create_cursor(ForeignScanState *node)
{
	SqliteFdwExecState *festate = (SqliteFdwExecState *) node->fdw_state;
	ExprContext *econtext = node->ss.ps.ps_ExprContext;
	int			numParams = festate->numParams;
	const char **values = festate->param_values;

	/*
	 * Construct array of query parameter values in text format.  We do the
	 * conversions in the short-lived per-tuple context, so as not to cause a
	 * memory leak over repeated scans.
	 */
	if (numParams > 0)
	{
		Oid			foreignTableId = (festate->rel != NULL) ? RelationGetRelid(festate->rel) : 0;
		MemoryContext oldcontext;

		oldcontext = MemoryContextSwitchTo(econtext->ecxt_per_tuple_memory);

		sqlite_process_query_params(econtext,
									festate->param_flinfo,
									festate->param_exprs,
									values,
									&festate->stmt,
									festate->param_types,
									foreignTableId);

		MemoryContextSwitchTo(oldcontext);
	}

	/* Mark the cursor as created, and show no tuples have been retrieved */
	festate->cursor_exists = true;
}

/*
 * Execute a direct UPDATE/DELETE statement.
 */
static void
sqlite_execute_dml_stmt(ForeignScanState *node)
{
	SqliteFdwDirectModifyState *dmstate = (SqliteFdwDirectModifyState *) node->fdw_state;
	ExprContext *econtext = node->ss.ps.ps_ExprContext;
	int			numParams = dmstate->numParams;
	const char **values = dmstate->param_values;
	Oid			foreignTableId = RelationGetRelid(dmstate->rel);
	int			rc;

	/*
	 * Construct array of query parameter values in text format.
	 */
	if (numParams > 0)
		sqlite_process_query_params(econtext,
									dmstate->param_flinfo,
									dmstate->param_exprs,
									values,
									&dmstate->stmt,
									dmstate->param_types,
									foreignTableId);

	/*
	 * Notice that we pass NULL for paramTypes, thus forcing the remote server
	 * to infer types for all parameters.  Since we explicitly cast every
	 * parameter (see deparse.c), the "inference" is trivial and will produce
	 * the desired result.  This allows us to avoid assuming that the remote
	 * server has the same OIDs we do for the parameters' types.
	 */
	rc = sqlite3_step(dmstate->stmt);
	if (rc != SQLITE_DONE)
	{
		sqlitefdw_report_error(ERROR, dmstate->stmt, dmstate->conn, NULL, rc);
	}

	/* Get the number of rows affected. */
	dmstate->num_tuples = sqlite3_changes(dmstate->conn);
}

/*
 * Given an EquivalenceClass and a foreign relation, find an EC member
 * that can be used to sort the relation remotely according to a pathkey
 * using this EC.
 *
 * If there is more than one suitable candidate, return an arbitrary
 * one of them.  If there is none, return NULL.
 *
 * This checks that the EC member expression uses only Vars from the given
 * rel and is shippable.  Caller must separately verify that the pathkey's
 * ordering operator is shippable.
 */
EquivalenceMember *
sqlite_find_em_for_rel(PlannerInfo *root, EquivalenceClass *ec, RelOptInfo *rel)
{
	ListCell   *lc;
#if PG_VERSION_NUM >= 170000
	SqliteFdwRelationInfo *fpinfo = (SqliteFdwRelationInfo *) rel->fdw_private;
#endif

	foreach(lc, ec->ec_members)
	{
		EquivalenceMember *em = (EquivalenceMember *) lfirst(lc);

		/*
		 * Note we require !bms_is_empty, else we'd accept constant
		 * expressions which are not suitable for the purpose.
		 */
		if (bms_is_subset(em->em_relids, rel->relids) &&
			!bms_is_empty(em->em_relids) &&
#if PG_VERSION_NUM >= 170000
			bms_is_empty(bms_intersect(em->em_relids, fpinfo->hidden_subquery_rels)) &&
#endif
			sqlite_is_foreign_expr(root, rel, em->em_expr))
			return em;
	}

	return NULL;
}

/*
 * Find an EquivalenceClass member that is to be computed as a sort column
 * in the given rel's reltarget, and is shippable.
 *
 * If there is more than one suitable candidate, return an arbitrary
 * one of them.  If there is none, return NULL.
 *
 * This checks that the EC member expression uses only Vars from the given
 * rel and is shippable.  Caller must separately verify that the pathkey's
 * ordering operator is shippable.
 */
EquivalenceMember *
sqlite_find_em_for_rel_target(PlannerInfo *root, EquivalenceClass *ec,
					   RelOptInfo *rel)
{
	PathTarget *target = rel->reltarget;
	ListCell   *lc1;
	int			i;

	i = 0;
	foreach(lc1, target->exprs)
	{
		Expr	   *expr = (Expr *) lfirst(lc1);
		Index		sgref = get_pathtarget_sortgroupref(target, i);
		ListCell   *lc2;

		/* Ignore non-sort expressions */
		if (sgref == 0 ||
			get_sortgroupref_clause_noerr(sgref,
										  root->parse->sortClause) == NULL)
		{
			i++;
			continue;
		}

		/* We ignore binary-compatible relabeling on both ends */
		while (expr && IsA(expr, RelabelType))
			expr = ((RelabelType *) expr)->arg;

		/* Locate an EquivalenceClass member matching this expr, if any */
		foreach(lc2, ec->ec_members)
		{
			EquivalenceMember *em = (EquivalenceMember *) lfirst(lc2);
			Expr	   *em_expr;

			/* Don't match constants */
			if (em->em_is_const)
				continue;

			/* Ignore child members */
			if (em->em_is_child)
				continue;

			/* Match if same expression (after stripping relabel) */
			em_expr = em->em_expr;
			while (em_expr && IsA(em_expr, RelabelType))
				em_expr = ((RelabelType *) em_expr)->arg;

			if (!equal(em_expr, expr))
				continue;

			/* Check that expression (including relabels!) is shippable */
			if (sqlite_is_foreign_expr(root, rel, em->em_expr))
				return em;
		}

		i++;
	}

	return NULL;
}

#if PG_VERSION_NUM >= 140000
/*
 * Determine batch size for a given foreign table. The option specified for
 * a table has precedence.
 */
static int
sqlite_get_batch_size_option(Relation rel)
{
	Oid			foreigntableid = RelationGetRelid(rel);
	ForeignTable *table;
	ForeignServer *server;
	List	   *options;
	ListCell   *lc;

	/* we use 1 by default, which means "no batching" */
	int			batch_size = 1;

	/*
	 * Load options for table and server. We append server options after table
	 * options, because table options take precedence.
	 */
	table = GetForeignTable(foreigntableid);
	server = GetForeignServer(table->serverid);

	options = NIL;
	options = list_concat(options, table->options);
	options = list_concat(options, server->options);

	/* See if either table or server specifies batch_size. */
	foreach(lc, options)
	{
		DefElem	*def = (DefElem *) lfirst(lc);

		if (strcmp(def->defname, "batch_size") == 0)
		{
			(void) parse_int(defGetString(def), &batch_size, 0, NULL);
			break;
		}
	}

	return batch_size;
}
#endif

/*
 * sqliteIsForeignRelUpdatable
 *		Determine whether a foreign table supports INSERT, UPDATE and/or
 *		DELETE.
 */
static int
sqliteIsForeignRelUpdatable(Relation rel)
{
	bool		updatable;
	bool		readonly_db_file;
	ForeignTable *table;
	ForeignServer *server;
	ListCell   *lc;

	/*
	 * By default, all sqlite_fdw foreign tables are assumed updatable.
	 * If force_readonly option is set, foreign server option 'updatable'
	 * is ignored, table option 'updatable' is also ignored
	 */
	updatable = true;
	readonly_db_file = false;

	table = GetForeignTable(RelationGetRelid(rel));
	server = GetForeignServer(table->serverid);

	foreach(lc, server->options)
	{
		DefElem	*def = (DefElem *) lfirst(lc);
		if (strcmp(def->defname, "force_readonly") == 0)
			readonly_db_file = defGetBoolean(def);
		else if (strcmp(def->defname, "updatable") == 0)
			updatable = defGetBoolean(def);
	}
	if (readonly_db_file)
		updatable = false;
	else
	{
		foreach(lc, table->options)
		{
			DefElem    *def = (DefElem *) lfirst(lc);

			if (strcmp(def->defname, "updatable") == 0)
				updatable = defGetBoolean(def);
		}
	}

	/*
	 * Currently "updatable" means support for INSERT, UPDATE and DELETE.
	 */
	return updatable ?
		(1 << CMD_INSERT) | (1 << CMD_UPDATE) | (1 << CMD_DELETE) : 0;
}

/*
 * sqlite_affinity_eqv_to_pgtype:
 * Give nearest SQLite data affinity for PostgreSQL data type
 */
static int32
sqlite_affinity_eqv_to_pgtype(Oid type)
{
	switch (type)
	{
		case INT2OID:
		case INT4OID:
		case INT8OID:
		case BOOLOID:
		case BITOID:
		case VARBITOID:
			return SQLITE_INTEGER;
		case FLOAT4OID:
		case FLOAT8OID:
		case NUMERICOID:
			return SQLITE_FLOAT;
		case BYTEAOID:
		case UUIDOID:
		case MACADDROID:
		case MACADDR8OID:
			return SQLITE_BLOB;
		default:
			if (listed_datatype_oid(type, -1, postGisSQLiteCompatibleTypes))
				return SQLITE_BLOB; /* SpatiaLite GIS data */
			else
				return SQLITE3_TEXT;
	}
}

/*
 * sqlite_datatype
 * Give equivalent string for SQLite data affinity by int from enum
 * SQLITE_INTEGER etc.
 */
const char*
sqlite_datatype(int t)
{
	switch (t)
	{
		case SQLITE_INTEGER:
			return azType[1];
		case SQLITE_FLOAT:
			return azType[2];
		case SQLITE3_TEXT:
			return azType[3];
		case SQLITE_BLOB:
			return azType[4];
		case SQLITE_NULL:
			return azType[5];
		default:
			return azType[0];
	}
}

/*
 * Give SQLite affinity enum int for SQLite data affinity string
 */
const int
sqlite_affinity_code(char* t)
{
	if ( t == NULL )
		return SQLITE_NULL;
	if (strcasecmp(t, azType[1]) == 0 || strcasecmp(t, "int") == 0)
		return SQLITE_INTEGER;
	if (strcasecmp(t, azType[2]) == 0)
		return SQLITE_FLOAT;
	if (strcasecmp(t, azType[3]) == 0)
		return SQLITE_TEXT;
	if (strcasecmp(t, azType[4]) == 0)
		return SQLITE_BLOB;
	return SQLITE_NULL;
}

/*
 * Callback function which is called when error occurs during column value
 * conversion.  Print names of column and relation, SQLite value details.
 *
 * Note that this function mustn't do any catalog lookups, since we are in
 * an already-failed transaction.  Fortunately, we can get the needed info
 * from the relation or the query's rangetable instead.
 */
static void
conversion_error_callback(void *arg)
{
	ConversionLocation *errpos = (ConversionLocation *) arg;
	Relation	rel = errpos->rel;
	ForeignScanState *fsstate = errpos->fsstate;
	const char *attname = NULL;
	const char *relname = NULL;
	bool		is_wholerow = false;
	Form_pg_attribute att = errpos->att;
	Oid			pgtyp = att->atttypid;
	int32	 	pgtypmod = att->atttypmod;
	NameData	pgColND = att->attname;
	const char *pg_dataTypeName = NULL;
	const char *sqlite_affinity = NULL;
	const char *pg_good_affinity = NULL;
	const int	max_logged_byte_length = NAMEDATALEN * 2;
	int 		value_byte_size_blob_or_utf8 = sqlite3_value_bytes (errpos->val);
	int			value_aff = sqlite3_value_type(errpos->val);
	int			affinity_for_pg_column = sqlite_affinity_eqv_to_pgtype(pgtyp);

	pg_dataTypeName = TypeNameToString(makeTypeNameFromOid(pgtyp, pgtypmod));
	sqlite_affinity = sqlite_datatype(value_aff);
	pg_good_affinity = sqlite_datatype(affinity_for_pg_column);

	/*
	 * If we're in a scan node, always use aliases from the rangetable, for
	 * consistency between the simple-relation and remote-join cases.  Look at
	 * the relation's tupdesc only if we're not in a scan node.
	 */
	if (fsstate)
	{
		/* ForeignScan case */
		ForeignScan *fsplan = castNode(ForeignScan, fsstate->ss.ps.plan);
		int			varno = 0;
		AttrNumber	colno = 0;

		if (fsplan->scan.scanrelid > 0)
		{
			/* error occurred in a scan against a foreign table */
			varno = fsplan->scan.scanrelid;
			colno = errpos->cur_attno;
		}
		else
		{
			/* error occurred in a scan against a foreign join */
			TargetEntry *tle;

			tle = list_nth_node(TargetEntry, fsplan->fdw_scan_tlist,
								errpos->cur_attno - 1);

			/*
			 * Target list can have Vars and expressions.  For Vars, we can
			 * get some information, however for expressions we can't.  Thus
			 * for expressions, just show generic context message.
			 */
			if (IsA(tle->expr, Var))
			{
				Var		   *var = (Var *) tle->expr;

				varno = var->varno;
				colno = var->varattno;
			}
		}

		if (varno > 0)
		{
			EState	   *estate = fsstate->ss.ps.state;
			RangeTblEntry *rte = exec_rt_fetch(varno, estate);

			relname = rte->eref->aliasname;

			if (colno == 0)
				is_wholerow = true;
			else if (colno > 0 && colno <= list_length(rte->eref->colnames))
				attname = strVal(list_nth(rte->eref->colnames, colno - 1));
			else if (colno == SelfItemPointerAttributeNumber)
				attname = "ctid";
		}
	}
	else if (rel)
	{
		/* Non-ForeignScan case (we should always have a rel here) */
		TupleDesc	tupdesc = RelationGetDescr(rel);

		relname = RelationGetRelationName(rel);
		if (errpos->cur_attno > 0 && errpos->cur_attno <= tupdesc->natts)
		{
			Form_pg_attribute attr = TupleDescAttr(tupdesc,
												   errpos->cur_attno - 1);

			attname = NameStr(attr->attname);
		}
		else if (errpos->cur_attno == SelfItemPointerAttributeNumber)
			attname = "ctid";
	}

	{
		/*
		 * Error HINT block
		 */
		char	   *err_hint_mess0 = palloc(max_logged_byte_length * 2 + 1024); /* The longest hint message */
		char 	   *err_hint_mess;
		char	   *value_text = NULL;
		bool		sqlite_value_as_hex_code = value_byte_size_blob_or_utf8 < max_logged_byte_length && ((GetDatabaseEncoding() != PG_UTF8 && value_aff == SQLITE3_TEXT) || (value_aff == SQLITE_BLOB));

		/* Print problem SQLite value only for
		 * - integer,
		 * - float,
		 * - short BLOBs,
		 * - short text if database encoding is UTF-8
		 *   incorrect output otherwise possible: UTF-8 in SQLite, but not supported charcters in PostgreSQL
		 */
		if ((value_byte_size_blob_or_utf8 < max_logged_byte_length && GetDatabaseEncoding() == PG_UTF8 && value_aff == SQLITE3_TEXT)
			|| value_aff == SQLITE_INTEGER
			|| value_aff == SQLITE_FLOAT)
			value_text = (char *)sqlite3_value_text(errpos->val);

		if (sqlite_value_as_hex_code)
		{
			const unsigned char *vt = sqlite3_value_text(errpos->val);
			value_text = palloc (max_logged_byte_length * 2 + 1);
			for (size_t i = 0; i < value_byte_size_blob_or_utf8; ++i)
				sprintf(value_text + i * 2, "%02x", vt[i]);
		}

		err_hint_mess = err_hint_mess0;
		err_hint_mess += sprintf(
			err_hint_mess,
			"SQLite value with \"%s\" affinity ",
			sqlite_affinity
			);
		if (value_aff == SQLITE3_TEXT || value_aff == SQLITE_BLOB )
			err_hint_mess += sprintf(
					err_hint_mess,
					"(%d bytes) ",
					value_byte_size_blob_or_utf8 );
		if (value_text != NULL)
		{
			if (sqlite_value_as_hex_code)
				err_hint_mess += sprintf(
						err_hint_mess,
						"in hex : %s",
						value_text );
			else if (value_aff != SQLITE_INTEGER && value_aff != SQLITE_FLOAT)
				err_hint_mess += sprintf(
						err_hint_mess,
						": '%s'",
						value_text );
			else
				err_hint_mess += sprintf(
						err_hint_mess,
						": %s",
						value_text );
		}

		err_hint_mess[1] = '\0';
		errhint("%s", err_hint_mess0);
		pfree(err_hint_mess0);
		if (sqlite_value_as_hex_code)
			pfree((char *)value_text);
	}

	{
		/*
		 * Error CONTEXT block
		 */
		char	   *err_cont_mess0 = palloc(4 * NAMEDATALEN + 64); /* The longest context message */
		char 	   *err_cont_mess;

		err_cont_mess = err_cont_mess0;
		err_cont_mess = err_cont_mess + sprintf(
			err_cont_mess,
			"foreign table \"%s\" foreign column \"%.*s\" have data type \"%s\" (usual affinity \"%s\"), ",
			relname,
			(int)sizeof(pgColND.data),
			pgColND.data,
			pg_dataTypeName,
			pg_good_affinity
			);
		if (relname && is_wholerow)
		{
			err_cont_mess = err_cont_mess + sprintf(
					err_cont_mess,
					"in query there is whole-row reference to foreign table"
					);
		}
		else if (relname && attname)
		{
			err_cont_mess = err_cont_mess + sprintf(
					err_cont_mess,
					"in query there is reference to foreign column"
					);
		}
		else
		{
			err_cont_mess = err_cont_mess + sprintf(
					err_cont_mess,
					"processing expression at position %d in select list",
					errpos->cur_attno
					);
		}

		err_cont_mess[1] = '\0';
		errcontext("%s", err_cont_mess0);
		pfree(err_cont_mess0);
	}
}<|MERGE_RESOLUTION|>--- conflicted
+++ resolved
@@ -4843,13 +4843,10 @@
 		{"varchar"},
 		{"char"},
 		{"uuid"},
-<<<<<<< HEAD
+		{"macaddr"},
+		{"macaddr8"},
 		{"geometry"},
 		{"geography"},
-=======
-		{"macaddr"},
-		{"macaddr8"},
->>>>>>> af42d07f
 		{NULL}
 	};
 
