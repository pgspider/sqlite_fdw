######################################################################-------------------------------------------------------------------------
#
# SQLite Foreign Data Wrapper for PostgreSQL
#
# Portions Copyright (c) 2018, TOSHIBA CORPORATION
#
# IDENTIFICATION
# 		Makefile
#
##########################################################################

MODULE_big = sqlite_fdw
OBJS = connection.o option.o deparse.o sqlite_query.o sqlite_fdw.o sqlite_data_norm.o sqlite_gis.o

EXTENSION = sqlite_fdw
DATA = sqlite_fdw--1.0.sql sqlite_fdw--1.0--1.1.sql

ifdef ENABLE_GIS
<<<<<<< HEAD
PG_CFLAGS += -DSQLITE_FDW_GIS_ENABLE
GISTEST = postgis
GISPREF = ok
else
GISTEST = nogis
GISPREF = no
endif

# Tests for PostgreSQL data types support
TYPETESTS = types/bitstring types/bool types/float4 types/float8 types/int4 types/int8 types/numeric types/$(GISTEST) types/macaddr types/macaddr8 types/out_of_range types/timestamp types/uuid
# Tests with different versions with GIS support and without GIS support
GISDEPTESTS = gis_$(GISPREF)/type gis_$(GISPREF)/auto_import

ifndef REGRESS
# System tests, full default sequence
REGRESS = extra/sqlite_fdw_post $(TYPETESTS) extra/join extra/limit extra/aggregates extra/prepare extra/select_having extra/select extra/insert extra/update extra/encodings sqlite_fdw aggregate selectfunc $(GISDEPTESTS)
=======
override PG_CFLAGS += -DSQLITE_FDW_GIS_ENABLE
GISTEST=postgis
else
GISTEST=nogis
endif

ifndef REGRESS
REGRESS = extra/sqlite_fdw_post types/bitstring types/bool types/float4 types/float8 types/int4 types/int8 types/numeric types/$(GISTEST) types/macaddr types/macaddr8 types/out_of_range types/timestamp types/uuid extra/join extra/limit extra/aggregates extra/prepare extra/select_having extra/select extra/insert extra/update extra/encodings sqlite_fdw type_$(GISTEST) aggregate selectfunc 
>>>>>>> 8f7f4f4c
endif

# Other encodings also are tested. Client encoding should be UTF-8-
REGRESS_OPTS = --encoding=utf8

UNAME = uname
OS := $(shell $(UNAME))
ifeq ($(OS), Darwin)
DLSUFFIX = .dylib
else
DLSUFFIX = .so
endif

ifdef SQLITE_FOR_TESTING_DIR
SHLIB_LINK := -L$(SQLITE_FOR_TESTING_DIR)/lib -lsqlite3
PG_CFLAGS += -I$(SQLITE_FOR_TESTING_DIR)/include -Wl,-rpath,$(SQLITE_FOR_TESTING_DIR)/lib
else
SHLIB_LINK := -lsqlite3
endif

ifdef ENABLE_GIS
override SHLIB_LINK += -lspatialite
endif

ifdef ENABLE_GIS
override SHLIB_LINK += -lspatialite
endif

ifdef USE_PGXS
PG_CONFIG = pg_config
PGXS := $(shell $(PG_CONFIG) --pgxs)
include $(PGXS)
ifndef MAJORVERSION
MAJORVERSION := $(basename $(VERSION))
endif
ifeq (,$(findstring $(MAJORVERSION), 13 14 15 16 17))
$(error PostgreSQL 13, 14, 15, 16 or 17 is required to compile this extension)
endif
else
subdir = contrib/sqlite_fdw
top_builddir = ../..
include $(top_builddir)/src/Makefile.global
include $(top_srcdir)/contrib/contrib-global.mk
endif

ifdef REGRESS_PREFIX
REGRESS_PREFIX_SUB = $(REGRESS_PREFIX)
else
REGRESS_PREFIX_SUB = $(VERSION)
endif

REGRESS := $(addprefix $(REGRESS_PREFIX_SUB)/,$(REGRESS))
$(shell mkdir -p results/$(REGRESS_PREFIX_SUB)/extra)
$(shell mkdir -p results/$(REGRESS_PREFIX_SUB)/types)
<<<<<<< HEAD
$(shell mkdir -p results/$(REGRESS_PREFIX_SUB)/gis_$(GISPREF))

# $(info    ENABLE_GIS      is $(ENABLE_GIS))
 $(info    SHLIB_LINK      is $(SHLIB_LINK))
# $(info    LD_LIBRARY_PATH is $(LD_LIBRARY_PATH))
 $(info    PG_CFLAGS       is $(PG_CFLAGS))
 $(info    PG_CPPFLAGS       is $(PG_CPPFLAGS))
# $(info    REGRESS         is $(REGRESS))
# $(info    DLSUFFIX        is $(DLSUFFIX))
=======
>>>>>>> 8f7f4f4c

ifdef ENABLE_GIS
check: temp-install
temp-install: EXTRA_INSTALL+=contrib/postgis
checkprep: EXTRA_INSTALL+=contrib/postgis
<<<<<<< HEAD
endif
=======
endif
>>>>>>> 8f7f4f4c
<|MERGE_RESOLUTION|>--- conflicted
+++ resolved
@@ -16,7 +16,6 @@
 DATA = sqlite_fdw--1.0.sql sqlite_fdw--1.0--1.1.sql
 
 ifdef ENABLE_GIS
-<<<<<<< HEAD
 PG_CFLAGS += -DSQLITE_FDW_GIS_ENABLE
 GISTEST = postgis
 GISPREF = ok
@@ -33,16 +32,6 @@
 ifndef REGRESS
 # System tests, full default sequence
 REGRESS = extra/sqlite_fdw_post $(TYPETESTS) extra/join extra/limit extra/aggregates extra/prepare extra/select_having extra/select extra/insert extra/update extra/encodings sqlite_fdw aggregate selectfunc $(GISDEPTESTS)
-=======
-override PG_CFLAGS += -DSQLITE_FDW_GIS_ENABLE
-GISTEST=postgis
-else
-GISTEST=nogis
-endif
-
-ifndef REGRESS
-REGRESS = extra/sqlite_fdw_post types/bitstring types/bool types/float4 types/float8 types/int4 types/int8 types/numeric types/$(GISTEST) types/macaddr types/macaddr8 types/out_of_range types/timestamp types/uuid extra/join extra/limit extra/aggregates extra/prepare extra/select_having extra/select extra/insert extra/update extra/encodings sqlite_fdw type_$(GISTEST) aggregate selectfunc 
->>>>>>> 8f7f4f4c
 endif
 
 # Other encodings also are tested. Client encoding should be UTF-8-
@@ -97,7 +86,6 @@
 REGRESS := $(addprefix $(REGRESS_PREFIX_SUB)/,$(REGRESS))
 $(shell mkdir -p results/$(REGRESS_PREFIX_SUB)/extra)
 $(shell mkdir -p results/$(REGRESS_PREFIX_SUB)/types)
-<<<<<<< HEAD
 $(shell mkdir -p results/$(REGRESS_PREFIX_SUB)/gis_$(GISPREF))
 
 # $(info    ENABLE_GIS      is $(ENABLE_GIS))
@@ -107,15 +95,10 @@
  $(info    PG_CPPFLAGS       is $(PG_CPPFLAGS))
 # $(info    REGRESS         is $(REGRESS))
 # $(info    DLSUFFIX        is $(DLSUFFIX))
-=======
->>>>>>> 8f7f4f4c
+
 
 ifdef ENABLE_GIS
 check: temp-install
 temp-install: EXTRA_INSTALL+=contrib/postgis
 checkprep: EXTRA_INSTALL+=contrib/postgis
-<<<<<<< HEAD
-endif
-=======
-endif
->>>>>>> 8f7f4f4c
+endif