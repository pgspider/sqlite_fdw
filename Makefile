######################################################################-------------------------------------------------------------------------
#
# SQLite Foreign Data Wrapper for PostgreSQL
#
# Portions Copyright (c) 2021, TOSHIBA CORPORATION
#
# IDENTIFICATION
# 		Makefile
#
##########################################################################

MODULE_big = sqlite_fdw
OBJS = connection.o option.o deparse.o sqlite_query.o sqlite_fdw.o

EXTENSION = sqlite_fdw
DATA = sqlite_fdw--1.0.sql sqlite_fdw--1.0--1.1.sql

REGRESS = extra/sqlite_fdw_post extra/float4 extra/float8 extra/int4 extra/int8 extra/numeric extra/join extra/limit extra/aggregates extra/prepare extra/select_having extra/select extra/insert extra/update extra/timestamp sqlite_fdw type aggregate selectfunc 

SQLITE_LIB = sqlite3

UNAME = uname
OS := $(shell $(UNAME))
ifeq ($(OS), Darwin)
DLSUFFIX = .dylib
else
DLSUFFIX = .so
endif

SHLIB_LINK := -lsqlite3

ifdef USE_PGXS
PG_CONFIG = pg_config
PGXS := $(shell $(PG_CONFIG) --pgxs)
include $(PGXS)
ifndef MAJORVERSION
MAJORVERSION := $(basename $(VERSION))
endif
<<<<<<< HEAD
ifeq (,$(findstring $(MAJORVERSION),9.6 10 11 12 13))
$(error PostgreSQL  9.6, 10, 11, 12 or 13 is required to compile this extension)
=======
ifeq (,$(findstring $(MAJORVERSION), 10 11 12 13 14))
$(error PostgreSQL 10, 11, 12, 13 or 14 is required to compile this extension)
>>>>>>> fb5cd289
endif

else
subdir = contrib/sqlite_fdw
top_builddir = ../..
include $(top_builddir)/src/Makefile.global
include $(top_srcdir)/contrib/contrib-global.mk
endif

ifdef REGRESS_PREFIX
REGRESS_PREFIX_SUB = $(REGRESS_PREFIX)
else
REGRESS_PREFIX_SUB = $(VERSION)
endif

REGRESS := $(addprefix $(REGRESS_PREFIX_SUB)/,$(REGRESS))
$(shell mkdir -p results/$(REGRESS_PREFIX_SUB)/extra)<|MERGE_RESOLUTION|>--- conflicted
+++ resolved
@@ -36,13 +36,8 @@
 ifndef MAJORVERSION
 MAJORVERSION := $(basename $(VERSION))
 endif
-<<<<<<< HEAD
-ifeq (,$(findstring $(MAJORVERSION),9.6 10 11 12 13))
-$(error PostgreSQL  9.6, 10, 11, 12 or 13 is required to compile this extension)
-=======
 ifeq (,$(findstring $(MAJORVERSION), 10 11 12 13 14))
 $(error PostgreSQL 10, 11, 12, 13 or 14 is required to compile this extension)
->>>>>>> fb5cd289
 endif
 
 else
