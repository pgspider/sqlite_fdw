--SET log_min_messages  TO DEBUG1;
--SET client_min_messages  TO DEBUG1;
--Testcase 44:
CREATE EXTENSION sqlite_fdw;
--Testcase 45:
CREATE SERVER sqlite_svr FOREIGN DATA WRAPPER sqlite_fdw
OPTIONS (database '/tmp/sqlitefdw_test.db');

--Testcase 46:
CREATE SERVER sqlite2 FOREIGN DATA WRAPPER sqlite_fdw;

IMPORT FOREIGN SCHEMA public FROM SERVER sqlite_svr INTO public;

--Testcase 1:
INSERT INTO "type_STRING"(col) VALUES ('string');
--Testcase 4:
INSERT INTO "type_BYTE"(col) VALUES ('c');
--Testcase 5:
INSERT INTO "type_SINT"(col) VALUES (32767);
--Testcase 6:
INSERT INTO "type_SINT"(col) VALUES (-32768);
--Testcase 7:
INSERT INTO "type_BINT"(col) VALUES (9223372036854775807);
--Testcase 8:
INSERT INTO "type_BINT"(col) VALUES (-9223372036854775808);
--Testcase 9:
INSERT INTO "type_INTEGER"(col) VALUES (9223372036854775807);

--Testcase 10:
INSERT INTO "type_FLOAT"(col) VALUES (3.1415);
--Testcase 11:
INSERT INTO "type_DOUBLE"(col) VALUES (3.14159265);
--Testcase 12:
INSERT INTO "type_TIMESTAMP" VALUES ('2017.11.06 12:34:56.789', '2017.11.06');
--Testcase 13:
INSERT INTO "type_TIMESTAMP" VALUES ('2017.11.06 1:3:0', '2017.11.07');
--Testcase 14:
INSERT INTO "type_BLOB"(col) VALUES (bytea('\xDEADBEEF'));
--Testcase 15:
INSERT INTO typetest VALUES(1,'a', 'b', 'c','2017.11.06 12:34:56.789', '2017.11.06 12:34:56.789' ) ;

--Testcase 16:
SELECT * FROM "type_STRING";
--Testcase 18:
SELECT * FROM "type_BYTE";
--Testcase 19:
SELECT * FROM "type_SINT";
--Testcase 20:
SELECT * FROM "type_BINT";
--Testcase 21:
SELECT * FROM "type_INTEGER";
--Testcase 22:
SELECT * FROM "type_FLOAT";
--Testcase 23:
SELECT * FROM "type_DOUBLE";
set datestyle=ISO;
--Testcase 24:
SELECT * FROM "type_TIMESTAMP";
--Testcase 25:
SELECT * FROM "type_BLOB";
--Testcase 26:
SELECT * FROM typetest;

--Testcase 27:
insert into "type_STRING" values('TYPE');
--Testcase 28:
insert into "type_STRING" values('type');

-- not pushdown
--Testcase 29:
SELECT  *FROM "type_STRING" WHERE col like 'TYP%';
--Testcase 30:
EXPLAIN SELECT  *FROM "type_STRING" WHERE col like 'TYP%';
-- pushdown
--Testcase 31:
SELECT  *FROM "type_STRING" WHERE col ilike 'typ%';
--Testcase 32:
EXPLAIN SELECT  *FROM "type_STRING" WHERE col ilike 'typ%';

--Testcase 33:
SELECT  *FROM "type_STRING" WHERE col ilike 'typ%' and col like 'TYPE';
--Testcase 34:
EXPLAIN SELECT  *FROM "type_STRING" WHERE col ilike 'typ%' and col like 'TYPE';

--Testcase 35:
SELECT * FROM "type_TIMESTAMP";

--Testcase 36:
EXPLAIN (VERBOSE, COSTS OFF) SELECT * FROM  "type_TIMESTAMP" WHERE col > date ('2017.11.06 12:34:56.789') ;
--Testcase 37:
SELECT * FROM  "type_TIMESTAMP" WHERE col > date ('2017.11.06 12:34:56.789') ;

--Testcase 38:
EXPLAIN (VERBOSE, COSTS OFF) SELECT * FROM  "type_TIMESTAMP" WHERE col::text > date ('2017.11.06 12:34:56.789')::text ;
--Testcase 39:
SELECT * FROM  "type_TIMESTAMP" WHERE col::text > date ('2017.11.06 12:34:56.789')::text ;

--Testcase 40:
EXPLAIN  (VERBOSE, COSTS OFF) SELECT * FROM  "type_TIMESTAMP" WHERE col > b - interval '1 hour'; 
--Testcase 41:
SELECT * FROM  "type_TIMESTAMP" WHERE col > b - interval '1 hour';

--Testcase 42:
EXPLAIN (VERBOSE, COSTS OFF) SELECT * FROM  "type_TIMESTAMP" WHERE col > b;
--Testcase 43:
SELECT * FROM  "type_TIMESTAMP" WHERE col > b;

--Testcase 48:
INSERT INTO "type_DATE"(col) VALUES ('2021.02.23');
--Testcase 49:
INSERT INTO "type_DATE"(col) VALUES ('2021/03/08');
--Testcase 50:
INSERT INTO "type_DATE"(col) VALUES ('9999-12-30');
--Testcase 58:
SELECT * FROM "type_DATE";

--Testcase 51:
INSERT INTO "type_TIME"(col) VALUES ('01:23:45');
--Testcase 52:
INSERT INTO "type_TIME"(col) VALUES ('01:23:45.6789');
--Testcase 59:
SELECT * FROM "type_TIME";

--Testcase 60:
EXPLAIN VERBOSE
SELECT c1, c2, c3, c4, c5, c6, c7, c8, c9, c10, c11, c12, c13, c14, c15, c17, c18, c19, c2, c21, c22, c23, c24 FROM alltypetest;
--Testcase 61:
SELECT c1, c2, c3, c4, c5, c6, c7, c8, c9, c10, c11, c12, c13, c14, c15,  c17, c18, c19, c2, c21, c22, c23, c24 FROM alltypetest;

--Testcase 53:
CREATE FOREIGN TABLE type_JSON(col JSON OPTIONS (key 'true')) SERVER sqlite_svr OPTIONS (table 'type_TEXT');
--Testcase 54:
INSERT INTO type_JSON(col) VALUES ('[1, 2, "foo", null]');
--Testcase 55:
INSERT INTO type_JSON(col) VALUES ('{"bar": "baz", "balance": 7.77, "active": false}'::json);
--Testcase 56
SELECT * FROM type_JSON;
--Testcase 57
DELETE FROM type_JSON;

-- drop column
--Testcase 62:
DROP FOREIGN TABLE IF EXISTS "type_BOOLEAN";
--Testcase 63:
CREATE FOREIGN TABLE "type_BOOLEAN" (i int, b boolean) SERVER sqlite_svr;
--Testcase 64:
ALTER FOREIGN TABLE "type_BOOLEAN" DROP COLUMN i;
--Testcase 65:
SELECT * FROM "type_BOOLEAN"; -- OK

-- define INTEGER as TEXT column
--Testcase 67:
ALTER FOREIGN TABLE "type_INTEGER" ALTER COLUMN col TYPE text;
--Testcase 68:
SELECT * FROM "type_INTEGER"; -- OK

-- define INTEGER as bpchar
--Testcase 69:
ALTER FOREIGN TABLE "type_INTEGER" ALTER COLUMN col TYPE char(30);
--Testcase 70:
SELECT * FROM "type_INTEGER"; -- OK
-- define INTEGER as varchar
--Testcase 71:
ALTER FOREIGN TABLE "type_INTEGER" ALTER COLUMN col TYPE varchar(30);
--Testcase 72:
SELECT * FROM "type_INTEGER"; -- OK

-- define INTEGER as name
--Testcase 73:
ALTER FOREIGN TABLE "type_INTEGER" ALTER COLUMN col TYPE name;
--Testcase 74:
SELECT * FROM "type_INTEGER"; -- OK

-- define INTEGER as json
--Testcase 75:
ALTER FOREIGN TABLE "type_INTEGER" ALTER COLUMN col TYPE json;
--Testcase 76:
SELECT * FROM "type_INTEGER"; -- OK

-- define INTEGER as time
--Testcase 77:
DELETE FROM "type_INTEGER";
--Testcase 78:
ALTER FOREIGN TABLE "type_INTEGER" ALTER COLUMN col TYPE int;
--Testcase 79:
INSERT INTO "type_INTEGER" VALUES (120506);
--Testcase 80:
ALTER FOREIGN TABLE "type_INTEGER" ALTER COLUMN col TYPE time;
--Testcase 81:
SELECT * FROM "type_INTEGER"; -- OK

-- define INTEGER as date
--Testcase 82:
ALTER FOREIGN TABLE "type_INTEGER" ALTER COLUMN col TYPE date;
--Testcase 83:
SELECT * FROM "type_INTEGER"; -- OK

--Testcase 84:
ALTER FOREIGN TABLE "type_INTEGER" ALTER COLUMN col TYPE int;

--Testcase 85:
INSERT INTO "type_DOUBLE" VALUES (1.3e-5);
--Testcase 86:
SELECT * FROM "type_DOUBLE";

-- define DOUBLE as TEXT column
--Testcase 87:
ALTER FOREIGN TABLE "type_DOUBLE" ALTER COLUMN col TYPE text;
--Testcase 88:
SELECT * FROM "type_DOUBLE"; -- OK

-- define DOUBLE as bpchar
--Testcase 89:
ALTER FOREIGN TABLE "type_DOUBLE" ALTER COLUMN col TYPE char(30);
--Testcase 90:
SELECT * FROM "type_DOUBLE"; -- OK
-- define DOUBLE as varchar
--Testcase 91:
ALTER FOREIGN TABLE "type_DOUBLE" ALTER COLUMN col TYPE varchar(30);
--Testcase 92:
SELECT * FROM "type_DOUBLE"; -- OK

-- define DOUBLE as name
--Testcase 93:
ALTER FOREIGN TABLE "type_DOUBLE" ALTER COLUMN col TYPE name;
--Testcase 94:
SELECT * FROM "type_DOUBLE"; -- OK

-- define DOUBLE as json
--Testcase 95:
ALTER FOREIGN TABLE "type_DOUBLE" ALTER COLUMN col TYPE json;
--Testcase 96:
SELECT * FROM "type_DOUBLE"; -- OK

--Testcase 97:
DELETE FROM "type_DOUBLE";
--Testcase 98:
ALTER FOREIGN TABLE "type_DOUBLE" ALTER COLUMN col TYPE float8;
--Testcase 99:
INSERT INTO "type_DOUBLE" VALUES (120506.12);

-- define DOUBLE as time
--Testcase 100:
ALTER FOREIGN TABLE "type_DOUBLE" ALTER COLUMN col TYPE time;
--Testcase 101:
SELECT * FROM "type_DOUBLE"; -- OK

--Testcase 102:
DELETE FROM "type_DOUBLE";
--Testcase 103:
ALTER FOREIGN TABLE "type_DOUBLE" ALTER COLUMN col TYPE float8;
--Testcase 104:
INSERT INTO "type_DOUBLE" VALUES (1999.012);
-- define DOUBLE as date
--Testcase 105:
ALTER FOREIGN TABLE "type_DOUBLE" ALTER COLUMN col TYPE date;
--Testcase 106:
SELECT * FROM "type_DOUBLE"; -- OK

--Testcase 107:
ALTER FOREIGN TABLE "type_DOUBLE" ALTER COLUMN col TYPE float8;

<<<<<<< HEAD
=======
--Testcase 108:
DROP FOREIGN TABLE IF EXISTS "type_UUID";
--Testcase 109:
CREATE FOREIGN TABLE "type_UUID"( "i" int OPTIONS (key 'true'), "u" uuid) SERVER sqlite_svr OPTIONS (table 'type_UUID');
--Testcase 110:
ALTER FOREIGN TABLE "type_UUID" ALTER COLUMN "u" TYPE text;
--Testcase 111:
INSERT INTO "type_UUID" ("i", "u") VALUES (1, 'a0eebc99-9c0b-4ef8-bb6d-6bb9bd380a11');
--Testcase 112:
INSERT INTO "type_UUID" ("i", "u") VALUES (2, 'A0EEBC99-9C0B-4EF8-BB6D-6BB9BD380A11');
--Testcase 113:
INSERT INTO "type_UUID" ("i", "u") VALUES (3, '{a0eebc99-9c0b-4ef8-bb6d-6bb9bd380a11}');
--Testcase 114:
INSERT INTO "type_UUID" ("i", "u") VALUES (4, 'a0eebc999c0b4ef8bb6d6bb9bd380a11');
--Testcase 115:
INSERT INTO "type_UUID" ("i", "u") VALUES (5, 'a0ee-bc99-9c0b-4ef8-bb6d-6bb9-bd38-0a11');
--Testcase 116:
INSERT INTO "type_UUID" ("i", "u") VALUES (6, '{a0eebc99-9c0b4ef8-bb6d6bb9-bd380a11}');
--Testcase 117:
INSERT INTO "type_UUID" ("i", "u") VALUES (7, 'b0eebc99-9c0b-4ef8-bb6d-6bb9bd380a12');
--Testcase 118:
INSERT INTO "type_UUID" ("i", "u") VALUES (8, 'B0EEBC99-9C0B-4EF8-BB6D-6BB9BD380A12');
--Testcase 119:
INSERT INTO "type_UUID" ("i", "u") VALUES (9, '{b0eebc99-9c0b-4ef8-bb6d-6bb9bd380a12}');
--Testcase 120:
INSERT INTO "type_UUID" ("i", "u") VALUES (10, '{b0eebc99-9c0b4ef8-bb6d6bb9-bd380a12}');
--Testcase 121:
INSERT INTO "type_UUID" ("i", "u") VALUES (11, 'b0eebc999c0b4ef8bb6d6bb9bd380a12');
--Testcase 122:
INSERT INTO "type_UUID" ("i", "u") VALUES (12, 'b0ee-bc99-9c0b-4ef8-bb6d-6bb9-bd38-0a12');
--Testcase 123:
ALTER FOREIGN TABLE "type_UUID" ALTER COLUMN "u" TYPE bytea;
--Testcase 124:
INSERT INTO "type_UUID" ("i", "u") VALUES (13, decode('a0eebc999c0b4ef8bb6d6bb9bd380a11', 'hex'));
--Testcase 125:
INSERT INTO "type_UUID" ("i", "u") VALUES (14, decode('b0eebc999c0b4ef8bb6d6bb9bd380a12', 'hex'));
--Testcase 126:
INSERT INTO "type_UUID" ("i", "u") VALUES (15, decode('a0eebc999c0b4ef8bb6d6bb9bd380a11', 'hex'));
--Testcase 127:
INSERT INTO "type_UUID" ("i", "u") VALUES (16, decode('b0eebc999c0b4ef8bb6d6bb9bd380a12', 'hex'));
--Testcase 128:
ALTER FOREIGN TABLE "type_UUID" ALTER COLUMN "u" TYPE uuid;
--Testcase 129:
INSERT INTO "type_UUID" ("i", "u") VALUES (17, 'a0eebc99-9c0b-4ef8-bb6d-6bb9bd380a11');
--Testcase 130:
INSERT INTO "type_UUID" ("i", "u") VALUES (18, 'A0EEBC99-9C0B-4EF8-BB6D-6BB9BD380A11');
--Testcase 131:
INSERT INTO "type_UUID" ("i", "u") VALUES (19, '{a0eebc99-9c0b-4ef8-bb6d-6bb9bd380a11}');
--Testcase 132:
INSERT INTO "type_UUID" ("i", "u") VALUES (20, 'a0eebc999c0b4ef8bb6d6bb9bd380a11');
--Testcase 133:
INSERT INTO "type_UUID" ("i", "u") VALUES (21, 'a0ee-bc99-9c0b-4ef8-bb6d-6bb9-bd38-0a11');
--Testcase 134:
INSERT INTO "type_UUID" ("i", "u") VALUES (22, '{a0eebc99-9c0b4ef8-bb6d6bb9-bd380a11}');
--Testcase 135:
INSERT INTO "type_UUID" ("i", "u") VALUES (23, 'b0eebc99-9c0b-4ef8-bb6d-6bb9bd380a12');
--Testcase 136:
INSERT INTO "type_UUID" ("i", "u") VALUES (24, 'B0EEBC99-9C0B-4EF8-BB6D-6BB9BD380A12');
--Testcase 137:
INSERT INTO "type_UUID" ("i", "u") VALUES (25, '{b0eebc99-9c0b-4ef8-bb6d-6bb9bd380a12}');
--Testcase 138:
INSERT INTO "type_UUID" ("i", "u") VALUES (26, 'b0eebc999c0b4ef8bb6d6bb9bd380a12');
--Testcase 139:
INSERT INTO "type_UUID" ("i", "u") VALUES (27, 'b0ee-bc99-9c0b-4ef8-bb6d-6bb9-bd38-0a12');
--Testcase 140:
INSERT INTO "type_UUID" ("i", "u") VALUES (28, '{b0eebc99-9c0b4ef8-bb6d6bb9-bd380a12}');
--Testcase 141:
EXPLAIN VERBOSE
INSERT INTO "type_UUID" ("i", "u") VALUES (28, '{b0eebc99-9c0b4ef8-bb6d6bb9-bd380a12}');
--Testcase 142:
ALTER FOREIGN TABLE "type_UUID" ALTER COLUMN "u" OPTIONS (ADD column_type 'BLOB');
--Testcase 143:
INSERT INTO "type_UUID" ("i", "u") VALUES (29, 'a0eebc99-9c0b-4ef8-bb6d-6bb9bd380a11');
--Testcase 144:
INSERT INTO "type_UUID" ("i", "u") VALUES (30, 'A0EEBC99-9C0B-4EF8-BB6D-6BB9BD380A11');
--Testcase 145:
INSERT INTO "type_UUID" ("i", "u") VALUES (31, '{a0eebc99-9c0b-4ef8-bb6d-6bb9bd380a11}');
--Testcase 146:
INSERT INTO "type_UUID" ("i", "u") VALUES (32, 'a0eebc999c0b4ef8bb6d6bb9bd380a11');
--Testcase 147:
INSERT INTO "type_UUID" ("i", "u") VALUES (33, 'a0ee-bc99-9c0b-4ef8-bb6d-6bb9-bd38-0a11');
--Testcase 148:
INSERT INTO "type_UUID" ("i", "u") VALUES (34, '{a0eebc99-9c0b4ef8-bb6d6bb9-bd380a11}');
--Testcase 149:
INSERT INTO "type_UUID" ("i", "u") VALUES (35, 'b0eebc99-9c0b-4ef8-bb6d-6bb9bd380a12');
--Testcase 150:
INSERT INTO "type_UUID" ("i", "u") VALUES (36, 'B0EEBC99-9C0B-4EF8-BB6D-6BB9BD380A12');
--Testcase 151:
INSERT INTO "type_UUID" ("i", "u") VALUES (37, '{b0eebc99-9c0b-4ef8-bb6d-6bb9bd380a12}');
--Testcase 152:
INSERT INTO "type_UUID" ("i", "u") VALUES (38, 'b0eebc999c0b4ef8bb6d6bb9bd380a12');
--Testcase 153:
INSERT INTO "type_UUID" ("i", "u") VALUES (39, 'b0ee-bc99-9c0b-4ef8-bb6d-6bb9-bd38-0a12');
--Testcase 154:
INSERT INTO "type_UUID" ("i", "u") VALUES (40, '{b0eebc99-9c0b4ef8-bb6d6bb9-bd380a12}');
--Testcase 155:
EXPLAIN VERBOSE
INSERT INTO "type_UUID" ("i", "u") VALUES (39, 'b0ee-bc99-9c0b-4ef8-bb6d-6bb9-bd38-0a12');
--Testcase 156:
CREATE FOREIGN TABLE "type_UUID+"( "i" int OPTIONS (key 'true'), "u" uuid, "t" text, "l" smallint) SERVER sqlite_svr OPTIONS (table 'type_UUID+');
--Testcase 157:
SELECT * FROM "type_UUID+";
--Testcase 158:
ALTER FOREIGN TABLE "type_UUID" ALTER COLUMN "u" OPTIONS (SET column_type 'BLOB');
--Testcase 159:
SELECT * FROM "type_UUID+" where "u" = 'A0EEBC99-9C0B-4EF8-BB6D-6BB9BD380A11';
--Testcase 160:
EXPLAIN VERBOSE
SELECT * FROM "type_UUID+" where "u" = 'A0EEBC99-9C0B-4EF8-BB6D-6BB9BD380A11';
--Testcase 161:
ALTER FOREIGN TABLE "type_UUID" ALTER COLUMN "u" OPTIONS (SET column_type 'TEXT');
--Testcase 162:
SELECT * FROM "type_UUID+" where "u" = 'A0EEBC99-9C0B-4EF8-BB6D-6BB9BD380A11';
--Testcase 163:
EXPLAIN VERBOSE
SELECT * FROM "type_UUID+" where "u" = 'A0EEBC99-9C0B-4EF8-BB6D-6BB9BD380A11';
--Testcase 164:
SELECT * FROM "type_UUID+" where "u" = 'B0EEBC99-9C0B-4EF8-BB6D-6BB9BD380A12';
--Testcase 165:
ALTER FOREIGN TABLE "type_UUID" ALTER COLUMN "u" OPTIONS (SET column_type 'BLOB');
--Testcase 166:
SELECT * FROM "type_UUID+" where "u" = 'B0EEBC99-9C0B-4EF8-BB6D-6BB9BD380A12';
--Testcase 167:
UPDATE "type_UUID" SET "u" = '{b0eebc99-9c0b4ef8-bb6d6bb9-bd380a15}' WHERE "i" = 25;
--Testcase 168:
EXPLAIN VERBOSE
UPDATE "type_UUID" SET "u" = '{b0eebc99-9c0b4ef8-bb6d6bb9-bd380a15}' WHERE "i" = 25;
--Testcase 169:
ALTER FOREIGN TABLE "type_UUID" ALTER COLUMN "u" OPTIONS (SET column_type 'TEXT');
--Testcase 170:
EXPLAIN VERBOSE
UPDATE "type_UUID" SET "u" = '{b0eebc99-9c0b4ef8-bb6d6bb9-bd380a15}' WHERE "i" = 25;
--Testcase 171:
ALTER FOREIGN TABLE "type_UUID" ALTER COLUMN "u" OPTIONS (SET column_type 'BLOB');
--Testcase 172:
DELETE FROM "type_UUID" WHERE "u" = 'b0eebc999c0b4ef8bb6d6bb9bd380a12';
--Testcase 173:
EXPLAIN VERBOSE
DELETE FROM "type_UUID" WHERE "u" = 'b0eebc999c0b4ef8bb6d6bb9bd380a12';
--Testcase 174:
SELECT * FROM "type_UUID+";
--Testcase 175:
DELETE FROM "type_UUID" WHERE "u" = 'a0eebc99-9c0b4ef8-bb6d6bb9-bd380a11';
--Testcase 176:
SELECT * FROM "type_UUID+";
--Testcase 177:
ALTER FOREIGN TABLE "type_UUID" ALTER COLUMN "u" OPTIONS (SET column_type 'TEXT');
--Testcase 175:
DELETE FROM "type_UUID" WHERE "u" = 'b0eebc999c0b4ef8bb6d6bb9bd380a15';
--Testcase 176:
EXPLAIN VERBOSE
DELETE FROM "type_UUID" WHERE "u" = 'b0eebc999c0b4ef8bb6d6bb9bd380a15';
--Testcase 177:
SELECT * FROM "type_UUID+";
--Testcase 178:
INSERT INTO "type_UUID" ("i", "u") VALUES (41, '{b0eebc99-9c0b4ef8-bb6d6bb9-bd380a15}');
--Testcase 179:
SELECT * FROM "type_UUID+" WHERE "i" = 41;
--Testcase 180:
UPDATE "type_UUID" SET "u" = '{b0eebc99-9c0b4ef8-bb6d6bb9-00000a15}' WHERE "u" = '{b0eebc99-9c0b4ef8-bb6d6bb9-bd380a15}';
--Testcase 181:
EXPLAIN VERBOSE
UPDATE "type_UUID" SET "u" = '{b0eebc99-9c0b4ef8-bb6d6bb9-00000a15}' WHERE "u" = '{b0eebc99-9c0b4ef8-bb6d6bb9-bd380a15}';
--Testcase 182:
SELECT * FROM "type_UUID+";
--Testcase 183:
ALTER FOREIGN TABLE "type_UUID" ALTER COLUMN "u" OPTIONS (SET column_type 'BLOB');
--Testcase 184:
EXPLAIN VERBOSE
UPDATE "type_UUID" SET "u" = '{b0eebc99-9c0b4ef8-bb6d6bb9-bd380a15}' WHERE "u" = '{b0eebc99-9c0b4ef8-bb6d6bb9-00000a15}';
--Testcase 185:
ALTER FOREIGN TABLE "type_UUID" ALTER COLUMN "u" TYPE bytea;
--Testcase 186:
INSERT INTO "type_UUID" ("i", "u") VALUES (42, decode('a0eebc999c0b4ef8bb6d6bb9bd380a11f1', 'hex'));
--Testcase 187:
INSERT INTO "type_UUID" ("i", "u") VALUES (43, decode('b0eebc999c0b4ef8bb6d6bb9bd380a', 'hex'));
--Testcase 188:
ALTER FOREIGN TABLE "type_UUID" ALTER COLUMN "u" TYPE uuid;
--Testcase 189:
SELECT * FROM "type_UUID+" WHERE "i" = 42;
--Testcase 190:
SELECT * FROM "type_UUID+" WHERE "i" = 43;
--Testcase 191:
EXPLAIN VERBOSE
DELETE FROM "type_UUID" WHERE "i" IN (42, 43);
--Testcase 192:
DELETE FROM "type_UUID" WHERE "i" IN (42, 43);
--Testcase 193:
INSERT INTO "type_UUID" ("i", "u") VALUES (44, NULL);
--Testcase 194:
SELECT * FROM "type_UUID+";
--Testcase 195:
SELECT * FROM "type_UUID+" WHERE "u" IS NULL;
--Testcase 196:
SELECT * FROM "type_UUID+" WHERE "u" IS NOT NULL;
--Testcase 197:
EXPLAIN VERBOSE
SELECT * FROM "type_UUID+" WHERE "u" IS NULL;
--Testcase 198:
EXPLAIN VERBOSE
SELECT * FROM "type_UUID+" WHERE "u" IS NOT NULL;

--Testcase 199:
DROP FOREIGN TABLE IF EXISTS "type_BIT";
--Testcase 200:
CREATE FOREIGN TABLE "type_BIT"( "i" int OPTIONS (key 'true'), "b" bit(6)) SERVER sqlite_svr OPTIONS (table 'type_BIT');
--Testcase 201:
DROP FOREIGN TABLE IF EXISTS "type_BIT+";
--Testcase 202:
CREATE FOREIGN TABLE "type_BIT+"( "i" int OPTIONS (key 'true'), "b" bit(6), "t" text, "l" smallint, "bi" bigint OPTIONS (column_name 'b')) SERVER sqlite_svr OPTIONS (table 'type_BIT+');
--Testcase 203: type mismatch
INSERT INTO "type_BIT" ("i", "b") VALUES (1, 1);
--Testcase 204: type mismatch
INSERT INTO "type_BIT" ("i", "b") VALUES (2, 2);
--Testcase 205: improper data length
INSERT INTO "type_BIT" ("i", "b") VALUES (3, '1');
--Testcase 206: improper data length
INSERT INTO "type_BIT" ("i", "b") VALUES (4, '10');
--Testcase 207: improper data length
INSERT INTO "type_BIT" ("i", "b") VALUES (5, '101');
--Testcase 208:
INSERT INTO "type_BIT" ("i", "b") VALUES (6, '110110');
--Testcase 209:
INSERT INTO "type_BIT" ("i", "b") VALUES (7, '111001');
--Testcase 210:
INSERT INTO "type_BIT" ("i", "b") VALUES (8, '110000');
--Testcase 211:
INSERT INTO "type_BIT" ("i", "b") VALUES (9, '100001');
--Testcase 212: type mismatch with proper data length
INSERT INTO "type_BIT" ("i", "b") VALUES (10, 53);
--Testcase 213:
SELECT * FROM "type_BIT+";
--Testcase 214:
SELECT * FROM "type_BIT" WHERE b < '110110';
--Testcase 215:
SELECT * FROM "type_BIT" WHERE b > '110110';
--Testcase 216:
SELECT * FROM "type_BIT" WHERE b = '110110';

--Testcase 217:
DROP FOREIGN TABLE IF EXISTS "type_VARBIT";
--Testcase 218:
CREATE FOREIGN TABLE "type_VARBIT"( "i" int OPTIONS (key 'true'), "b" varbit(70)) SERVER sqlite_svr OPTIONS (table 'type_VARBIT');
--Testcase 219:
DROP FOREIGN TABLE IF EXISTS "type_VARBIT+";
--Testcase 220:
CREATE FOREIGN TABLE "type_VARBIT+"( "i" int OPTIONS (key 'true'), "b" varbit(70), "t" text, "l" smallint) SERVER sqlite_svr OPTIONS (table 'type_VARBIT+');
--Testcase 221:
INSERT INTO "type_VARBIT" ("i", "b") VALUES (1, '1');
--Testcase 222:
INSERT INTO "type_VARBIT" ("i", "b") VALUES (2, '10');
--Testcase 223:
INSERT INTO "type_VARBIT" ("i", "b") VALUES (3, '11');
--Testcase 224:
INSERT INTO "type_VARBIT" ("i", "b") VALUES (4, '100');
--Testcase 225:
INSERT INTO "type_VARBIT" ("i", "b") VALUES (5, '101');
--Testcase 226:
INSERT INTO "type_VARBIT" ("i", "b") VALUES (6, '110110');
--Testcase 227:
INSERT INTO "type_VARBIT" ("i", "b") VALUES (7, '111001');
--Testcase 228:
INSERT INTO "type_VARBIT" ("i", "b") VALUES (8, '110000');
--Testcase 229:
INSERT INTO "type_VARBIT" ("i", "b") VALUES (9, '100001');
--Testcase 230:
INSERT INTO "type_VARBIT" ("i", "b") VALUES (10, '0100100101011001010010101000111110110101101101111011000101010');
--Testcase 231:
INSERT INTO "type_VARBIT" ("i", "b") VALUES (11, '01001001010110010100101010001111101101011011011110110001010101');

--Testcase 232
SELECT * FROM "type_VARBIT+";
--Testcase 233:
SELECT * FROM "type_VARBIT+" WHERE b < '110110';
--Testcase 234:
SELECT * FROM "type_VARBIT+" WHERE b > '110110';
--Testcase 235:
SELECT * FROM "type_VARBIT+" WHERE b = '110110';

--Testcase 236:
INSERT INTO "type_VARBIT" ("i", "b") VALUES (12, '010010010101100101001010100011111011010110110111101100010101010');
--Testcase 237:
INSERT INTO "type_VARBIT" ("i", "b") VALUES (13, '0100100101011001010010101000111110110101101101111011000101010101');
--Testcase 238: very long bit string, expected ERROR, 65 bits
INSERT INTO "type_VARBIT" ("i", "b") VALUES (14, '01001001010110010100101010001111101101011011011110110001010101010');
--Testcase 239:
SELECT * FROM "type_VARBIT+" WHERE "i" > 10;

--Testcase 240:
SELECT b1."i" "i₁", b1."b" "b₁", b2."i" "i₂", b2."b" "b₂", b1."b" | b2."b" "res" FROM "type_BIT" b1 INNER JOIN "type_BIT" b2 ON true;
--Testcase 241:
SELECT b1."i" "i₁", b1."b" "b₁", b2."i" "i₂", b2."b" "b₂", b1."b" & b2."b" "res" FROM "type_BIT" b1 INNER JOIN "type_BIT" b2 ON true;
--Testcase 242:
SELECT b1."i" "i₁", b1."b" "b₁", b2."i" "i₂", b2."b" "b₂", b1."b" # b2."b" "res" FROM "type_BIT" b1 INNER JOIN "type_BIT" b2 ON true;
--Testcase 243:
SELECT "i", "b", "b" >> 2 "res" FROM "type_BIT";
--Testcase 244:
SELECT "i", "b", "b" << 3 "res" FROM "type_BIT";
--Testcase 245:
SELECT "i", "b", ~ "b" "res" FROM "type_BIT";
--Testcase 246:
EXPLAIN VERBOSE
SELECT b1."i" "i₁", b1."b" "b₁", b2."i" "i₂", b2."b" "b₂", b1."b" | b2."b" "res" FROM "type_BIT" b1 INNER JOIN "type_BIT" b2 ON true;
--Testcase 247:
EXPLAIN VERBOSE
SELECT b1."i" "i₁", b1."b" "b₁", b2."i" "i₂", b2."b" "b₂", b1."b" & b2."b" "res" FROM "type_BIT" b1 INNER JOIN "type_BIT" b2 ON true;
--Testcase 248:
EXPLAIN VERBOSE
SELECT b1."i" "i₁", b1."b" "b₁", b2."i" "i₂", b2."b" "b₂", b1."b" # b2."b" "res" FROM "type_BIT" b1 INNER JOIN "type_BIT" b2 ON true;
--Testcase 249:
EXPLAIN VERBOSE
SELECT "i", "b", "b" >> 2 "res" FROM "type_BIT";
--Testcase 250:
EXPLAIN VERBOSE
SELECT "i", "b", "b" << 3 "res" FROM "type_BIT";
--Testcase 251:
EXPLAIN VERBOSE
SELECT "i", "b", ~ "b" "res" FROM "type_BIT";

--Testcase 252:
SELECT b1."i" "i₁", b1."b" "b₁", b2."i" "i₂", b2."b" "b₂", b1."b" | b2."b" "res" FROM "type_VARBIT" b1 INNER JOIN "type_VARBIT" b2 ON true;
--Testcase 253:
SELECT b1."i" "i₁", b1."b" "b₁", b2."i" "i₂", b2."b" "b₂", b1."b" & b2."b" "res" FROM "type_VARBIT" b1 INNER JOIN "type_VARBIT" b2 ON true;
--Testcase 254:
SELECT b1."i" "i₁", b1."b" "b₁", b2."i" "i₂", b2."b" "b₂", b1."b" # b2."b" "res" FROM "type_VARBIT" b1 INNER JOIN "type_VARBIT" b2 ON true;
--Testcase 255:
SELECT "i", "b", "b" >> 2 "res" FROM "type_VARBIT";
--Testcase 256:
SELECT "i", "b", "b" << 3 "res" FROM "type_VARBIT";
--Testcase 257:
SELECT "i", "b", ~ "b" "res" FROM "type_VARBIT";
--Testcase 258:
EXPLAIN VERBOSE
SELECT b1."i" "i₁", b1."b" "b₁", b2."i" "i₂", b2."b" "b₂", b1."b" | b2."b" "res" FROM "type_VARBIT" b1 INNER JOIN "type_VARBIT" b2 ON true;
--Testcase 259:
EXPLAIN VERBOSE
SELECT b1."i" "i₁", b1."b" "b₁", b2."i" "i₂", b2."b" "b₂", b1."b" & b2."b" "res" FROM "type_VARBIT" b1 INNER JOIN "type_VARBIT" b2 ON true;
--Testcase 260:
EXPLAIN VERBOSE
SELECT b1."i" "i₁", b1."b" "b₁", b2."i" "i₂", b2."b" "b₂", b1."b" # b2."b" "res" FROM "type_VARBIT" b1 INNER JOIN "type_VARBIT" b2 ON true;
--Testcase 261:
EXPLAIN VERBOSE
SELECT "i", "b", "b" >> 2 "res" FROM "type_VARBIT";
--Testcase 262:
EXPLAIN VERBOSE
SELECT "i", "b", "b" << 3 "res" FROM "type_VARBIT";
--Testcase 263:
EXPLAIN VERBOSE
SELECT "i", "b", ~ "b" "res" FROM "type_VARBIT";

--Testcase 264:
SELECT "i", "b", "b" & B'101011' "res" FROM "type_BIT";
--Testcase 265:
SELECT "i", "b", "b" | B'101011' "res" FROM "type_BIT";
--Testcase 266:
SELECT "i", "b", "b" # B'101011' "res" FROM "type_BIT";
--Testcase 267:
SELECT "i", "b" FROM "type_BIT" WHERE ("b" & B'101011') IS NOT NULL;
--Testcase 268:
SELECT "i", "b" FROM "type_BIT" WHERE ("b" | B'101011') IS NOT NULL;
--Testcase 269:
SELECT "i", "b" FROM "type_BIT" WHERE ("b" # B'101011') IS NOT NULL;
--Testcase 270:
SELECT "i", "b" FROM "type_BIT" WHERE ("b" >> 1) IS NOT NULL;
--Testcase 271:
SELECT "i", "b" FROM "type_BIT" WHERE ("b" << 2) IS NOT NULL;
--Testcase 272:
SELECT "i", "b" FROM "type_BIT" WHERE (~ "b") IS NOT NULL;
--Testcase 273:
EXPLAIN VERBOSE
SELECT "i", "b" FROM "type_BIT" WHERE ("b" & B'101011') IS NOT NULL;
--Testcase 274:
EXPLAIN VERBOSE
SELECT "i", "b" FROM "type_BIT" WHERE ("b" | B'101011') IS NOT NULL;
--Testcase 275:
EXPLAIN VERBOSE
SELECT "i", "b" FROM "type_BIT" WHERE ("b" # B'101011') IS NOT NULL;
--Testcase 276:
EXPLAIN VERBOSE
SELECT "i", "b" FROM "type_BIT" WHERE ("b" >> 1) IS NOT NULL;
--Testcase 277:
EXPLAIN VERBOSE
SELECT "i", "b" FROM "type_BIT" WHERE ("b" << 2) IS NOT NULL;
--Testcase 278:
EXPLAIN VERBOSE
SELECT "i", "b" FROM "type_BIT" WHERE (~ "b") IS NOT NULL;

--Testcase 279:
SELECT "i", "b", "b" & B'101011' "res" FROM "type_BIT";
--Testcase 280:
SELECT "i", "b", "b" | B'101011' "res" FROM "type_BIT";
--Testcase 281:
SELECT "i", "b", "b" # B'101011' "res" FROM "type_BIT";
--Testcase 282:
SELECT "i", "b" FROM "type_BIT" WHERE ("b" & B'101011') IS NOT NULL;
--Testcase 283:
SELECT "i", "b" FROM "type_BIT" WHERE ("b" | B'101011') IS NOT NULL;
--Testcase 284:
SELECT "i", "b" FROM "type_BIT" WHERE ("b" # B'101011') IS NOT NULL;
--Testcase 285:
SELECT "i", "b" FROM "type_BIT" WHERE ("b" >> 1) IS NOT NULL;
--Testcase 286:
SELECT "i", "b" FROM "type_BIT" WHERE ("b" << 2) IS NOT NULL;
--Testcase 287:
SELECT "i", "b" FROM "type_BIT" WHERE (~ "b") IS NOT NULL;
--Testcase 288:
EXPLAIN VERBOSE
SELECT "i", "b" FROM "type_BIT" WHERE ("b" & B'101011') IS NOT NULL;
--Testcase 289:
EXPLAIN VERBOSE
SELECT "i", "b" FROM "type_BIT" WHERE ("b" | B'101011') IS NOT NULL;
--Testcase 290:
EXPLAIN VERBOSE
SELECT "i", "b" FROM "type_BIT" WHERE ("b" # B'101011') IS NOT NULL;
--Testcase 291:
EXPLAIN VERBOSE
SELECT "i", "b" FROM "type_BIT" WHERE ("b" >> 1) IS NOT NULL;
--Testcase 292:
EXPLAIN VERBOSE
SELECT "i", "b" FROM "type_BIT" WHERE ("b" << 2) IS NOT NULL;
--Testcase 293:
EXPLAIN VERBOSE
SELECT "i", "b" FROM "type_BIT" WHERE (~ "b") IS NOT NULL;

>>>>>>> 91a915fb
--Testcase 47:
DROP EXTENSION sqlite_fdw CASCADE;<|MERGE_RESOLUTION|>--- conflicted
+++ resolved
@@ -259,210 +259,6 @@
 
 --Testcase 107:
 ALTER FOREIGN TABLE "type_DOUBLE" ALTER COLUMN col TYPE float8;
-
-<<<<<<< HEAD
-=======
---Testcase 108:
-DROP FOREIGN TABLE IF EXISTS "type_UUID";
---Testcase 109:
-CREATE FOREIGN TABLE "type_UUID"( "i" int OPTIONS (key 'true'), "u" uuid) SERVER sqlite_svr OPTIONS (table 'type_UUID');
---Testcase 110:
-ALTER FOREIGN TABLE "type_UUID" ALTER COLUMN "u" TYPE text;
---Testcase 111:
-INSERT INTO "type_UUID" ("i", "u") VALUES (1, 'a0eebc99-9c0b-4ef8-bb6d-6bb9bd380a11');
---Testcase 112:
-INSERT INTO "type_UUID" ("i", "u") VALUES (2, 'A0EEBC99-9C0B-4EF8-BB6D-6BB9BD380A11');
---Testcase 113:
-INSERT INTO "type_UUID" ("i", "u") VALUES (3, '{a0eebc99-9c0b-4ef8-bb6d-6bb9bd380a11}');
---Testcase 114:
-INSERT INTO "type_UUID" ("i", "u") VALUES (4, 'a0eebc999c0b4ef8bb6d6bb9bd380a11');
---Testcase 115:
-INSERT INTO "type_UUID" ("i", "u") VALUES (5, 'a0ee-bc99-9c0b-4ef8-bb6d-6bb9-bd38-0a11');
---Testcase 116:
-INSERT INTO "type_UUID" ("i", "u") VALUES (6, '{a0eebc99-9c0b4ef8-bb6d6bb9-bd380a11}');
---Testcase 117:
-INSERT INTO "type_UUID" ("i", "u") VALUES (7, 'b0eebc99-9c0b-4ef8-bb6d-6bb9bd380a12');
---Testcase 118:
-INSERT INTO "type_UUID" ("i", "u") VALUES (8, 'B0EEBC99-9C0B-4EF8-BB6D-6BB9BD380A12');
---Testcase 119:
-INSERT INTO "type_UUID" ("i", "u") VALUES (9, '{b0eebc99-9c0b-4ef8-bb6d-6bb9bd380a12}');
---Testcase 120:
-INSERT INTO "type_UUID" ("i", "u") VALUES (10, '{b0eebc99-9c0b4ef8-bb6d6bb9-bd380a12}');
---Testcase 121:
-INSERT INTO "type_UUID" ("i", "u") VALUES (11, 'b0eebc999c0b4ef8bb6d6bb9bd380a12');
---Testcase 122:
-INSERT INTO "type_UUID" ("i", "u") VALUES (12, 'b0ee-bc99-9c0b-4ef8-bb6d-6bb9-bd38-0a12');
---Testcase 123:
-ALTER FOREIGN TABLE "type_UUID" ALTER COLUMN "u" TYPE bytea;
---Testcase 124:
-INSERT INTO "type_UUID" ("i", "u") VALUES (13, decode('a0eebc999c0b4ef8bb6d6bb9bd380a11', 'hex'));
---Testcase 125:
-INSERT INTO "type_UUID" ("i", "u") VALUES (14, decode('b0eebc999c0b4ef8bb6d6bb9bd380a12', 'hex'));
---Testcase 126:
-INSERT INTO "type_UUID" ("i", "u") VALUES (15, decode('a0eebc999c0b4ef8bb6d6bb9bd380a11', 'hex'));
---Testcase 127:
-INSERT INTO "type_UUID" ("i", "u") VALUES (16, decode('b0eebc999c0b4ef8bb6d6bb9bd380a12', 'hex'));
---Testcase 128:
-ALTER FOREIGN TABLE "type_UUID" ALTER COLUMN "u" TYPE uuid;
---Testcase 129:
-INSERT INTO "type_UUID" ("i", "u") VALUES (17, 'a0eebc99-9c0b-4ef8-bb6d-6bb9bd380a11');
---Testcase 130:
-INSERT INTO "type_UUID" ("i", "u") VALUES (18, 'A0EEBC99-9C0B-4EF8-BB6D-6BB9BD380A11');
---Testcase 131:
-INSERT INTO "type_UUID" ("i", "u") VALUES (19, '{a0eebc99-9c0b-4ef8-bb6d-6bb9bd380a11}');
---Testcase 132:
-INSERT INTO "type_UUID" ("i", "u") VALUES (20, 'a0eebc999c0b4ef8bb6d6bb9bd380a11');
---Testcase 133:
-INSERT INTO "type_UUID" ("i", "u") VALUES (21, 'a0ee-bc99-9c0b-4ef8-bb6d-6bb9-bd38-0a11');
---Testcase 134:
-INSERT INTO "type_UUID" ("i", "u") VALUES (22, '{a0eebc99-9c0b4ef8-bb6d6bb9-bd380a11}');
---Testcase 135:
-INSERT INTO "type_UUID" ("i", "u") VALUES (23, 'b0eebc99-9c0b-4ef8-bb6d-6bb9bd380a12');
---Testcase 136:
-INSERT INTO "type_UUID" ("i", "u") VALUES (24, 'B0EEBC99-9C0B-4EF8-BB6D-6BB9BD380A12');
---Testcase 137:
-INSERT INTO "type_UUID" ("i", "u") VALUES (25, '{b0eebc99-9c0b-4ef8-bb6d-6bb9bd380a12}');
---Testcase 138:
-INSERT INTO "type_UUID" ("i", "u") VALUES (26, 'b0eebc999c0b4ef8bb6d6bb9bd380a12');
---Testcase 139:
-INSERT INTO "type_UUID" ("i", "u") VALUES (27, 'b0ee-bc99-9c0b-4ef8-bb6d-6bb9-bd38-0a12');
---Testcase 140:
-INSERT INTO "type_UUID" ("i", "u") VALUES (28, '{b0eebc99-9c0b4ef8-bb6d6bb9-bd380a12}');
---Testcase 141:
-EXPLAIN VERBOSE
-INSERT INTO "type_UUID" ("i", "u") VALUES (28, '{b0eebc99-9c0b4ef8-bb6d6bb9-bd380a12}');
---Testcase 142:
-ALTER FOREIGN TABLE "type_UUID" ALTER COLUMN "u" OPTIONS (ADD column_type 'BLOB');
---Testcase 143:
-INSERT INTO "type_UUID" ("i", "u") VALUES (29, 'a0eebc99-9c0b-4ef8-bb6d-6bb9bd380a11');
---Testcase 144:
-INSERT INTO "type_UUID" ("i", "u") VALUES (30, 'A0EEBC99-9C0B-4EF8-BB6D-6BB9BD380A11');
---Testcase 145:
-INSERT INTO "type_UUID" ("i", "u") VALUES (31, '{a0eebc99-9c0b-4ef8-bb6d-6bb9bd380a11}');
---Testcase 146:
-INSERT INTO "type_UUID" ("i", "u") VALUES (32, 'a0eebc999c0b4ef8bb6d6bb9bd380a11');
---Testcase 147:
-INSERT INTO "type_UUID" ("i", "u") VALUES (33, 'a0ee-bc99-9c0b-4ef8-bb6d-6bb9-bd38-0a11');
---Testcase 148:
-INSERT INTO "type_UUID" ("i", "u") VALUES (34, '{a0eebc99-9c0b4ef8-bb6d6bb9-bd380a11}');
---Testcase 149:
-INSERT INTO "type_UUID" ("i", "u") VALUES (35, 'b0eebc99-9c0b-4ef8-bb6d-6bb9bd380a12');
---Testcase 150:
-INSERT INTO "type_UUID" ("i", "u") VALUES (36, 'B0EEBC99-9C0B-4EF8-BB6D-6BB9BD380A12');
---Testcase 151:
-INSERT INTO "type_UUID" ("i", "u") VALUES (37, '{b0eebc99-9c0b-4ef8-bb6d-6bb9bd380a12}');
---Testcase 152:
-INSERT INTO "type_UUID" ("i", "u") VALUES (38, 'b0eebc999c0b4ef8bb6d6bb9bd380a12');
---Testcase 153:
-INSERT INTO "type_UUID" ("i", "u") VALUES (39, 'b0ee-bc99-9c0b-4ef8-bb6d-6bb9-bd38-0a12');
---Testcase 154:
-INSERT INTO "type_UUID" ("i", "u") VALUES (40, '{b0eebc99-9c0b4ef8-bb6d6bb9-bd380a12}');
---Testcase 155:
-EXPLAIN VERBOSE
-INSERT INTO "type_UUID" ("i", "u") VALUES (39, 'b0ee-bc99-9c0b-4ef8-bb6d-6bb9-bd38-0a12');
---Testcase 156:
-CREATE FOREIGN TABLE "type_UUID+"( "i" int OPTIONS (key 'true'), "u" uuid, "t" text, "l" smallint) SERVER sqlite_svr OPTIONS (table 'type_UUID+');
---Testcase 157:
-SELECT * FROM "type_UUID+";
---Testcase 158:
-ALTER FOREIGN TABLE "type_UUID" ALTER COLUMN "u" OPTIONS (SET column_type 'BLOB');
---Testcase 159:
-SELECT * FROM "type_UUID+" where "u" = 'A0EEBC99-9C0B-4EF8-BB6D-6BB9BD380A11';
---Testcase 160:
-EXPLAIN VERBOSE
-SELECT * FROM "type_UUID+" where "u" = 'A0EEBC99-9C0B-4EF8-BB6D-6BB9BD380A11';
---Testcase 161:
-ALTER FOREIGN TABLE "type_UUID" ALTER COLUMN "u" OPTIONS (SET column_type 'TEXT');
---Testcase 162:
-SELECT * FROM "type_UUID+" where "u" = 'A0EEBC99-9C0B-4EF8-BB6D-6BB9BD380A11';
---Testcase 163:
-EXPLAIN VERBOSE
-SELECT * FROM "type_UUID+" where "u" = 'A0EEBC99-9C0B-4EF8-BB6D-6BB9BD380A11';
---Testcase 164:
-SELECT * FROM "type_UUID+" where "u" = 'B0EEBC99-9C0B-4EF8-BB6D-6BB9BD380A12';
---Testcase 165:
-ALTER FOREIGN TABLE "type_UUID" ALTER COLUMN "u" OPTIONS (SET column_type 'BLOB');
---Testcase 166:
-SELECT * FROM "type_UUID+" where "u" = 'B0EEBC99-9C0B-4EF8-BB6D-6BB9BD380A12';
---Testcase 167:
-UPDATE "type_UUID" SET "u" = '{b0eebc99-9c0b4ef8-bb6d6bb9-bd380a15}' WHERE "i" = 25;
---Testcase 168:
-EXPLAIN VERBOSE
-UPDATE "type_UUID" SET "u" = '{b0eebc99-9c0b4ef8-bb6d6bb9-bd380a15}' WHERE "i" = 25;
---Testcase 169:
-ALTER FOREIGN TABLE "type_UUID" ALTER COLUMN "u" OPTIONS (SET column_type 'TEXT');
---Testcase 170:
-EXPLAIN VERBOSE
-UPDATE "type_UUID" SET "u" = '{b0eebc99-9c0b4ef8-bb6d6bb9-bd380a15}' WHERE "i" = 25;
---Testcase 171:
-ALTER FOREIGN TABLE "type_UUID" ALTER COLUMN "u" OPTIONS (SET column_type 'BLOB');
---Testcase 172:
-DELETE FROM "type_UUID" WHERE "u" = 'b0eebc999c0b4ef8bb6d6bb9bd380a12';
---Testcase 173:
-EXPLAIN VERBOSE
-DELETE FROM "type_UUID" WHERE "u" = 'b0eebc999c0b4ef8bb6d6bb9bd380a12';
---Testcase 174:
-SELECT * FROM "type_UUID+";
---Testcase 175:
-DELETE FROM "type_UUID" WHERE "u" = 'a0eebc99-9c0b4ef8-bb6d6bb9-bd380a11';
---Testcase 176:
-SELECT * FROM "type_UUID+";
---Testcase 177:
-ALTER FOREIGN TABLE "type_UUID" ALTER COLUMN "u" OPTIONS (SET column_type 'TEXT');
---Testcase 175:
-DELETE FROM "type_UUID" WHERE "u" = 'b0eebc999c0b4ef8bb6d6bb9bd380a15';
---Testcase 176:
-EXPLAIN VERBOSE
-DELETE FROM "type_UUID" WHERE "u" = 'b0eebc999c0b4ef8bb6d6bb9bd380a15';
---Testcase 177:
-SELECT * FROM "type_UUID+";
---Testcase 178:
-INSERT INTO "type_UUID" ("i", "u") VALUES (41, '{b0eebc99-9c0b4ef8-bb6d6bb9-bd380a15}');
---Testcase 179:
-SELECT * FROM "type_UUID+" WHERE "i" = 41;
---Testcase 180:
-UPDATE "type_UUID" SET "u" = '{b0eebc99-9c0b4ef8-bb6d6bb9-00000a15}' WHERE "u" = '{b0eebc99-9c0b4ef8-bb6d6bb9-bd380a15}';
---Testcase 181:
-EXPLAIN VERBOSE
-UPDATE "type_UUID" SET "u" = '{b0eebc99-9c0b4ef8-bb6d6bb9-00000a15}' WHERE "u" = '{b0eebc99-9c0b4ef8-bb6d6bb9-bd380a15}';
---Testcase 182:
-SELECT * FROM "type_UUID+";
---Testcase 183:
-ALTER FOREIGN TABLE "type_UUID" ALTER COLUMN "u" OPTIONS (SET column_type 'BLOB');
---Testcase 184:
-EXPLAIN VERBOSE
-UPDATE "type_UUID" SET "u" = '{b0eebc99-9c0b4ef8-bb6d6bb9-bd380a15}' WHERE "u" = '{b0eebc99-9c0b4ef8-bb6d6bb9-00000a15}';
---Testcase 185:
-ALTER FOREIGN TABLE "type_UUID" ALTER COLUMN "u" TYPE bytea;
---Testcase 186:
-INSERT INTO "type_UUID" ("i", "u") VALUES (42, decode('a0eebc999c0b4ef8bb6d6bb9bd380a11f1', 'hex'));
---Testcase 187:
-INSERT INTO "type_UUID" ("i", "u") VALUES (43, decode('b0eebc999c0b4ef8bb6d6bb9bd380a', 'hex'));
---Testcase 188:
-ALTER FOREIGN TABLE "type_UUID" ALTER COLUMN "u" TYPE uuid;
---Testcase 189:
-SELECT * FROM "type_UUID+" WHERE "i" = 42;
---Testcase 190:
-SELECT * FROM "type_UUID+" WHERE "i" = 43;
---Testcase 191:
-EXPLAIN VERBOSE
-DELETE FROM "type_UUID" WHERE "i" IN (42, 43);
---Testcase 192:
-DELETE FROM "type_UUID" WHERE "i" IN (42, 43);
---Testcase 193:
-INSERT INTO "type_UUID" ("i", "u") VALUES (44, NULL);
---Testcase 194:
-SELECT * FROM "type_UUID+";
---Testcase 195:
-SELECT * FROM "type_UUID+" WHERE "u" IS NULL;
---Testcase 196:
-SELECT * FROM "type_UUID+" WHERE "u" IS NOT NULL;
---Testcase 197:
-EXPLAIN VERBOSE
-SELECT * FROM "type_UUID+" WHERE "u" IS NULL;
---Testcase 198:
-EXPLAIN VERBOSE
-SELECT * FROM "type_UUID+" WHERE "u" IS NOT NULL;
 
 --Testcase 199:
 DROP FOREIGN TABLE IF EXISTS "type_BIT";
@@ -686,6 +482,5 @@
 EXPLAIN VERBOSE
 SELECT "i", "b" FROM "type_BIT" WHERE (~ "b") IS NOT NULL;
 
->>>>>>> 91a915fb
 --Testcase 47:
 DROP EXTENSION sqlite_fdw CASCADE;