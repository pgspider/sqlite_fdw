--- conflicted
+++ resolved
@@ -59,7 +59,6 @@
 	string4		name
 ) SERVER sqlite_svr;
 
-<<<<<<< HEAD
 CREATE TABLE parent_table (
 	unique1		int4 PRIMARY KEY,
 	unique2		int4,
@@ -83,9 +82,7 @@
 INHERITS (parent_table)
 SERVER sqlite_svr options (table 'tenk1');
 
-=======
 --Testcase 1:
->>>>>>> 3996426b
 SELECT ''::text AS two, unique1, unique2, stringu1
 		FROM onek WHERE unique1 > 50
 		ORDER BY unique1 LIMIT 2;
@@ -239,7 +236,6 @@
 select unique1, unique2, nextval('testseq')
   from tenk1 order by unique2 limit 10;
 
-<<<<<<< HEAD
 explain (verbose, costs off)
 select unique1, unique2, nextval('testseq')
   from tenk1 order by unique2 limit 10 offset 5;
@@ -247,6 +243,7 @@
 select unique1, unique2, nextval('testseq')
   from tenk1 order by unique2 limit 10 offset 5;
 
+--Testcase 17:
 select currval('testseq');
 
 explain (verbose, costs off)
@@ -264,9 +261,6 @@
 select unique1, unique2, nextval('testseq')
   from tenk1 order by unique2 desc limit 10 offset 5;
 
-=======
---Testcase 17:
->>>>>>> 3996426b
 select currval('testseq');
 
 --Testcase 18:
@@ -278,7 +272,6 @@
 select unique1, unique2, nextval('testseq')
   from tenk1 order by tenthous limit 10;
 
-<<<<<<< HEAD
 explain (verbose, costs off)
 select unique1, unique2, nextval('testseq')
   from tenk1 order by tenthous limit 10 offset 5;
@@ -286,6 +279,7 @@
 select unique1, unique2, nextval('testseq')
   from tenk1 order by tenthous limit 10 offset 5;
 
+--Testcase 20:
 select currval('testseq');
 
 -- test for limit and offset when querying table and foreign table inherited
@@ -304,9 +298,6 @@
 select unique1, unique2, nextval('testseq')
   from parent_table order by tenthous limit 10 offset 5;
 
-=======
---Testcase 20:
->>>>>>> 3996426b
 select currval('testseq');
 
 --Testcase 21:
@@ -356,13 +347,6 @@
 select sum(tenthous) as s1, sum(tenthous) + random()*0 as s2
   from tenk1 group by thousand order by thousand limit 3;
 
-<<<<<<< HEAD
-DROP FOREIGN TABLE onek;
-DROP FOREIGN TABLE int8_tbl;
-DROP FOREIGN TABLE inherited_table;
-DROP TABLE parent_table;
-DROP FOREIGN TABLE tenk1;
-=======
 --
 -- FETCH FIRST
 -- Check the WITH TIES clause
@@ -433,7 +417,6 @@
 $d$;
 
 --Testcase 86:
->>>>>>> 3996426b
 DROP SERVER sqlite_svr;
 --Testcase 87:
 DROP EXTENSION sqlite_fdw CASCADE;