--- conflicted
+++ resolved
@@ -21,23 +21,17 @@
 	q5 text,
 	id int options (key 'true')
 ) SERVER sqlite_svr;
+
 --Testcase 1:
 INSERT INTO INT8_TBL VALUES('  123   ','  456');
 --Testcase 2:
 INSERT INTO INT8_TBL VALUES('123   ','4567890123456789');
-<<<<<<< HEAD
-INSERT INTO INT8_TBL VALUES('+4567890123456789','-4567890123456789');
-=======
 --Testcase 3:
->>>>>>> 3996426b
 INSERT INTO INT8_TBL VALUES('4567890123456789','123');
 --Testcase 4:
 INSERT INTO INT8_TBL VALUES(+4567890123456789,'4567890123456789');
-<<<<<<< HEAD
-=======
 --Testcase 5:
 INSERT INTO INT8_TBL VALUES('+4567890123456789','-4567890123456789');
->>>>>>> 3996426b
 
 -- bad inputs
 --Testcase 6:
