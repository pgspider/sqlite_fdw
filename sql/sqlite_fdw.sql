--- conflicted
+++ resolved
@@ -66,13 +66,9 @@
 
 --Testcase 21:
 SELECT * FROM department d, employee e WHERE d.department_id = e.emp_dept_id LIMIT 10;
-<<<<<<< HEAD
+--Testcase 22:
 SELECT * FROM department d, employee e WHERE d.department_id IN (SELECT department_id FROM department) ORDER BY d.department_id LIMIT 10;
-=======
---Testcase 22:
-SELECT * FROM department d, employee e WHERE d.department_id IN (SELECT department_id FROM department) LIMIT 10;
 --Testcase 23:
->>>>>>> 3996426b
 SELECT * FROM empdata;
 
 --Testcase 24:
