--- conflicted
+++ resolved
@@ -633,11 +633,6 @@
 --Testcase 234:
 DELETE FROM case_exp;
 
-<<<<<<< HEAD
--- test for PR #76 github
-CREATE FOREIGN TABLE "Unicode data" (i text OPTIONS (key 'true'), t text) SERVER sqlite_svr; 
-SELECT * FROM "Unicode data";
-=======
 -- updatable option test (github pull 59)
 -- Full combinations
 -- D-default, T-true, F-false
@@ -756,9 +751,12 @@
 SELECT * FROM RO_RW_test ORDER BY i;
 -- End of RO/RW test
 
+-- test for PR #76 github
+CREATE FOREIGN TABLE "Unicode data" (i text OPTIONS (key 'true'), t text) SERVER sqlite_svr; 
+SELECT * FROM "Unicode data";
+
 -- updatable option test (github pull 59)
 DROP FOREIGN TABLE RO_RW_test;
->>>>>>> 74690ab4
 
 --Testcase 142:
 DROP FUNCTION test_param_WHERE();
